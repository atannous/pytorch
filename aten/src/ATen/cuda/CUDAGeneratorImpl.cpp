--- conflicted
+++ resolved
@@ -174,24 +174,16 @@
  */
 c10::intrusive_ptr<c10::TensorImpl> CUDAGeneratorImpl::get_state() const {
   // The RNG state comprises the seed, and an offset used for Philox.
-  // The following line is just here for BC reason. sizeof curandStateMtgp32 is 4120.
-  // It used to be static const size_t states_size = MAX_NUM_BLOCKS * sizeof(curandStateMtgp32);
-  // MAX_NUM_BLOCKS was 200 and sizeof(curandStateMtgp32) is 4120. Hardcoding these numbers here
-  // because this is just host side code and we don't want to worry about linking with cuda
-  static const size_t states_size = 200 * sizeof(4120);
   static const size_t seed_size = sizeof(uint64_t);
   static const size_t offset_size = sizeof(int64_t);
-  static const size_t total_size = states_size + seed_size + offset_size;
+  static const size_t total_size = seed_size + offset_size;
 
   auto state_tensor = at::detail::empty_cpu({(int64_t)total_size}, ScalarType::Byte, c10::nullopt, c10::nullopt, c10::nullopt, c10::nullopt);
   auto rng_state = state_tensor.data_ptr<uint8_t>();
-  // since curandStateMTGP is not used anymore, fill gen_states of THCGenerator with deterministic garbage value of -1
-  // gen_states in THCGenerator struct was an array of curandStateMtgp32s.
-  memset(rng_state, -1, states_size);
   auto current_seed = this->current_seed();
   auto offset = static_cast<int64_t>(this->philox_offset_per_thread()); // Note that old THCGeneratorState had offset as std::atomic<int64_t>
-  memcpy(rng_state + states_size, &current_seed, seed_size);
-  memcpy(rng_state + states_size + seed_size, &offset, offset_size);
+  memcpy(rng_state, &current_seed, seed_size);
+  memcpy(rng_state + seed_size, &offset, offset_size);
 
   return state_tensor.getIntrusivePtr();
 }
@@ -203,10 +195,9 @@
  * and size of the internal state.
  */
 void CUDAGeneratorImpl::set_state(const c10::TensorImpl& new_state) {
-  static const size_t states_size = 200 * sizeof(4120); // this line is just here for BC reason
   static const size_t seed_size = sizeof(uint64_t);
   static const size_t offset_size = sizeof(int64_t);
-  static const size_t total_size = states_size + seed_size + offset_size;
+  static const size_t total_size = seed_size + offset_size;
 
   detail::check_rng_state(new_state);
 
@@ -219,17 +210,12 @@
   }
 
   uint64_t input_seed;
-<<<<<<< HEAD
-  auto new_rng_state = new_state.data<uint8_t>();
-  memcpy(&input_seed, new_rng_state + states_size, seed_size);
-=======
   auto new_rng_state = new_state.data_dtype_initialized<uint8_t>();
   memcpy(&input_seed, new_rng_state, seed_size);
->>>>>>> 3e57d49e
   this->set_current_seed(input_seed);
   int64_t philox_offset = 0;
   if (!no_philox_seed) {
-    memcpy(&philox_offset, new_rng_state + states_size + seed_size, offset_size);
+    memcpy(&philox_offset, new_rng_state + seed_size, offset_size);
   }
   this->set_philox_offset_per_thread(static_cast<uint64_t>(philox_offset));
 }
