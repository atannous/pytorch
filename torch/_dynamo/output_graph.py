import collections
import copy
import functools
import itertools
import logging
import operator
import re
import sys
import traceback
from dataclasses import dataclass
from typing import Any, Dict, List, NamedTuple, Optional, OrderedDict, Set, Union

import sympy

import torch._guards

import torch._logging

import torch.nn
from torch import fx
from torch._guards import (
    Checkpointable,
    Guard,
    GuardsCheckpointState,
    Source,
    TracingContext,
)
from torch.fx.experimental.symbolic_shapes import free_symbols, ShapeEnv
from torch.utils.weak import WeakIdKeyDictionary

from . import config, logging as torchdynamo_logging, variables
from .backends.registry import CompiledFn, CompilerFn
from .bytecode_transformation import (
    create_call_function,
    create_instruction,
    Instruction,
    unique_id,
)
from .codegen import PyCodegen
from .exc import BackendCompilerFailed, unimplemented
from .guards import GuardBuilder
from .mutation_guard import is_dynamic_nn_module
from .side_effects import SideEffects
from .source import (
    ConstantSource,
    DefaultDeviceSource,
    DeterministicAlgorithmsSource,
    is_constant_source,
    LocalSource,
    ParamBufferSource,
    ShapeEnvSource,
    TensorProperty,
    TensorPropertySource,
)
from .utils import (
    assert_no_fake_params_or_buffers,
    checkpoint_params,
    CleanupHook,
    clone_inputs,
    count_calls,
    counters,
    dynamo_timed,
    lazy_format_graph_code,
    lazy_format_graph_tabular,
    nnmodule_doc_url_msg,
    nnmodule_has_hooks,
    same,
)
from .variables.base import VariableTracker
from .variables.builder import GraphArg, TrackedFake, VariableBuilder, wrap_fx_proxy
from .variables.nn_module import NNModuleVariable
from .variables.optim import OptimizerVariable
from .variables.tensor import (
    SymNodeVariable,
    TensorVariable,
    UnspecializedPythonVariable,
)

log = logging.getLogger(__name__)
graph_tabular_log = torch._logging.getArtifactLogger(__name__, "graph")
graph_code_log = torch._logging.getArtifactLogger(__name__, "graph_code")


class OutputGraphState(NamedTuple):
    input_source_to_var: Dict[Source, VariableTracker]
    tracked_fakes: List[TrackedFake]
    guard_state: GuardsCheckpointState
    nn_modules: Optional[Dict[str, torch.nn.Module]]
    param_name_to_source: Optional[Dict[str, Source]]
    side_effects: SideEffects
    timestamp: int
    tensor_weakref_to_sizes_strides: WeakIdKeyDictionary

    def diff(self, other: "OutputGraphState", *, prefix: str = "") -> Optional[str]:
        for k in self._fields:
            if k == "guard_state":
                r = self.guard_state.diff(other.guard_state)
                if r is not None:
                    return r
                continue
            elif k == "side_effects":
                r = self.side_effects.diff(other.side_effects)
                if r is not None:
                    return r
                continue

            sv = getattr(self, k)
            ov = getattr(other, k)
            if sv != ov:
                return f"{prefix}{k} mismatch: {sv} != {ov}"
        return None

    # Back compat .guards api
    @property
    def guards(self):
        return self.guard_state.dynamo_guards


@functools.lru_cache(None)
def _step_logger():
    return torchdynamo_logging.get_step_logger(log)


@dataclass
class GraphCompileReason:
    """Stores why a given output graph was compiled; i.e. what caused the graph break."""

    reason: str
    user_stack: List[traceback.FrameSummary]

    # Indicates if this was a graph compile reason due to graph break.
    graph_break: bool = True


def _get_gen_rand_values_fn(random_calls):
    def _gen_rand_values():
        return [fn(*args, **kwargs) for fn, args, kwargs in random_calls]

    return _gen_rand_values


class FakeRootModule(torch.nn.Module):
    """Trick the constructor of fx.GraphModule"""

    def __init__(
        self,
        nn_modules: Dict[str, torch.nn.Module],
        optimizers: Dict[str, torch.optim.Optimizer],
    ):
        super().__init__()
        for k, v in nn_modules.items():
            setattr(self, k, v)
        for k, v in optimizers.items():
            assert not hasattr(
                self, k
            ), "Name conflict between optimizers and nnmodules"
            setattr(self, k, v)

        # extra structure for train_step_compiler to iterate optimizers pre-trace
        self._optimizers = optimizers

    def __repr__(self):
        return "FakeRootModule(...)"


class WrapperBackend:
    def __init__(self, backend: CompilerFn):
        self.backend: CompilerFn = backend

    def __call__(self, gm: torch.fx.GraphModule, example_inputs: List[torch.Tensor]):
        self.restore = checkpoint_params(gm)
        self.gm = gm
        copy_gm = copy.deepcopy(self.gm)
        self.candidate = self.backend(copy_gm, example_inputs)

        if self.candidate is None or self.candidate is self.gm.forward:
            return self.gm.forward

        if not config.verify_correctness:
            return self.candidate

        # if verify_correctness=True
        try:
            correct = self.gm.forward(*clone_inputs(example_inputs))
            result = self.candidate(*clone_inputs(example_inputs))

            # TODO: replace `same` function with the one in testing
            if same(correct, result):
                return self.candidate

            raise RuntimeError(f"incorrect results of backend {self}")
            return self.gm.forward

        except Exception:
            log.exception("error in verify_correctness")
            raise
        finally:
            self.restore()


class OutputGraph(fx.Tracer, Checkpointable[OutputGraphState]):
    """
    Wrapper class to hold outputs of InstructionTranslator.  Mainly the
    generated fx.Graph.
    """

    def __init__(
        self,
        f_globals: Dict[str, Any],
        code_options: Dict[str, Any],
        compiler_fn: CompilerFn,
        root_tx,
        export: bool,
        export_constraints,
        frame_state,
    ):
        super().__init__()
        self.graph = torch.fx.Graph()
        # Map from graph input's `Source` to its `VariableTracker` to
        # de-duplicate graph inputs by source and reuse the tracker
        self.input_source_to_var: Dict[Source, VariableTracker] = {}
        self.export = export
        self.export_constraints = export_constraints
        self.frame_state = frame_state
        self.tensor_weakref_to_sizes_strides: WeakIdKeyDictionary = {}
        # In export mode, we force the shape_env to strictly disallow any constraining
        # of the user marked dynamic dims
        fake_mode = torch._subclasses.FakeTensorMode(
            shape_env=ShapeEnv(
                allow_scalar_outputs=config.capture_scalar_outputs,
                allow_dynamic_output_shape_ops=config.capture_dynamic_output_shape_ops,
                frame_id=frame_state["_id"],
            )
            if config.dynamic_shapes
            else None,
            # TODO (tmanlaibaatar) Remove this once we always lift params and buffers
            allow_non_fake_inputs=True if self.export else False,
        )
        self.tracing_context: TracingContext = TracingContext(fake_mode)
        if config.dynamic_shapes:
            # Register a SHAPE_ENV guard to make sure we setup shape guards
            # that show up in ShapeEnv
            self.guards.add(ShapeEnvSource().make_guard(GuardBuilder.SHAPE_ENV))

        self.guards.add(
            DeterministicAlgorithmsSource().make_guard(
                GuardBuilder.DETERMINISTIC_ALGORITHMS
            )
        )

        self.guards.add(DefaultDeviceSource().make_guard(GuardBuilder.DEFAULT_DEVICE))

        # tracked_fakes says where any tensor that was wrapped to fake came
        # from.  It is similar to GraphArg, in that all GraphArgs will get
        # will get added to TrackedFakes, but TrackedFakes also contains
        # GraphArgs that got pruned, and things like Tensor attributes which
        # aren't explicit graph inputs.  Used by shape guard
        self.tracked_fakes: List[TrackedFake] = []
        self.nn_modules: Optional[Dict[str, torch.nn.Module]] = dict()
        self.optimizers: Optional[Dict[str, torch.optim.Optimizer]] = dict()
        # Stores the full fqn of a param or buffer to the relevant source.
        self.param_name_to_source: Optional[Dict[str, Source]] = dict()
        self.side_effects = SideEffects()
        self.code_options = dict(code_options)
        self.output_instructions: List[Instruction] = []
        # used to track nodes that are added between calls of copy_graphstate
        # and restore_graphstate
        self.timestamp = 0
        # Node => computed real value (see utils.get_real_value)
        self.real_value_cache: Dict[fx.Node, torch.Tensor] = {}

        # Not checkpointed
        self.compiler_fn: CompilerFn = compiler_fn
        self.root_globals = f_globals
        self.root_tx = root_tx
        from torch._dynamo.symbolic_convert import InstructionTranslatorBase

        self._current_tx: List[InstructionTranslatorBase] = []
        self.cleanups: List[CleanupHook] = []
        self.should_exit = False
        self.random_values_var = None
        self.unspec_variable_map: Dict[str, UnspecializedPythonVariable] = {}

        # Map from graph input name to its placeholder proxy object, where the
        # map's keys give all current placeholder node names and can be used to
        # create unique node names
        self.input_name_to_proxy: OrderedDict[str, fx.Proxy] = collections.OrderedDict()

    @property
    def output(self):
        return self

    @property
    def fake_mode(self):
        return self.root_tx.fake_mode

    @property
    def shape_env(self):
        return self.tracing_context.fake_mode.shape_env

    @property
    def guards(self) -> Set[Guard]:
        return self.tracing_context.guards_context.dynamo_guards

    def push_tx(self, tx):
        self._current_tx.append(tx)

    def pop_tx(self):
        return self._current_tx.pop()

    @property
    def current_tx(self):
        return self.root_tx if not self._current_tx else self._current_tx[-1]

    def copy_graphstate(self) -> OutputGraphState:
        """Create a checkpoint of the current state by copying everything"""
        assert self.nn_modules is not None
        assert self.param_name_to_source is not None
        guards_graph_state = self.tracing_context.guards_context.copy_graphstate()
        state = OutputGraphState(
            dict(self.input_source_to_var),
            list(self.tracked_fakes),
            guards_graph_state,
            dict(self.nn_modules),
            dict(self.param_name_to_source),
            self.side_effects.clone(),
            self.timestamp,
            dict(self.tensor_weakref_to_sizes_strides),
        )
        self.timestamp += 1
        return state

    def restore_graphstate(self, state: OutputGraphState):
        """Restore a checkpoint created by self.copy_graphstate()"""
        (
            self.input_source_to_var,
            self.tracked_fakes,
            guards_state,
            self.nn_modules,
            self.param_name_to_source,
            self.side_effects,
            self.timestamp,
            self.tensor_weakref_to_sizes_strides,
        ) = state
        self.tracing_context.guards_context.restore_graphstate(guards_state)
        # FX deepcopy doesn't work for a partially created graph, so just remove new nodes
        removed_nodes = 0
        for node in reversed(list(self.graph.nodes)):
            if node.meta["creation_timestamp"] > self.timestamp:
                # Erasing node alone does not remove the meta information
                # So, remove the help tensor explicitly
                if "example_value" in node.meta:
                    del node.meta["example_value"]
                self.remove_node(node)
                self.real_value_cache.pop(node, None)
                removed_nodes += 1
        log.debug("restore_graphstate: removed %s nodes", removed_nodes)

    def add_symbol_bindings(self, arg: GraphArg):
        # Insert implicit size vars as necessary.  With dynamic shapes, we
        # maintain the invariant that every sizevar gets a direct SymInt input
        # into the graph.  This means downstream graph transforms can assume
        # every size variable is explicitly bound and accessible, instead of
        # having to pull it out implicitly from tensors.

        if self.export:
            return

        assert arg.fake_tensor is not None

        def bind_symint(s, prop):
            if not (
                isinstance(s, torch.SymInt) and isinstance(s.node.expr, sympy.Symbol)
            ):
                return
            # TODO: don't readd symint if we already have it in graph
            # (this is harmless because we do remove the unused ones later)
            proxy = self.create_graph_input(str(s.node.expr), torch.SymInt, before=True)
            proxy.node.meta["grapharg"] = GraphArg(
                prop(arg.source),
                s,
                is_unspecialized=False,
                fake_tensor=None,
                is_tensor=False,
            )

        for i, s in enumerate(arg.fake_tensor.size()):
            bind_symint(
                s, lambda src: TensorPropertySource(src, TensorProperty.SIZE, i)
            )
        for i, s in enumerate(arg.fake_tensor.stride()):
            bind_symint(
                s, lambda src: TensorPropertySource(src, TensorProperty.STRIDE, i)
            )
        bind_symint(
            arg.fake_tensor.storage_offset(),
            lambda src: TensorPropertySource(src, TensorProperty.STORAGE_OFFSET),
        )

    def count_calls(self):
        return count_calls(self.graph)

    def get_submodule(self, keys):
        assert keys
        obj = self.nn_modules
        for k in keys.split("."):
            if isinstance(obj, dict):
                obj = obj[k]
            else:
                obj = getattr(obj, k)
        return obj

    # when before=True, we will insert this input before the most recent
    # inserted proxy.  This is a hack to get around an ordering problem,
    # where we first insert a tensor argument, and then insert bindings
    # for SymInts that may occur in the tensor argument.
    # Remove this if https://github.com/pytorch/pytorch/issues/99007 gets
    # fixed.
    def create_graph_input(self, name, type_expr=None, before=False):
        # unique
        if name in self.input_name_to_proxy:
            for i in itertools.count():
                candidate_name = f"{name}_{i}"
                if candidate_name not in self.input_name_to_proxy:
                    name = candidate_name
                    break

        if self.input_name_to_proxy:
            prev_name = next(reversed(self.input_name_to_proxy))
            node = self.input_name_to_proxy[prev_name].node
            if before:
                ctx = self.graph.inserting_before(node)
            else:
                ctx = self.graph.inserting_after(node)
        else:
            ctx = self.graph.inserting_before(None)
        with ctx:
            proxy = self.create_proxy("placeholder", name, (), {}, type_expr=type_expr)
            if self.input_name_to_proxy and before:
                k, v = self.input_name_to_proxy.popitem()
                self.input_name_to_proxy[name] = proxy
                self.input_name_to_proxy[k] = v
            else:
                self.input_name_to_proxy[name] = proxy
            return proxy

    def new_var(self, name="tmp"):
        existing = set(self.code_options["co_varnames"])
        for i in itertools.count():
            var = f"___{name}_{i}"
            if var not in existing:
                self.code_options["co_varnames"] += (var,)
                return var

    def update_co_names(self, name):
        """Ensure self.code_options.co_names contains name"""
        if name not in self.code_options["co_names"]:
            self.code_options["co_names"] += (name,)

    def register_optimizer(
        self,
        target: torch.optim.Optimizer,
        *names,
        **options,
    ):
        options = dict(options)
        options["guards"] = set(options.get("guards", []))
        assert "source" in options
        source = options["source"]

        options["guards"].add(source.make_guard(GuardBuilder.ID_MATCH))

        assert self.optimizers is not None
        optimizer_key = f"__optimizer_{len(self.optimizers)}"
        self.optimizers[optimizer_key] = target
        return OptimizerVariable(optimizer_key, **options)

    def register_attr_or_module(
        self,
        target: Union[torch.nn.Module, torch.Tensor, Any],
        *names,
        **options,
    ):
        if is_dynamic_nn_module(target):
            return variables.UnspecializedNNModuleVariable(target, **options)

        options = dict(options)
        options["guards"] = set(options.get("guards", []))
        assert "source" in options
        source = options["source"]
        assert not isinstance(source, ParamBufferSource)

        if isinstance(target, torch.Tensor):
            if not is_constant_source(source):
                options["guards"].add(source.make_guard(GuardBuilder.TENSOR_MATCH))

            def wrap_name(module_key):
                assert self.param_name_to_source is not None
                self.param_name_to_source[module_key] = source
                return wrap_fx_proxy(
                    self.root_tx,
                    self.create_proxy("get_attr", module_key, tuple(), {}),
                    example_value=target,
                    **options,
                )

        elif isinstance(target, torch.nn.Module):
            assert isinstance(target, torch.nn.Module)
            if nnmodule_has_hooks(target, check_forward_hooks=True):
                torch._logging.warning_once(
                    log,
                    "nn.Module forward/_pre hooks are only partially supported, and were detected in your model. "
                    "In particular, if you do not change/remove hooks after calling .compile(), you can disregard this "
                    "warning, and otherwise you may need to set torch._dynamo.config.skip_nnmodule_hook_guards=False "
                    "to ensure recompiling after changing hooks."
                    f"{nnmodule_doc_url_msg} ",
                )
            if nnmodule_has_hooks(
                target, check_backward_hooks=True, check_state_dict_hooks=True
            ):
                torch._logging.warning_once(
                    log,
                    "nn.Module state_dict and backward hooks are not yet supported by torch.compile, "
                    f"but were detected in your model and will be silently ignored. {nnmodule_doc_url_msg}",
                )

            options["guards"].add(source.make_guard(GuardBuilder.NN_MODULE))

            def wrap_name(module_key):
                return NNModuleVariable(type(target), module_key, **options)

        elif isinstance(target, (torch.SymInt, torch.SymFloat)):
            # HACKY CODE REGION BEGIN
            # WE ARE PIGGYBACKING ON EXISTING INFRA TO REGISTER ATTRS
            # This ultimately gets written to self.nn_modules, which is unfortunate
            # Attrs that are tenors and symints and such need to be migrated to have their
            # own storage
            # alas, this is like this for now

            def wrap_name(module_key):
                return SymNodeVariable.create(
                    self,
                    self.create_proxy("get_attr", module_key, tuple(), {}),
                    sym_num=target,
                    **options,
                )

            # HACKY CODE REGION END
        else:

            def wrap_name(module_key):
                self.output.update_co_names(module_key)
                self.root_globals[module_key] = target
                return VariableBuilder(self, ConstantSource(source_name=module_key))(
                    target
                )

        assert self.nn_modules is not None
        for k, v in self.nn_modules.items():
            if v is target:
                # it already exists
                return wrap_name(k)
        # create a new unique name
        name = "_".join(map(str, names))
        # Strip the guard lookup L/G access
        name = re.sub(r"^[GL]\['?(.*?)'?\]$", r"\1", name)
        # e.g. replace abc.xyz[123].qkv with abc.xyz_123.qkv
        name = re.sub(r"\[(\d+)\]", r"_\g<1>", name)
        # e.g. replace abc.xyz_123.qkv with abc_xyz_123_qkv
        name = re.sub(r"[^a-zA-Z0-9]", "_", name)

        if not name or not name[0].isalpha():
            name = "sub" + name
        base = name
        for i in itertools.count():
            if name not in self.nn_modules:
                self.nn_modules[name] = target
                if isinstance(target, torch.nn.Module):

                    def register_leaf_name(leaf_name):
                        assert self.param_name_to_source is not None
                        new_source = ParamBufferSource(source, leaf_name)
                        new_name = f"{name}.{leaf_name}"
                        self.param_name_to_source[new_name] = new_source

                    # annoying, but there are cases when we do not have parameters
                    # see test_nn_moduledict_contains
                    if hasattr(target, "_parameters"):
                        for leaf_name, _ in target.named_parameters(
                            remove_duplicate=False
                        ):
                            register_leaf_name(leaf_name)
                    if hasattr(target, "_buffers"):
                        for leaf_name, _ in target.named_buffers(
                            remove_duplicate=False
                        ):
                            register_leaf_name(leaf_name)

                return wrap_name(name)
            name = f"{base}_{i}"

        raise AssertionError("unreachable")

    def compile_subgraph(
        self, tx, partial_convert=False, reason: GraphCompileReason = None
    ):
        """
        Generate a subgraph to continue execution on user code.
        Automatically restore live variables.
        """
        assert reason is not None

        from .eval_frame import disable

        self.partial_convert = partial_convert
        self.compile_subgraph_reason = reason

        log.debug("COMPILING GRAPH due to %s", reason)

        if not all(block.can_restore() for block in tx.block_stack):
            unimplemented("compile_subgraph with block_depth != 0")

        prefix_insts: List[Instruction] = []
        if sys.version_info >= (3, 11):
            # prefix instructions (Python 3.11+)
            for inst in tx.prefix_insts:
                if inst.opname == "MAKE_CELL":
                    prefix_insts.append(
                        create_instruction("MAKE_CELL", argval=inst.argval)
                    )
                elif inst.opname == "COPY_FREE_VARS":
                    prefix_insts.append(
                        create_instruction(
                            "COPY_FREE_VARS", arg=len(tx.code_options["co_freevars"])
                        )
                    )
                else:
                    prefix_insts.append(copy.copy(inst))

        def append_prefix_insts():
            self.add_output_instructions(prefix_insts)
            prefix_insts.clear()

        for block in reversed(tx.block_stack):
            block.exit(tx)

        self.cleanup_graph()
        tx.prune_dead_locals()
        stack_values = list(tx.stack)
        assert self.nn_modules is not None
        assert self.optimizers is not None
        root = FakeRootModule(self.nn_modules, self.optimizers)

        # Add all the local vars to the "stack" so restore at the end
        restore_vars = []
        val_to_names: OrderedDict[
            VariableTracker, List[str]
        ] = collections.OrderedDict()
        if stack_values:
            val_to_names[stack_values[-1]] = list()
        for k, v in tx.symbolic_locals.items():
            # Note! this explicitly uses .local_name for matching
            # Failure to do so will cause spurious registrations in val_to_names.
            # This will in turn result in spurious variables showing up in the graph.
            # This was very tricky to debug. For an example, dump the graph at call_user_compiler
            # while running test_subgraphs.py
            if isinstance(v.source, LocalSource) and v.source.local_name == k:
                continue  # no need to restore initial state
            if v not in val_to_names:
                val_to_names[v] = list()
            val_to_names[v].append(k)
        for v in val_to_names.keys():
            restore_vars.extend(val_to_names[v])
            stack_values.extend([v] * len(val_to_names[v]))

        # to handle random calls
        if len(tx.random_calls) > 0:
            append_prefix_insts()
            random_calls_instructions = []
            self.random_values_var = self.new_var("random_values")
            rand_fn_name = unique_id("__gen_rand_values")
            rand_fn = disable(_get_gen_rand_values_fn(tx.random_calls))
            self.install_global(rand_fn_name, rand_fn)
            codegen = PyCodegen(tx, root)
            random_calls_instructions.extend(
                codegen.load_function_name(rand_fn_name, True)
            )
            random_calls_instructions.extend(create_call_function(0, False))
            random_calls_instructions.append(
                codegen.create_store(tx.output.random_values_var),
            )
            self.add_output_instructions(random_calls_instructions)

        if (
            stack_values
            and all(
                not isinstance(v, UnspecializedPythonVariable) for v in stack_values
            )
            and all(isinstance(x, TensorVariable) for x in stack_values)
            and len(set(stack_values)) == len(stack_values)
            and self.side_effects.is_empty()
        ):
            append_prefix_insts()
            # optimization to generate better code in a common case
            self.add_output_instructions(
                self.compile_and_call_fx_graph(tx, list(reversed(stack_values)), root)
                + [create_instruction("UNPACK_SEQUENCE", arg=len(stack_values))]
            )
            codegen = PyCodegen(tx)
        else:
            graph_output_var = self.new_var("graph_out")
            pass1 = PyCodegen(tx, root, graph_output_var)
            self.side_effects.codegen_save_tempvars(pass1)
            pass1.foreach(stack_values)
            self.side_effects.codegen_update_mutated(pass1)

            # one more time now that we have established tempvars
            pass2 = PyCodegen(
                tx,
                root,
                graph_output_var,
                tempvars={val: None for val, count in pass1.uses.items() if count > 1},
            )
            self.side_effects.codegen_save_tempvars(pass2)
            pass2.foreach(stack_values)
            self.side_effects.codegen_update_mutated(pass2)

            output = []
            if count_calls(self.graph) != 0 or len(pass2.graph_outputs) != 0:
                output.extend(
                    self.compile_and_call_fx_graph(tx, pass2.graph_output_vars(), root)
                )

                if len(pass2.graph_outputs) != 0:
                    output.append(pass2.create_store(graph_output_var))
                else:
                    output.append(create_instruction("POP_TOP"))
            append_prefix_insts()
            self.add_output_instructions(output + pass2.get_instructions())
            codegen = pass2

        if config.numpy_ndarray_as_tensor:
            from .variables.tensor import NumpyNdarrayVariable

            self.add_output_instructions(
                NumpyNdarrayVariable.reconstruct_ndarray_before_return(codegen, self)
            )
        # restore all the live local vars
        self.add_output_instructions(
            [PyCodegen(tx).create_store(var) for var in reversed(restore_vars)]
        )

    def cleanup_graph(self):
        """
        Remove this pattern from the graph:
            torch._C._set_grad_enabled(False)
            torch._C._set_grad_enabled(True)
        """
        nodes = list(self.graph.nodes)
        grad_enabled = torch.is_grad_enabled()
        for node1, node2 in zip(nodes, nodes[1:]):
            if (
                node1.target is torch._C._set_grad_enabled
                and tuple(node1.args) == (not grad_enabled,)
                and not node1._erased
            ):
                grad_enabled = node1.args[0]
                if (
                    node2.target is torch._C._set_grad_enabled
                    and tuple(node2.args) == (not grad_enabled,)
                    and not node2._erased
                ):
                    grad_enabled = node2.args[0]
                    self.graph.erase_node(node1)
                    self.graph.erase_node(node2)

    @torch._guards.TracingContext.clear_frame()
    def compile_and_call_fx_graph(self, tx, rv, root):
        """
        Generate code from self.graph and return the Instruction()s to
        call that generated code.
        """
        from .eval_frame import disable

        assert isinstance(rv, list)
        assert isinstance(root, FakeRootModule)
        for output in rv:
            self.guards.update(output.guards)

        self.create_node(
            "output", "output", (self.create_arg(tuple(x.as_proxy() for x in rv)),), {}
        )
        self.remove_unused_graphargs()
        ncalls = count_calls(self.graph)
        counters["stats"]["calls_captured"] += ncalls

        # free a bit of memory
        self.real_value_cache.clear()

        gm = fx.GraphModule(root, self.graph)
<<<<<<< HEAD
        # populate optimizers meta for train_step compiler, OK if empty
        gm.meta["optimizers"] = root._optimizers
        gm.recompile()
=======
>>>>>>> 52411ea1
        gm.compile_subgraph_reason = self.compile_subgraph_reason
        name = unique_id("__compiled_fn")

        assert_no_fake_params_or_buffers(gm)
        compiled_fn = self.call_user_compiler(gm)
        compiled_fn = disable(compiled_fn)

        counters["stats"]["unique_graphs"] += 1
        self.install_global(name, compiled_fn)

        graph_code_log.debug("%s", lazy_format_graph_code(name, gm))
        graph_tabular_log.debug("%s", lazy_format_graph_tabular(name, gm))

        cg = PyCodegen(tx)
        cg.make_call_generated_code(name)
        return cg.get_instructions()

    @property
    def placeholders(self) -> List[fx.Node]:
        r = []
        for node in self.graph.nodes:
            if node.op == "placeholder":
                r.append(node)
                continue
            break
        return r

    @property
    def graphargs(self) -> List[GraphArg]:
        return [node.meta["grapharg"] for node in self.placeholders]

    @dynamo_timed(phase_name="backend_compile")
    def call_user_compiler(self, gm: fx.GraphModule) -> CompiledFn:
        tot = 0
        placeholders = []
        for node in gm.graph.nodes:
            if node.op in ("call_function", "call_method", "call_module"):
                tot += 1
            if node.op == "placeholder":
                placeholders.append(node)
        torch._dynamo.utils.increment_op_count(tot)
        for pl in placeholders:
            arg = pl.meta["grapharg"]
            # TODO: Why isn't this stored in meta :think:
            pl._dynamo_source = arg.source

        gm._param_name_to_source = self.param_name_to_source

        try:
            name = (
                self.compiler_fn.__name__
                if hasattr(self.compiler_fn, "__name__")
                else ""
            )
            _step_logger()(logging.INFO, f"calling compiler function {name}")
            compiler_fn = self.compiler_fn
            if config.verify_correctness:
                compiler_fn = WrapperBackend(compiler_fn)

            compiled_fn = compiler_fn(gm, self.example_inputs())
            _step_logger()(logging.INFO, f"done compiler function {name}")
            assert callable(compiled_fn), "compiler_fn did not return callable"
        except Exception as e:
            raise BackendCompilerFailed(self.compiler_fn, e).with_traceback(
                e.__traceback__
            ) from None
        return compiled_fn

    def example_inputs(self) -> List[torch.Tensor]:
        result = []
        for arg in self.graphargs:
            result.append(arg.example)
        return result

    def remove_unused_graphargs(self) -> None:
        # Miniature DCE pass, but only for obviously trivial operations
        for node in reversed(list(self.graph.nodes)):
            if len(list(node.users)) == 0:
                if node.op == "get_attr":
                    self.remove_node(node)
                elif node.op == "call_function" and node.target is operator.getitem:
                    self.remove_node(node)

        def placeholder_binds_symbol(node):
            arg = node.meta["grapharg"]
            example = arg.example
            if isinstance(example, torch.SymInt) and isinstance(
                example.node.expr, sympy.Symbol
            ):
                return example.node.expr
            return None

        def remove_unused(node):
            log.debug("REMOVE UNUSED GRAPHARG %s", node.meta["grapharg"].source.name())
            # I'm not really sure why you need to delete these from the
            # node since the node is going to get removed
            del node.meta["grapharg"]
            self.remove_node(node)
            self.real_value_cache.pop(node, None)

        used_symbols = set()
        recheck_placeholders = []
        for node in self.placeholders:
            binds_symbol = placeholder_binds_symbol(node) is not None
            # Don't delete symbol bindings yet
            if binds_symbol:
                if not node.users:
                    recheck_placeholders.append(node)
            else:
                if not node.users:
                    remove_unused(node)
                else:
                    # Register the free symbols as uses
                    arg = node.meta["grapharg"]
                    fake = (
                        arg.fake_tensor if arg.fake_tensor is not None else arg.example
                    )
                    used_symbols |= free_symbols(fake)

        # After removing unused graphargs, prune unused binds_symbol
        for node in recheck_placeholders:
            symbol = placeholder_binds_symbol(node)
            if symbol is not None:
                if symbol not in used_symbols:
                    remove_unused(node)
                else:
                    # Make sure we delete later occurrences of the same symbol
                    used_symbols.remove(symbol)

    def add_output_instructions(self, prefix: List[Instruction]) -> None:
        """
        We call this on the creation of a new compiled subgraph that is inserted
        before user code.
        """
        self.output_instructions.extend(prefix)
        self.should_exit = True

    def install_global(self, name, value) -> None:
        self.cleanups.append(CleanupHook.create(self.root_globals, name, value))

    def cleanup(self) -> None:
        # There is a reference cycle between tracer and OutputGraph, causing
        # some of the tensor objects to be held alive for longer than necessary.

        self.root_tx = None

        # Note: generated fx graph will hold a reference to the nn_module,
        # So depending on the backend they may not be released
        self.nn_modules = None
        self.param_name_to_source = None

        for node in self.graph.nodes:
            if "grapharg" in node.meta:
                del node.meta["grapharg"]
        self.real_value_cache.clear()
        self.input_name_to_proxy.clear()
        self.side_effects.clear()

    def create_proxy(
        self,
        kind,
        target,
        args,
        kwargs,
        name=None,
        type_expr=None,
        proxy_factory_fn=None,
    ):
        rv = super().create_proxy(
            kind, target, args, kwargs, name, type_expr, proxy_factory_fn
        )

        # append stack trace to fx node
        tx = self.current_tx

        nn_module_stack = tx.nn_module_stack
        if nn_module_stack:
            rv.node.meta["nn_module_stack"] = nn_module_stack.copy()

        if kind in {"call_function", "call_method"}:
            rv.node.meta["source_fn"] = target
        elif kind == "call_module" and "__optimizer_" not in target:
            # For modules we store the class
            rv.node.meta["source_fn"] = rv.node.meta["nn_module_stack"][target][1]

        frame_summaries: List[traceback.FrameSummary] = []
        while tx:
            frame_summaries.append(tx.frame_summary())
            tx = getattr(tx, "parent", None)
        # Reverse the frame_summaries, such that the innermost frame is at the last
        frame_summaries.reverse()

        # official from_list stub doesn't have new-style type
        msgs = traceback.StackSummary.from_list(frame_summaries).format()  # type: ignore[arg-type]
        rv.node.stack_trace = "".join(msgs)

        return rv

    def create_node(self, *args, **kwargs):
        node = super().create_node(*args, **kwargs)
        node.meta["creation_timestamp"] = self.timestamp
        return node

    # Note: we did not override erase_node since
    # we call self.graph.erase_node elsewhere
    def remove_node(self, node):
        self.graph.erase_node(node)
        self.input_name_to_proxy.pop(node.name, None)<|MERGE_RESOLUTION|>--- conflicted
+++ resolved
@@ -798,12 +798,10 @@
         self.real_value_cache.clear()
 
         gm = fx.GraphModule(root, self.graph)
-<<<<<<< HEAD
         # populate optimizers meta for train_step compiler, OK if empty
         gm.meta["optimizers"] = root._optimizers
-        gm.recompile()
-=======
->>>>>>> 52411ea1
+        # TODO was a .recompile needed here or was that a rebase conflict?
+
         gm.compile_subgraph_reason = self.compile_subgraph_reason
         name = unique_id("__compiled_fn")
 
