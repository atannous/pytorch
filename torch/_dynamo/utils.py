--- conflicted
+++ resolved
@@ -23,11 +23,7 @@
 import weakref
 from contextlib import contextmanager
 from functools import lru_cache, wraps
-<<<<<<< HEAD
-from typing import Any, Dict, Iterable, Tuple, Union
-=======
 from typing import Any, Dict, Tuple, Union
->>>>>>> 0d3922d3
 
 import torch._logging
 from torch._guards import detect_fake_mode  # noqa: F401
@@ -1329,26 +1325,6 @@
         ), f"Unexpected fake param {name} {stack_or_hint(param)}"
 
 
-<<<<<<< HEAD
-def fake_mode_from_tensors(inputs: Iterable[Any]):
-    """
-    Takes a list of anything, unflattened is fine, returns a fake_mode
-    if any are fake. All fake modes on all fake tensors must be identical.
-    Returns None if no fake_mode is fine
-    """
-    flat_inputs, _ = tree_flatten(inputs)
-    fake_mode = None
-    for flat_input in flat_inputs:
-        if isinstance(flat_input, torch._subclasses.FakeTensor):
-            if fake_mode is None:
-                fake_mode = flat_input.fake_mode
-            else:
-                assert fake_mode is flat_input.fake_mode
-    return fake_mode
-
-
-=======
->>>>>>> 0d3922d3
 def fqn(obj: Any):
     """
     Returns the fully qualified name of the object.
