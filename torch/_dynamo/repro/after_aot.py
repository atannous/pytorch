import copy
import functools
import logging
import os
import shutil
import subprocess
import textwrap
import uuid
from importlib import import_module
from tempfile import TemporaryFile

import torch
import torch.fx as fx

from torch._dynamo.debug_utils import (
    _cuda_system_info_comment,
    AccuracyError,
    backend_accuracy_fails,
    BuckTargetWriter,
    extra_imports,
    generate_config_string,
    helper_for_dump_minify,
    MAX_CONSTANT_NUMEL_INLINE,
    minifier_dir,
    NNModuleToString,
<<<<<<< HEAD
    TEST_REPLACEABLE_COMMENT,
=======
    same_two_models,
>>>>>>> 896eb1db
)

from .. import config

log = logging.getLogger(__name__)


inductor_config = import_module("torch._inductor.config")
use_buck = inductor_config.is_fbcode()

# ~~~~~~~~~~~~~~~~~~~~~~~~~~~~~~~~~~~~~~~~~~~~~~~~~~~~~~~~~~~~~~~~~~~ #
#                           MAIN ENTRY POINT
# ~~~~~~~~~~~~~~~~~~~~~~~~~~~~~~~~~~~~~~~~~~~~~~~~~~~~~~~~~~~~~~~~~~~ #


def wrap_compiler_debug(unconfigured_compiler_fn, compiler_name: str):
    """
    Minifier for Fx Graph modules after Aot Autograd has finished. We wrap both
    forward and backward call separately with the backend compiler_fn - like
    inductor or nvfuser. Intercepting after Aot Autograd presents neat
    abstraction, where all the params are lifted as graph inputs, making it easy
    to save the graph as a string.
    """

    @functools.wraps(unconfigured_compiler_fn)
    def debug_wrapper(gm, example_inputs, **kwargs):
        from torch._subclasses import FakeTensorMode

        compiler_fn = functools.partial(unconfigured_compiler_fn, **kwargs)

        from torch._functorch.aot_autograd import get_aot_graph_name

        graph_name = get_aot_graph_name()

        # TODO: why do we need to deepcopy the original graph?
        orig_graph = copy.deepcopy(gm.graph)
        assert config.repro_after in ("dynamo", "aot", None)

        try:
            # Call the compiler_fn - which is either aot_autograd or inductor
            # with fake inputs
            inner_compiled_fn = compiler_fn(gm, example_inputs)
        except Exception as e:
            if config.repro_after == "aot":
                if config.repro_level == 1:
                    dump_compiler_graph_state(
                        fx.GraphModule(gm, orig_graph),
                        example_inputs,
                        compiler_name,
                    )
                elif config.repro_level == 2:
                    dump_to_minify(
                        fx.GraphModule(gm, orig_graph),
                        example_inputs,
                        compiler_name,
                    )
                log.error("CompilerError")
            raise

        def deferred_for_real_inputs(real_inputs):
            """
            Aot Autograd fw_compiler and bw_compiler can have fake tensors. So,
            example_inputs can be fake tensors. We can call compiler_fn (which is
            inductor or nvfuser) with fake tensors but the actually compiled_fn
            should be called with real tensors. Therefore, the actual invocation
            is deferred.
            """
            # Copy the tensor attrs like shape, stride etc by converting to Fake Tensor
            # because inductor clears the tensor list in its codegen. And example_inputs
            # are available only for the first invocation.
            fake_mode = FakeTensorMode()
            copy_tensor_attrs = [
                fake_mode.from_tensor(x) if isinstance(x, torch.Tensor) else x
                for x in real_inputs
            ]
            if config.repro_level == 3:
                # Always dump the original module in case we have segfaults
                dump_to_minify(
                    fx.GraphModule(gm, orig_graph), real_inputs, compiler_name
                )

            if config.repro_level == 4:
                if compiler_name != "inductor":
                    raise NotImplementedError(
                        "Accuracy minification is supported for inductor only"
                    )
                if backend_aot_accuracy_fails(gm, real_inputs, compiler_fn):
                    log.warning(
                        "Accuracy failed for the AOT Autograd graph %s", graph_name
                    )
                    dump_compiler_graph_state(
                        fx.GraphModule(gm, orig_graph),
                        copy_tensor_attrs,
                        f"{compiler_name}_accuracy",
                    )
                    dump_to_minify(
                        fx.GraphModule(gm, orig_graph),
                        copy_tensor_attrs,
                        f"{compiler_name}_accuracy",
                    )
                    raise AccuracyError("Bad accuracy detected")
                else:
                    # Call the compiled function with real inputs
                    return inner_compiled_fn(real_inputs)
            else:
                try:
                    # Call the compiled function with real inputs
                    out = inner_compiled_fn(real_inputs)
                    # sync cuda kernels to ensure IMA detection
                    for arg in example_inputs:
                        if isinstance(arg, torch.Tensor) and arg.is_cuda:
                            torch.cuda.synchronize()
                            break
                    return out
                except Exception as e:
                    if config.repro_level == 1:
                        dump_compiler_graph_state(
                            fx.GraphModule(gm, orig_graph),
                            copy_tensor_attrs,
                            compiler_name,
                        )
                    elif config.repro_level == 2:
                        dump_to_minify(
                            fx.GraphModule(gm, orig_graph),
                            copy_tensor_attrs,
                            compiler_name,
                        )
                    raise

        if config.repro_after == "aot":
            compiled_fn = deferred_for_real_inputs
            compiled_fn._boxed_call = True  # type: ignore[attr-defined]
            return compiled_fn
        else:
            return inner_compiled_fn

    return debug_wrapper


# ~~~~~~~~~~~~~~~~~~~~~~~~~~~~~~~~~~~~~~~~~~~~~~~~~~~~~~~~~~~~~~~~~~~ #
#                           DUMP REPROS
# ~~~~~~~~~~~~~~~~~~~~~~~~~~~~~~~~~~~~~~~~~~~~~~~~~~~~~~~~~~~~~~~~~~~ #


INDUCTOR_IMPORT = """
from torch._inductor.compile_fx import compile_fx_inner
from torch._dynamo.debug_utils import same_two_models
"""


COMPILER_REPRO_OPTIONS = {
    "inductor": (INDUCTOR_IMPORT, "compile_fx_inner", "inductor_fails"),
    "inductor_accuracy": (
        INDUCTOR_IMPORT,
        "compile_fx_inner",
        "inductor_accuracy_fails",
    ),
}


<<<<<<< HEAD
def generate_compiler_repro_string(gm, args, *, stable_output=False):
=======
# ~~~~~~~~~~~~~~~~~~~~~~~~~~~~~~~~~~~~~~~~~~~~~~~~~~~~~~~~~~~~~~~~~~~ #
#                           DUMP REPROS
# ~~~~~~~~~~~~~~~~~~~~~~~~~~~~~~~~~~~~~~~~~~~~~~~~~~~~~~~~~~~~~~~~~~~ #


def generate_compiler_repro_string(gm, args, *, stable_output=False, save_dir=None):
>>>>>>> 896eb1db
    model_str = textwrap.dedent(
        f"""
import torch
from torch import tensor, device
import torch.fx as fx
from torch._dynamo.testing import rand_strided
from math import inf
from torch.fx.experimental.proxy_tensor import make_fx

{generate_config_string(stable_output=stable_output)}

<<<<<<< HEAD
{TEST_REPLACEABLE_COMMENT}
=======
isolate_fails_code_str = None

>>>>>>> 896eb1db
{extra_imports}

        """
    )
    if not stable_output:
        model_str += f"# torch version: {torch.version.__version__}\n"
        if hasattr(torch.version, "cuda"):
            model_str += f"# torch cuda version: {torch.version.cuda}\n"
        if hasattr(torch.version, "git_version"):
            model_str += f"# torch git version: {torch.version.git_version}\n\n\n"
        model_str += _cuda_system_info_comment()

    model_str += NNModuleToString.convert(gm)

    model_str += "args = []\n"

    # get hint shape/stride when dynamic shape enabled
    def hint_if_symint(x):
        return tuple(i.node.hint if isinstance(i, torch.SymInt) else i for i in x)

    for arg in args:
        if isinstance(arg, int):
            model_str += f"args.append({arg})\n"
        elif isinstance(arg, torch.SymInt):
            model_str += f"args.append({arg.node.hint})  # {arg}\n"
        elif isinstance(arg, torch.Tensor):
            model_str += (
                "args.append(rand_strided"
                + f"{hint_if_symint(arg.shape), hint_if_symint(arg.stride()), arg.dtype, arg.device.type})"
                + f"  # shape {tuple(arg.shape)}, stride {arg.stride()}\n"
            )
        else:
            raise TypeError(f"arg is neither SymInt/int nor torch.Tensor, {arg}")

    # TODO: fake may be better for performance here
    tracing_mode = "real"
    if config.dynamic_shapes:
        tracing_mode = "symbolic"
    model_str += f"mod = make_fx(Repro(), tracing_mode={repr(tracing_mode)})(*args)\n"
    return model_str


<<<<<<< HEAD
def save_graph_repro(fd, gm, args, compiler_name, *, stable_output=False):
    sync_line = ""
    for arg in args:
        if isinstance(arg, torch.Tensor) and arg.is_cuda:
            sync_line = "torch.cuda.synchronize() # Ensures that segfaults are surfaced"
            break

    if "inductor" in compiler_name:
        fd.write("import torch._inductor.overrides\n")
    fd.write(generate_compiler_repro_string(gm, args, stable_output=stable_output))
    fd.write(COMPILER_REPRO_OPTIONS[compiler_name][0])
    if "_accuracy" in compiler_name:
        fd.write(
            textwrap.dedent(
                f"""
                compiled = {COMPILER_REPRO_OPTIONS[compiler_name][1]}(mod, args)
                class AccuracyError(Exception):
                    pass
                if not same_two_models(mod, compiled, args, only_fwd=True):
                    raise AccuracyError("Bad accuracy detected")
                """
            )
        )
    else:
        fd.write(
            textwrap.dedent(
                f"""
                compiled = {COMPILER_REPRO_OPTIONS[compiler_name][1]}(mod, args)
                ref = compiled(args)
                {sync_line}
                """
            )
        )
=======
def save_graph_repro(
    fd,
    gm,
    args,
    compiler_name,
    *,
    stable_output=False,
    save_dir=None,
    command="run",
):
    # TODO: not sure why we need this import
    if "inductor" in compiler_name:
        fd.write("import torch._inductor.overrides\n")
    fd.write(
        generate_compiler_repro_string(
            gm,
            args,
            stable_output=stable_output,
            save_dir=save_dir,
        )
    )
    accuracy = "_accuracy" in compiler_name
    tracing_mode = "real"
    if config.dynamic_shapes:
        tracing_mode = "symbolic"
    fd.write("if __name__ == '__main__':\n")
    fd.write("    from torch._dynamo.repro.after_aot import run_repro\n")
    fd.write(
        f"    run_repro(mod, load_args, accuracy={accuracy!r}, command={command!r}, "
        f"save_dir={save_dir!r}, tracing_mode={tracing_mode!r}"
        ")\n"
    )
>>>>>>> 896eb1db


def dump_compiler_graph_state(gm, args, compiler_name):
    subdir = os.path.join(minifier_dir(), "checkpoints")
    if not os.path.exists(subdir):
        os.makedirs(subdir, exist_ok=True)
    file_name = os.path.join(subdir, f"{len(gm.graph.nodes)}.py")
    log.warning(
        "Writing checkpoint with %s nodes to %s", len(gm.graph.nodes), file_name
    )
    with open(file_name, "w") as fd:
        save_graph_repro(fd, gm, args, compiler_name)
    curdir = os.getcwd()
    repro_path = os.path.join(curdir, "repro.py")
    try:
        shutil.copyfile(file_name, repro_path)
        log.warning("Copying repro file for convenience to %s", repro_path)
        if use_buck:
            BuckTargetWriter(file_name).write()
    except OSError:
        log.warning("No write permissions for %s", repro_path)
        pass


# ~~~~~~~~~~~~~~~~~~~~~~~~~~~~~~~~~~~~~~~~~~~~~~~~~~~~~~~~~~~~~~~~~~~ #
#                           DUMP MINIFIER
# ~~~~~~~~~~~~~~~~~~~~~~~~~~~~~~~~~~~~~~~~~~~~~~~~~~~~~~~~~~~~~~~~~~~ #


def dump_to_minify(gm, args, compiler_name: str):
    favored_device = 1 if torch.cuda.device_count() >= 2 else 0

    contents = textwrap.dedent(
        f"""
isolate_fails_code_str = None

{generate_compiler_repro_string(gm, args)}

from functools import partial
from torch._dynamo.repro.after_aot import (
    isolate_fails,
    dump_compiler_graph_state,
)
from functorch.compile import minifier

env_variables = {{"CUDA_VISIBLE_DEVICES": "{favored_device}"}}

minifier(
    mod,
    args,
<<<<<<< HEAD
    module_fails=partial(isolate_fails, env=env_variables, compiler_name="{compiler_name}", patch_code=isolate_fails_code_str),
    dump_state=partial(dump_compiler_graph_state, compiler_name="{compiler_name}"),
)
        """
    )
    return helper_for_dump_minify(contents)


def isolate_fails(fx_g, args, compiler_name: str, env=None, patch_code=None):
=======
    compiler_name: str,
    env=None,
    save_dir=None,
    accuracy=False,
):
>>>>>>> 896eb1db
    if env is None:
        env = {}
    subdir = os.path.join(os.getcwd(), "isolate")
    if not os.path.exists(subdir):
        os.makedirs(subdir, exist_ok=True)
    file_name = os.path.join(subdir, f"{str(uuid.uuid4())[:5]}.py")
    with open(file_name, "w") as fd:
<<<<<<< HEAD
        repro_code = generate_compiler_repro_string(fx_g, args)
        if patch_code is not None:
            repro_code = repro_code.replace(TEST_REPLACEABLE_COMMENT, patch_code)
        fd.write(repro_code)
        fail_fn = COMPILER_REPRO_OPTIONS[compiler_name][2]
        fd.write(
            textwrap.dedent(
                f"""
                from torch._dynamo.repro.after_aot import {fail_fn}
                """
            )
        )
        fd.write(
            textwrap.dedent(
                f"""
                if {fail_fn}(mod, args):
                    exit(1)
                else:
                    exit(0)
                """
            )
=======
        save_graph_repro(
            fd,
            fx_g,
            args,
            compiler_name,
            save_dir=save_dir,
            command="minifier-query",
>>>>>>> 896eb1db
        )
    # with open(file_name, "r") as fd:
    #     print(fd.read())
    new_env = os.environ.copy()
    new_env = {**new_env, **env}
    stdout, stderr = TemporaryFile(), TemporaryFile()

    if use_buck:
        cmd = BuckTargetWriter(file_name).write(print_msg=False)
    else:
        cmd = ["python", file_name]

    p = subprocess.Popen(
        cmd,
        cwd=subdir,
        stdout=stdout,
        stderr=stderr,
        env=new_env,
    )
    p.wait()

    if p.returncode != 0:
        stdout.seek(0)
        stderr.seek(0)
        print(textwrap.indent(stdout.read().decode("utf-8"), prefix=">>  "))
        print(textwrap.indent(stderr.read().decode("utf-8"), prefix=">>  "))
        # print(f"Isolated test failed - {file_name}")
        return True
    return False


# ~~~~~~~~~~~~~~~~~~~~~~~~~~~~~~~~~~~~~~~~~~~~~~~~~~~~~~~~~~~~~~~~~~~ #
#                       MINIFIER TOOLS
# ~~~~~~~~~~~~~~~~~~~~~~~~~~~~~~~~~~~~~~~~~~~~~~~~~~~~~~~~~~~~~~~~~~~ #


def inductor_fails(fx_g, args, check_str=None):
    has_cuda = False
    for arg in args:
        if arg.is_cuda:
            has_cuda = True
            break

    def sync():
        if has_cuda:
            # Ensures that segfaults are surfaced
            torch.cuda.synchronize()

    from torch._inductor.compile_fx import compile_fx_inner

    try:
        result = fx_g(*args)
        assert isinstance(result, (tuple, list))
        assert not any(isinstance(x, (tuple, list)) for x in result)
    except Exception:
        return False

    sync()

    try:
        compile_mod = compile_fx_inner(fx_g, args)
        compile_mod(args)
        sync()
    except Exception as e:
        if check_str is not None and check_str not in repr(e):
            return False
        print(repr(e))
        return True
    return False


def inductor_accuracy_fails(fx_g, args, check_str=None):
    from torch._inductor.compile_fx import compile_fx_inner

    return backend_aot_accuracy_fails(fx_g, args, compile_fx_inner)


<<<<<<< HEAD
backend_aot_accuracy_fails = functools.partial(backend_accuracy_fails, only_fwd=True)
=======
backend_aot_accuracy_fails = functools.partial(backend_accuracy_fails, only_fwd=True)


# ~~~~~~~~~~~~~~~~~~~~~~~~~~~~~~~~~~~~~~~~~~~~~~~~~~~~~~~~~~~~~~~~~~~ #
#                           REPRO MAIN
# ~~~~~~~~~~~~~~~~~~~~~~~~~~~~~~~~~~~~~~~~~~~~~~~~~~~~~~~~~~~~~~~~~~~ #


def repro_common(options, mod, load_args):
    # Invariant for graphs we generate with the repro script
    assert not any(mod.named_parameters())
    for n, b in mod.named_buffers():
        if b.numel() > MAX_CONSTANT_NUMEL_INLINE:
            log.warning(
                "Constant %s was not serialized, generated random data instead. "
                "If you think this is affecting you, please comment on "
                "https://github.com/pytorch/pytorch/issues/100468",
                n,
            )

    if not hasattr(load_args, "_version"):
        log.warning(
            "load_args does not have a _version attribute, please file a bug to PyTorch "
            "and describe how you generate this repro script"
        )
    else:
        if load_args._version > 0:
            log.warning(
                "load_args is version %s, but this version of PyTorch only supports "
                "version 0.  We will try to run it anyway but there may be an incompatibility; "
                "if so, try upgrading your version of PyTorch.",
                load_args._version,
            )

    nop_reader = NopInputReader()
    load_args(nop_reader)

    with tqdm(desc="Loading inputs", total=nop_reader.total) as pbar:
        input_reader = InputReader(save_dir=options.save_dir, pbar=pbar)
        load_args(input_reader)
        args = input_reader.args

    # Turn mod into a GraphModule the slow way
    # TODO: speed this up
    mod = make_fx(mod, tracing_mode=options.tracing_mode)(*args)

    torch._inductor.config.generate_intermediate_hooks = True

    return mod, args


def repro_minifier_query(options, mod, load_args):
    mod, args = repro_common(options, mod, load_args)
    fail_fn = inductor_accuracy_fails if options.accuracy else inductor_fails
    if fail_fn(mod, args):
        sys.exit(1)
    else:
        sys.exit(0)


def repro_minify(options, mod, load_args):
    from functorch.compile import minifier

    mod, args = repro_common(options, mod, load_args)
    compiler_name = "inductor_accuracy" if options.accuracy else "inductor"

    favored_device = 1 if torch.cuda.device_count() >= 2 else 0
    env_variables = {"CUDA_VISIBLE_DEVICES": str(favored_device)}

    module_fails: Any
    if options.isolate:
        module_fails = functools.partial(
            isolate_fails,
            env=env_variables,
            compiler_name=compiler_name,
            save_dir=options.save_dir,
            accuracy=options.accuracy,
        )
    else:
        module_fails = inductor_accuracy_fails if options.accuracy else inductor_fails

    minifier(
        mod,
        args,
        module_fails=module_fails,
        dump_state=functools.partial(
            dump_compiler_graph_state, compiler_name=compiler_name
        ),
    )


def repro_analyze(options, mod, load_args):
    from torch._inductor.compile_fx import compile_fx_inner
    from torch._inductor.hooks import intermediate_hook

    mod, args = repro_common(options, mod, load_args)

    # TODO: The logic for cloning inputs/models here is intentionally
    # modeled off of run_fwd_maybe_bwd, but arguably it is better not to
    # clone inputs (as you are doubling your effective GPU memory usage).
    # It is certainly faster though!  It probably makes sense to let the
    # user specify the offload strategy.

    with tqdm(desc="Compiling"):
        compiled = compile_fx_inner(mod, args)
    total = counters["inductor"]["intermediate_hooks"]

    known_names = set()

    def save_hook(name, val):
        known_names.add(name)
        if not options.skip_saving_inductor_intermediates:
            writer.write_tensor(os.path.join("inductor", name), val)
        pbar.update(1)

    writer = torch.utils._content_store.ContentStoreWriter(
        options.save_dir, stable_hash=options.stable_hash
    )
    reader = torch.utils._content_store.ContentStoreReader(options.save_dir)

    new_args = clone_inputs(args)
    with intermediate_hook(save_hook), tqdm(
        desc="Saving inductor intermediates", total=total
    ) as pbar:
        compiled(new_args)
        assert not new_args

    def compare_tuples(tuple1, tuple2):
        diff_indices = [i for i in range(len(tuple1)) if tuple1[i] != tuple2[i]]
        diff_values = [(tuple1[i], tuple2[i]) for i in diff_indices]

        if not diff_values:
            return None
        else:
            return " and ".join(f"{a} != {b}" for a, b in diff_values)

    def check_hook(name, val):
        meta = writer.compute_tensor_metadata(val)
        meta2 = reader.read_tensor_metadata(os.path.join("inductor", name))
        reason = compare_tuples(meta, meta2)
        if reason is not None:
            pbar.write(f"NONDETERMINISTIC INDUCTOR at {name} ({reason})")
        pbar.update(1)

    if not options.skip_check_deterministic:
        new_args = clone_inputs(args)
        with intermediate_hook(check_hook), tqdm(
            desc="Checking inductor determinism", total=total
        ) as pbar:
            compiled(new_args)
            assert not new_args

    class WriterInterp(fx.Interpreter):
        def __init__(self, mod, subdir):
            super().__init__(mod)
            self.subdir = subdir

        def run_node(self, n):
            r = super().run_node(n)
            name = n.name
            if name in known_names:
                pbar.update(1)
                writer.write_tensor(os.path.join(self.subdir, name), r)
            return r

    # NB: the module cast doesn't actually do anything, since there are no
    # parameters/buffers on the module
    if not options.skip_saving_float64_intermediates:
        new_mod, new_args = cast_to_fp64(mod, clone_inputs(args))
        with tqdm(desc="Saving float64 intermediates", total=total) as pbar:
            WriterInterp(new_mod, "float64").boxed_run(new_args)
        assert not new_args

    class ExactReaderInterp(fx.Interpreter):
        def run_node(self, n):
            r = super().run_node(n)
            name = n.name
            if name in known_names:
                meta = writer.compute_tensor_metadata(r)
                meta2 = reader.read_tensor_metadata(os.path.join("float64", name))
                reason = compare_tuples(meta, meta2)
                if reason is not None:
                    pbar.write(f"NONDETERMINISTIC FLOAT64 at {name} ({reason})")
                pbar.update(1)
            return r

    # TODO: check eager determinism

    if not options.skip_check_deterministic:
        new_mod, new_args = cast_to_fp64(mod, clone_inputs(args))
        with tqdm(desc="Checking float64 determinism", total=total) as pbar:
            ExactReaderInterp(new_mod).boxed_run(new_args)
            assert not new_args

    # Now that we've saved everything, interp through the eager graph
    # and do comparisons
    class ReaderInterp(fx.Interpreter):
        def run_node(self, n):
            r = super().run_node(n)
            name = n.name
            if name in known_names:
                inductor = reader.read_tensor(os.path.join("inductor", name))
                float64 = reader.read_tensor(os.path.join("float64", name))
                logged = False

                def log_error(msg, *args):
                    nonlocal logged
                    logged = True
                    pbar.write(f"DIVERGED at {name}: {msg % args}")

                if not same(
                    r,
                    inductor,
                    float64,
                    tol=torch._dynamo.config.repro_tolerance,
                    equal_nan=True,
                    log_error=log_error,
                ):
                    assert logged
                pbar.update(1)
            return r

    with tqdm(desc="Checking divergence", total=total) as pbar:
        ReaderInterp(mod).boxed_run(args)
    assert not args


def repro_run(options, mod, load_args):
    from torch._inductor.compile_fx import compile_fx_inner

    mod, args = repro_common(options, mod, load_args)

    from torch.cuda import synchronize

    compiled = compile_fx_inner(mod, args)

    if options.accuracy:
        if not same_two_models(mod, compiled, args, only_fwd=True):
            raise AccuracyError("Bad accuracy detected")
    else:
        need_sync = False
        for arg in args:
            if isinstance(arg, torch.Tensor) and arg.is_cuda:
                need_sync = True
                break
        ref = compiled(args)
        if need_sync:
            synchronize()  # ensure segfaults are surfaced


# TODO: lazily load the inputs or something, rather than cloning them
def run_repro(
    mod,
    load_args,
    *,
    command="run",
    accuracy=False,
    save_dir=None,
    tracing_mode=None,
    patch_code=None,
    **kwargs,
):
    for k in kwargs:
        log.warning(
            "Unrecognized kwarg %s; perhaps this repro was made on a newer version of PyTorch",
            k,
        )

    if patch_code is not None:
        log.warning(
            "patch_code no longer works on this version of PyTorch, silently ignoring"
        )

    parser = argparse.ArgumentParser(
        description=f"""\
An after_aot repro script, typically triggering a bug in PyTorch Inductor.
When run with no arguments, this script defaults to running '{command}'.
Extra flags may be available; to find out more, try '{command} --help'.
There are also alternate subcommands available, see below.

default settings on this script:
  {accuracy=}
  {tracing_mode=}
  {save_dir=}
""",
        formatter_class=argparse.RawTextHelpFormatter,
    )

    def common_flags(parser):
        accuracy_group = parser.add_mutually_exclusive_group()
        accuracy_group.add_argument(
            "--accuracy",
            action="store_true",
            default=accuracy,
            help="test accuracy when running repro",
        )
        accuracy_group.add_argument(
            "--no-accuracy",
            dest="accuracy",
            action="store_false",
            default=accuracy,
            help="do not test accuracy",
        )

        parser.add_argument(
            "--save-dir",
            type=str,
            default=save_dir,
            help="directory where saved inputs live",
        )
        parser.add_argument(
            "--tracing-mode",
            type=str,
            default=tracing_mode,
            help="how to trace the repro module into a GraphModule with metadata",
        )

    subparsers = parser.add_subparsers(
        dest="command", metavar="{run,minify,analyze}", required=True
    )

    parser_run = subparsers.add_parser(
        "run",
        help="just run the repro",
    )
    common_flags(parser_run)

    parser_minify = subparsers.add_parser(
        "minify", help="run the minifier on the repro"
    )
    common_flags(parser_minify)

    isolate_group = parser_minify.add_mutually_exclusive_group()
    isolate_group.add_argument(
        "--isolate",
        action="store_true",
        default=True,
        help="run in separate processes to avoid interference",
    )
    isolate_group.add_argument(
        "--no-isolate",
        dest="isolate",
        action="store_false",
        help="speed up by running all compilation in same process",
    )

    parser_analyze = subparsers.add_parser(
        "analyze", help="run the accuracy analyzer on the repro"
    )
    common_flags(parser_analyze)
    parser_analyze.add_argument(
        "--skip-saving-inductor-intermediates",
        action="store_true",
        help="skip saving inductor intermediates on --analyze",
    )
    parser_analyze.add_argument(
        "--skip-saving-float64-intermediates",
        action="store_true",
        help="skip saving float64 intermediates",
    )
    parser_analyze.add_argument(
        "--skip-check-deterministic",
        action="store_true",
        help="skip checking that the network is deterministic",
    )
    parser_analyze.add_argument(
        "--stable-hash",
        action="store_true",
        help="use SHA-1 checksum instead of fast (but possibly unsound) hash",
    )

    # Run the repro in the context of minification, inverting exit code meaning
    parser_minifier_query = subparsers.add_parser(
        "minifier-query",
    )
    common_flags(parser_minifier_query)

    args = None
    if len(sys.argv) <= 1:
        args = [command, *sys.argv[1:]]

    options = parser.parse_args(args)
    COMMAND_FNS = {
        "minify": repro_minify,
        "analyze": repro_analyze,
        "minifier-query": repro_minifier_query,
        "run": repro_run,
    }
    COMMAND_FNS[options.command](options, mod, load_args)
>>>>>>> 896eb1db
<|MERGE_RESOLUTION|>--- conflicted
+++ resolved
@@ -1,34 +1,44 @@
+import argparse
 import copy
 import functools
+import io
+import itertools
 import logging
 import os
 import shutil
 import subprocess
+import sys
 import textwrap
 import uuid
 from importlib import import_module
 from tempfile import TemporaryFile
+from typing import Any, Optional, Sequence
 
 import torch
+import torch._prims_common as utils
 import torch.fx as fx
-
 from torch._dynamo.debug_utils import (
     _cuda_system_info_comment,
     AccuracyError,
     backend_accuracy_fails,
     BuckTargetWriter,
+    cast_to_fp64,
     extra_imports,
     generate_config_string,
     helper_for_dump_minify,
     MAX_CONSTANT_NUMEL_INLINE,
     minifier_dir,
     NNModuleToString,
-<<<<<<< HEAD
-    TEST_REPLACEABLE_COMMENT,
-=======
     same_two_models,
->>>>>>> 896eb1db
 )
+from torch._dynamo.testing import rand_strided
+from torch._dynamo.utils import clone_inputs, counters, same
+from torch.fx.experimental.proxy_tensor import make_fx
+from torch.fx.experimental.symbolic_shapes import fx_placeholder_targets
+from torch.hub import tqdm
+from torch.multiprocessing.reductions import StorageWeakRef
+
+from torch.utils._content_store import ContentStoreReader, ContentStoreWriter
 
 from .. import config
 
@@ -71,6 +81,8 @@
             # with fake inputs
             inner_compiled_fn = compiler_fn(gm, example_inputs)
         except Exception as e:
+            # TODO: Failures here are troublesome because no real inputs,
+            # need a different serialization strategy
             if config.repro_after == "aot":
                 if config.repro_level == 1:
                     dump_compiler_graph_state(
@@ -87,7 +99,18 @@
                 log.error("CompilerError")
             raise
 
+        # We may run regular PyTorch compute that may trigger Dynamo, do NOT
+        # recursively attempt to accuracy minify in that case!
         def deferred_for_real_inputs(real_inputs):
+            # This is a bit obscure: if we recursively try to accuracy minify
+            # the SAME function, this would trigger.  But most of the time
+            # we should never hit this branch
+            if config.repro_after != "aot":
+                return inner_compiled_fn(real_inputs)
+            with config.patch(repro_after=None):
+                return inner_debug_fn(real_inputs)
+
+        def inner_debug_fn(real_inputs):
             """
             Aot Autograd fw_compiler and bw_compiler can have fake tensors. So,
             example_inputs can be fake tensors. We can call compiler_fn (which is
@@ -120,12 +143,12 @@
                     )
                     dump_compiler_graph_state(
                         fx.GraphModule(gm, orig_graph),
-                        copy_tensor_attrs,
+                        real_inputs,
                         f"{compiler_name}_accuracy",
                     )
                     dump_to_minify(
                         fx.GraphModule(gm, orig_graph),
-                        copy_tensor_attrs,
+                        real_inputs,
                         f"{compiler_name}_accuracy",
                     )
                     raise AccuracyError("Bad accuracy detected")
@@ -168,36 +191,211 @@
 
 
 # ~~~~~~~~~~~~~~~~~~~~~~~~~~~~~~~~~~~~~~~~~~~~~~~~~~~~~~~~~~~~~~~~~~~ #
+#                       REPRO SUPPORT CODE
+# ~~~~~~~~~~~~~~~~~~~~~~~~~~~~~~~~~~~~~~~~~~~~~~~~~~~~~~~~~~~~~~~~~~~ #
+
+
+# Helper functions for computing what the default values of tensor
+# values should be.  These all coincide with factory functions, e.g., torch.empty
+
+
+def _stride_or_default(
+    stride: Optional[Sequence[int]], *, shape: Sequence[int]
+) -> Sequence[int]:
+    return stride if stride is not None else utils.make_contiguous_strides_for(shape)
+
+
+def _dtype_or_default(dtype: Optional[torch.dtype]) -> torch.dtype:
+    return dtype if dtype is not None else torch.float32
+
+
+def _device_or_default(device: Optional[torch.device]) -> torch.device:
+    return device if device is not None else torch.device("cpu")
+
+
+def _storage_offset_or_default(storage_offset: Optional[int]) -> int:
+    return storage_offset if storage_offset is not None else 0
+
+
+class NopInputReader:
+    def __init__(self):
+        self.total = 0
+
+    def storage(self, storage_hash, nbytes, *, device=None, dtype_hint=None):
+        self.total += 1
+
+    def tensor(self, *args, **kwargs):
+        pass
+
+    def symint(self, *args, **kwargs):
+        pass
+
+
+# TODO: Support bundling the entire repro into a zip file for ease of
+# transferring around
+class InputReader:
+    def __init__(self, save_dir=None, *, pbar=None):
+        # If None, we will generate random data instead.  It's important
+        # to natively support this use case as it will allow people to
+        # share repros without including the real data, if the problem
+        # reproduces even on random data.
+        if save_dir is None:
+            log.warning("no save_dir specified, will generate random data")
+        self.store = ContentStoreReader(save_dir) if save_dir is not None else None
+        self.args = []
+        self.pbar = pbar
+
+    def storage(self, storage_hash, nbytes, *, device=None, dtype_hint=None):
+        if self.pbar is not None:
+            self.pbar.update(1)
+        device = _device_or_default(device)
+        dtype_hint = _dtype_or_default(dtype_hint)
+        if self.store is not None and storage_hash is not None:
+            try:
+                storage = self.store.read_storage(storage_hash)
+            except FileNotFoundError:
+                pass
+            else:
+                if device != storage.device:
+                    log.warning("device mismatch: %s != %s", device, storage.device)
+                    # TODO: transfer it to the right device?  But failing this
+                    # way would be very mysterious!  Would have been better
+                    # not to store device in the serialized format...
+                return storage
+        log.warning("could not load %s, generating random data instead", storage_hash)
+        shape = (nbytes // dtype_hint.itemsize,)
+        stride = _stride_or_default(None, shape=shape)
+        return rand_strided(shape, stride, dtype_hint, device).untyped_storage()
+
+    def tensor(
+        self,
+        storage,
+        shape,
+        stride=None,
+        *,
+        storage_offset=None,
+        dtype=None,
+        **metadata,
+    ):
+        stride = _stride_or_default(stride, shape=shape)
+        storage_offset = _storage_offset_or_default(storage_offset)
+        dtype = _dtype_or_default(dtype)
+        t = torch.tensor([], dtype=dtype, device=storage.device)
+        t.set_(storage, storage_offset, shape, stride)
+        torch._utils.set_tensor_metadata(t, metadata)
+        self.args.append(t)
+        return t  # for BC
+
+    def symint(self, val):
+        self.args.append(val)
+        return val  # for BC
+
+
+# Here is our writer strategy:
+#  1. We will stream all of the inputs to disk
+#  2. You can now deterministically randomize the inputs, or reload
+#     the inputs from disk
+#  3. You can YOLO run the script without the inputs, in which case
+#     we'll fill the inputs with random data and pray.  This is the
+#     legacy behavior, but it's also useful if you want to find out
+#     if we're so broken even random inputs trigger it
+#  4. We could offer an in process "check if the randomized thing
+#     works too" but this is delicate so we don't do it
+
+
+class InputWriter:
+    def __init__(self, save_dir, *, stable_hash=False):
+        self._lines = []
+        # TODO: consider ensuring tensor and storage counters line up?
+        self.storage_counter = itertools.count()
+        self.save_dir = save_dir
+        self.store = (
+            ContentStoreWriter(save_dir, stable_hash=stable_hash)
+            if save_dir is not None
+            else None
+        )
+        self.seen_storages = {}
+
+    def lines(self):
+        r = [
+            "def load_args(reader):",
+        ]
+        r.extend(f"    {l}" for l in self._lines)
+        # In case we need to change the internal format of load_args
+        # in an FC-breaking way
+        r.append("load_args._version = 0")
+        return r
+
+    # Storages are untyped, but we need to initialize them with data if
+    # we don't have the real data, so we give a hint saying what kind
+    # of initialization may be appropriate
+    #
+    # If we had a FakeTensor, device_hint tells us what device should be
+    def storage(self, untyped_storage, *, dtype_hint=None, device_hint=None) -> str:
+        ws = StorageWeakRef(untyped_storage)
+        v = self.seen_storages.get(ws)
+        if v is not None:
+            return v
+        v = f"buf{next(self.storage_counter)}"
+        maybe_dtype_hint = ""
+        if _dtype_or_default(None) != _dtype_or_default(dtype_hint):
+            maybe_dtype_hint = f", dtype_hint={dtype_hint!r}"
+        # TODO: being optional on device is kind of pointless as the default
+        # is CPU but most repros we care about are CUDA
+        maybe_device = ""
+        device = untyped_storage.device
+        if device.type == "meta":
+            assert device_hint is not None
+            device = device_hint
+        if _device_or_default(None) != device:
+            maybe_device = f", device={device!r}"
+        nbytes = untyped_storage.nbytes()
+        storage_hash = None
+        if self.store is not None and untyped_storage.device.type != "meta":
+            storage_hash = self.store.write_storage(untyped_storage)
+        self._lines.append(
+            f"{v} = reader.storage({storage_hash!r}, {nbytes!r}{maybe_device}{maybe_dtype_hint})"
+        )
+        self.seen_storages[ws] = v
+        return v
+
+    def tensor(self, name, t) -> None:
+        storage = self.storage(
+            t.untyped_storage(), dtype_hint=t.dtype, device_hint=t.device
+        )
+        maybe_stride = ""
+        if _stride_or_default(None, shape=t.shape) != t.stride():
+            maybe_stride = f", {tuple(t.stride())}"
+        maybe_dtype = ""
+        if _dtype_or_default(None) != t.dtype:
+            maybe_dtype = f", dtype={t.dtype!r}"
+        maybe_storage_offset = ""
+        if _storage_offset_or_default(None) != t.storage_offset():
+            maybe_storage_offset = f", storage_offset={t.storage_offset()!r}"
+        maybe_tensor_metadata = ""
+        tensor_metadata = torch._utils.get_tensor_metadata(t)
+        if tensor_metadata:
+            maybe_tensor_metadata = ", " + ", ".join(
+                f"{k}={v!r}" for k, v in tensor_metadata.items()
+            )
+        self._lines.append(
+            f"reader.tensor({storage}, {tuple(t.shape)}"
+            f"{maybe_stride}{maybe_storage_offset}{maybe_dtype}{maybe_tensor_metadata})  # {name}"
+        )
+
+    # TODO: this doesn't actually symint atm
+    def symint(self, name, val) -> None:
+        if isinstance(val, torch.SymInt):
+            val = val.node.hint
+        self._lines.append(f"reader.symint({val!r})  # {name}")
+
+
+# ~~~~~~~~~~~~~~~~~~~~~~~~~~~~~~~~~~~~~~~~~~~~~~~~~~~~~~~~~~~~~~~~~~~ #
 #                           DUMP REPROS
 # ~~~~~~~~~~~~~~~~~~~~~~~~~~~~~~~~~~~~~~~~~~~~~~~~~~~~~~~~~~~~~~~~~~~ #
 
 
-INDUCTOR_IMPORT = """
-from torch._inductor.compile_fx import compile_fx_inner
-from torch._dynamo.debug_utils import same_two_models
-"""
-
-
-COMPILER_REPRO_OPTIONS = {
-    "inductor": (INDUCTOR_IMPORT, "compile_fx_inner", "inductor_fails"),
-    "inductor_accuracy": (
-        INDUCTOR_IMPORT,
-        "compile_fx_inner",
-        "inductor_accuracy_fails",
-    ),
-}
-
-
-<<<<<<< HEAD
-def generate_compiler_repro_string(gm, args, *, stable_output=False):
-=======
-# ~~~~~~~~~~~~~~~~~~~~~~~~~~~~~~~~~~~~~~~~~~~~~~~~~~~~~~~~~~~~~~~~~~~ #
-#                           DUMP REPROS
-# ~~~~~~~~~~~~~~~~~~~~~~~~~~~~~~~~~~~~~~~~~~~~~~~~~~~~~~~~~~~~~~~~~~~ #
-
-
 def generate_compiler_repro_string(gm, args, *, stable_output=False, save_dir=None):
->>>>>>> 896eb1db
     model_str = textwrap.dedent(
         f"""
 import torch
@@ -205,16 +403,11 @@
 import torch.fx as fx
 from torch._dynamo.testing import rand_strided
 from math import inf
-from torch.fx.experimental.proxy_tensor import make_fx
 
 {generate_config_string(stable_output=stable_output)}
 
-<<<<<<< HEAD
-{TEST_REPLACEABLE_COMMENT}
-=======
 isolate_fails_code_str = None
 
->>>>>>> 896eb1db
 {extra_imports}
 
         """
@@ -229,69 +422,26 @@
 
     model_str += NNModuleToString.convert(gm)
 
-    model_str += "args = []\n"
-
     # get hint shape/stride when dynamic shape enabled
     def hint_if_symint(x):
         return tuple(i.node.hint if isinstance(i, torch.SymInt) else i for i in x)
 
-    for arg in args:
-        if isinstance(arg, int):
-            model_str += f"args.append({arg})\n"
-        elif isinstance(arg, torch.SymInt):
-            model_str += f"args.append({arg.node.hint})  # {arg}\n"
+    writer = InputWriter(save_dir)
+    for placeholder, arg in zip(fx_placeholder_targets(gm), args):
+        if isinstance(arg, (int, torch.SymInt)):
+            writer.symint(placeholder, arg)
         elif isinstance(arg, torch.Tensor):
-            model_str += (
-                "args.append(rand_strided"
-                + f"{hint_if_symint(arg.shape), hint_if_symint(arg.stride()), arg.dtype, arg.device.type})"
-                + f"  # shape {tuple(arg.shape)}, stride {arg.stride()}\n"
-            )
+            # TODO: improve these names with FQN
+            writer.tensor(placeholder, arg)
         else:
             raise TypeError(f"arg is neither SymInt/int nor torch.Tensor, {arg}")
 
-    # TODO: fake may be better for performance here
-    tracing_mode = "real"
-    if config.dynamic_shapes:
-        tracing_mode = "symbolic"
-    model_str += f"mod = make_fx(Repro(), tracing_mode={repr(tracing_mode)})(*args)\n"
+    model_str += "\n".join(writer.lines()) + "\n"
+
+    model_str += "mod = Repro()\n"
     return model_str
 
 
-<<<<<<< HEAD
-def save_graph_repro(fd, gm, args, compiler_name, *, stable_output=False):
-    sync_line = ""
-    for arg in args:
-        if isinstance(arg, torch.Tensor) and arg.is_cuda:
-            sync_line = "torch.cuda.synchronize() # Ensures that segfaults are surfaced"
-            break
-
-    if "inductor" in compiler_name:
-        fd.write("import torch._inductor.overrides\n")
-    fd.write(generate_compiler_repro_string(gm, args, stable_output=stable_output))
-    fd.write(COMPILER_REPRO_OPTIONS[compiler_name][0])
-    if "_accuracy" in compiler_name:
-        fd.write(
-            textwrap.dedent(
-                f"""
-                compiled = {COMPILER_REPRO_OPTIONS[compiler_name][1]}(mod, args)
-                class AccuracyError(Exception):
-                    pass
-                if not same_two_models(mod, compiled, args, only_fwd=True):
-                    raise AccuracyError("Bad accuracy detected")
-                """
-            )
-        )
-    else:
-        fd.write(
-            textwrap.dedent(
-                f"""
-                compiled = {COMPILER_REPRO_OPTIONS[compiler_name][1]}(mod, args)
-                ref = compiled(args)
-                {sync_line}
-                """
-            )
-        )
-=======
 def save_graph_repro(
     fd,
     gm,
@@ -324,7 +474,6 @@
         f"save_dir={save_dir!r}, tracing_mode={tracing_mode!r}"
         ")\n"
     )
->>>>>>> 896eb1db
 
 
 def dump_compiler_graph_state(gm, args, compiler_name):
@@ -336,7 +485,7 @@
         "Writing checkpoint with %s nodes to %s", len(gm.graph.nodes), file_name
     )
     with open(file_name, "w") as fd:
-        save_graph_repro(fd, gm, args, compiler_name)
+        save_graph_repro(fd, gm, args, compiler_name, save_dir=subdir)
     curdir = os.getcwd()
     repro_path = os.path.join(curdir, "repro.py")
     try:
@@ -355,43 +504,23 @@
 
 
 def dump_to_minify(gm, args, compiler_name: str):
-    favored_device = 1 if torch.cuda.device_count() >= 2 else 0
-
-    contents = textwrap.dedent(
-        f"""
-isolate_fails_code_str = None
-
-{generate_compiler_repro_string(gm, args)}
-
-from functools import partial
-from torch._dynamo.repro.after_aot import (
-    isolate_fails,
-    dump_compiler_graph_state,
-)
-from functorch.compile import minifier
-
-env_variables = {{"CUDA_VISIBLE_DEVICES": "{favored_device}"}}
-
-minifier(
-    mod,
+    out = io.StringIO()
+    # TODO: factor this out
+    subdir = os.path.join(minifier_dir(), "checkpoints")
+    if not os.path.exists(subdir):
+        os.makedirs(subdir, exist_ok=True)
+    save_graph_repro(out, gm, args, compiler_name, save_dir=subdir, command="minify")
+    return helper_for_dump_minify(out.getvalue())
+
+
+def isolate_fails(
+    fx_g,
     args,
-<<<<<<< HEAD
-    module_fails=partial(isolate_fails, env=env_variables, compiler_name="{compiler_name}", patch_code=isolate_fails_code_str),
-    dump_state=partial(dump_compiler_graph_state, compiler_name="{compiler_name}"),
-)
-        """
-    )
-    return helper_for_dump_minify(contents)
-
-
-def isolate_fails(fx_g, args, compiler_name: str, env=None, patch_code=None):
-=======
     compiler_name: str,
     env=None,
     save_dir=None,
     accuracy=False,
 ):
->>>>>>> 896eb1db
     if env is None:
         env = {}
     subdir = os.path.join(os.getcwd(), "isolate")
@@ -399,29 +528,6 @@
         os.makedirs(subdir, exist_ok=True)
     file_name = os.path.join(subdir, f"{str(uuid.uuid4())[:5]}.py")
     with open(file_name, "w") as fd:
-<<<<<<< HEAD
-        repro_code = generate_compiler_repro_string(fx_g, args)
-        if patch_code is not None:
-            repro_code = repro_code.replace(TEST_REPLACEABLE_COMMENT, patch_code)
-        fd.write(repro_code)
-        fail_fn = COMPILER_REPRO_OPTIONS[compiler_name][2]
-        fd.write(
-            textwrap.dedent(
-                f"""
-                from torch._dynamo.repro.after_aot import {fail_fn}
-                """
-            )
-        )
-        fd.write(
-            textwrap.dedent(
-                f"""
-                if {fail_fn}(mod, args):
-                    exit(1)
-                else:
-                    exit(0)
-                """
-            )
-=======
         save_graph_repro(
             fd,
             fx_g,
@@ -429,7 +535,6 @@
             compiler_name,
             save_dir=save_dir,
             command="minifier-query",
->>>>>>> 896eb1db
         )
     # with open(file_name, "r") as fd:
     #     print(fd.read())
@@ -507,9 +612,6 @@
     return backend_aot_accuracy_fails(fx_g, args, compile_fx_inner)
 
 
-<<<<<<< HEAD
-backend_aot_accuracy_fails = functools.partial(backend_accuracy_fails, only_fwd=True)
-=======
 backend_aot_accuracy_fails = functools.partial(backend_accuracy_fails, only_fwd=True)
 
 
@@ -898,5 +1000,4 @@
         "minifier-query": repro_minifier_query,
         "run": repro_run,
     }
-    COMMAND_FNS[options.command](options, mod, load_args)
->>>>>>> 896eb1db
+    COMMAND_FNS[options.command](options, mod, load_args)