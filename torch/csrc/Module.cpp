#include <sys/types.h>
#include <torch/csrc/python_headers.h>

#ifndef _MSC_VER
#include <sys/socket.h>
#endif

#include <ATen/ATen.h>
#include <ATen/DLConvertor.h>
#include <ATen/ExpandUtils.h>
#include <ATen/LinalgBackend.h>
#include <ATen/Parallel.h>
#include <ATen/Utils.h>
#include <ATen/VmapMode.h>
#include <ATen/core/Vitals.h>
#include <ATen/dlpack.h>
#include <ATen/native/ConvUtils.h>
#include <c10/core/DispatchKeySet.h>
#include <c10/util/Logging.h>
#include <c10/util/irange.h>
#include <libshm.h>
#include <pybind11/pybind11.h>
#include <pybind11/stl.h>
#include <torch/csrc/THConcat.h>
#include <torch/csrc/utils/pybind.h>
#include <cstdlib>
#include <unordered_map>

#include <torch/csrc/DataLoader.h>
#include <torch/csrc/Device.h>
#include <torch/csrc/Dtype.h>
#include <torch/csrc/DynamicTypes.h>
#include <torch/csrc/Generator.h>
#include <torch/csrc/Layout.h>
#include <torch/csrc/MemoryFormat.h>
#include <torch/csrc/QScheme.h>
#include <torch/csrc/Stream.h>
#include <torch/csrc/THP.h>
#include <torch/csrc/TypeInfo.h>
#include <torch/csrc/api/include/torch/python/init.h>
#include <torch/csrc/autograd/python_cpp_function.h>
#include <torch/csrc/autograd/python_enum_tag.h>
#include <torch/csrc/autograd/python_fft_functions.h>
#include <torch/csrc/autograd/python_function.h>
#include <torch/csrc/autograd/python_legacy_variable.h>
#include <torch/csrc/autograd/python_linalg_functions.h>
#include <torch/csrc/autograd/python_nested_functions.h>
#include <torch/csrc/autograd/python_nn_functions.h>
#include <torch/csrc/autograd/python_return_types.h>
#include <torch/csrc/autograd/python_sparse_functions.h>
#include <torch/csrc/autograd/python_special_functions.h>
#include <torch/csrc/autograd/python_variable.h>
#include <torch/csrc/functorch/init.h>
#include <torch/csrc/jit/python/init.h>
#include <torch/csrc/jit/python/python_ir.h>
#include <torch/csrc/jit/python/python_tracer.h>
#include <torch/csrc/lazy/python/init.h>
#include <torch/csrc/monitor/python_init.h>
#include <torch/csrc/multiprocessing/init.h>
#include <torch/csrc/onnx/init.h>
#include <torch/csrc/profiler/python/init.h>
#include <torch/csrc/tensor/python_tensor.h>
#include <torch/csrc/utils/disable_torch_function.h>
#include <torch/csrc/utils/init.h>
#include <torch/csrc/utils/pycfunction_helpers.h>
#include <torch/csrc/utils/python_arg_parser.h>
#include <torch/csrc/utils/python_compat.h>
#include <torch/csrc/utils/python_dispatch.h>
#include <torch/csrc/utils/python_strings.h>
#include <torch/csrc/utils/tensor_dtypes.h>
#include <torch/csrc/utils/tensor_layouts.h>
#include <torch/csrc/utils/tensor_memoryformats.h>
#include <torch/csrc/utils/tensor_new.h>
#include <torch/csrc/utils/tensor_numpy.h>
#include <torch/csrc/utils/tensor_qschemes.h>

#ifdef USE_DISTRIBUTED
#ifdef USE_C10D
#include <torch/csrc/distributed/autograd/python_autograd.h>
#include <torch/csrc/distributed/c10d/c10d.h>
#include <torch/csrc/distributed/rpc/rpc.h>
#include <torch/csrc/distributed/rpc/testing/testing.h>
#endif
#endif

#if defined(USE_VALGRIND)
#include <callgrind.h>
#endif

namespace py = pybind11;

PyObject* module;

THPGenerator* THPDefaultCPUGenerator = nullptr;

////////////////////////////////////////////////////////////////////////////////
////////////////////////////////////////////////////////////////////////////////

static PyObject* THPModule_initNames(PyObject* self, PyObject* arg) {
  static std::vector<std::string> names;

  THPObjectPtr types(PySequence_Fast(arg, "expected a sequence"));
  if (!types)
    return nullptr;

  // NOLINTNEXTLINE(bugprone-branch-clone)
  auto num_classes = PySequence_Fast_GET_SIZE(types.get());
  names.reserve(names.size() + num_classes);
  for (Py_ssize_t i = 0; i < num_classes; i++) {
    PyObject* obj = PySequence_Fast_GET_ITEM(types.get(), i);
    THPUtils_assert(PyType_Check(obj), "expected a PyTypeObject");
    PyTypeObject* type = (PyTypeObject*)obj;

    THPObjectPtr module_name(PyObject_GetAttrString(obj, "__module__"));
    if (!module_name)
      return nullptr;
    THPUtils_assert(
        THPUtils_checkString(module_name.get()),
        "expected __module__ to be a string");
    std::string name = THPUtils_unpackString(module_name.get());
    names.emplace_back(name + "." + type->tp_name);
    type->tp_name = names.back().c_str();
  }
  Py_RETURN_NONE;
}
//
// Callback for python part. Used for additional initialization of python
// classes
static PyObject* THPModule_initExtension(
    PyObject* _unused,
    PyObject* shm_manager_path) {
  HANDLE_TH_ERRORS
  if (!THPUtils_checkString(shm_manager_path)) {
    THPUtils_setError(
        "initialization error - expected bytes/string object as shm_manager_path!");
    return nullptr;
  }
  torch::utils::initializeLayouts();
  torch::utils::initializeMemoryFormats();
  torch::utils::initializeQSchemes();
  torch::utils::initializeDtypes();
  torch::tensors::initialize_python_bindings();
  std::string path = THPUtils_unpackString(shm_manager_path);
  libshm_init(path.c_str());

  auto module = THPObjectPtr(PyImport_ImportModule("torch"));
  if (!module)
    throw python_error();

  THPStorage_postInit(module);
  THPAutograd_initFunctions();
  Py_RETURN_NONE;
  END_HANDLE_TH_ERRORS
}

// The idea behind these two functions is to make it easy to test if we are
// built with ASAN: they're designed not to crash if ASAN is not enabled, but
// to trigger ASAN if it is enabled.  This lets us run a "canary" tests which
// checks if our build environment is misconfigured.

static PyObject* THPModule_crashIfCsrcASAN(PyObject* module, PyObject* arg) {
  THPUtils_assert(
      THPUtils_checkLong(arg),
      "crash_if_csrc_asan expects an int, "
      "but got %s",
      THPUtils_typename(arg));
  // NOLINTNEXTLINE(cppcoreguidelines-avoid-c-arrays, modernize-avoid-c-arrays)
  volatile char x[3];
  x[THPUtils_unpackInt(arg)] = 0;
  // NOLINTNEXTLINE(clang-analyzer-core.CallAndMessage)
  return THPUtils_packInt32(x[0]);
}

static PyObject* THPModule_crashIfCsrcUBSAN(PyObject* module, PyObject* arg) {
  THPUtils_assert(
      THPUtils_checkLong(arg),
      "crash_if_csrc_ubsan expects an int, "
      "but got %s",
      THPUtils_typename(arg));
  int32_t x = THPUtils_unpackInt(arg);
  double y = 1.0 / x;
  return THPUtils_packInt32((int)y);
}

static PyObject* THPModule_crashIfATenASAN(PyObject* module, PyObject* arg) {
  THPUtils_assert(
      THPUtils_checkLong(arg),
      "crash_if_aten_asan expects an int, "
      "but got %s",
      THPUtils_typename(arg));
  return THPUtils_packInt32(at::_crash_if_asan(THPUtils_unpackInt(arg)));
}

static PyObject* THPModule_getNumThreads(PyObject* module, PyObject* noargs) {
  return THPUtils_packInt32(at::get_num_threads());
}

static PyObject* THPModule_setNumThreads(PyObject* module, PyObject* arg) {
  THPUtils_assert(
      THPUtils_checkLong(arg),
      "set_num_threads expects an int, "
      "but got %s",
      THPUtils_typename(arg));
  int nthreads = (int)THPUtils_unpackLong(arg);
  THPUtils_assert(nthreads > 0, "set_num_threads expects a positive integer");
  at::set_num_threads(nthreads);
  Py_RETURN_NONE;
}

static PyObject* THPModule_getNumInteropThreads(
    PyObject* module,
    PyObject* noargs) {
  return THPUtils_packInt32(at::get_num_interop_threads());
}

static PyObject* THPModule_setNumInteropThreads(
    PyObject* module,
    PyObject* arg) {
  THPUtils_assert(
      THPUtils_checkLong(arg),
      "set_num_interop_threads expects an int, "
      "but got %s",
      THPUtils_typename(arg));
  int nthreads = (int)THPUtils_unpackLong(arg);
  THPUtils_assert(
      nthreads > 0, "set_num_interop_threads expects a positive integer");
  at::set_num_interop_threads(nthreads);
  Py_RETURN_NONE;
}

PyObject* THPModule_setDefaultTensorType(PyObject* _unused, PyObject* type) {
  HANDLE_TH_ERRORS
  torch::tensors::py_set_default_tensor_type(type);
  Py_RETURN_NONE;
  END_HANDLE_TH_ERRORS
}

PyObject* THPModule_setDefaultDtype(PyObject* _unused, PyObject* dtype) {
  HANDLE_TH_ERRORS
  torch::tensors::py_set_default_dtype(dtype);
  Py_RETURN_NONE;
  END_HANDLE_TH_ERRORS
}

PyObject* THPModule_addDocStr(PyObject* _unused, PyObject* args) {
  // adds a __doc__ string to a function, similar to numpy's arr_add_docstring
  static std::vector<std::string> all_docs;
  PyObject* obj = nullptr;
  PyObject* doc_obj = nullptr;
  if (!PyArg_ParseTuple(args, "OO", &obj, &doc_obj)) {
    return nullptr;
  }

  const char* doc_str = "<invalid string>";
  if (THPUtils_checkString(doc_obj)) {
    all_docs.push_back(THPUtils_unpackString(doc_obj));
    doc_str = all_docs.back().c_str();
  }

  if (Py_TYPE(obj) == &PyCFunction_Type) {
    PyCFunctionObject* f = (PyCFunctionObject*)obj;
    if (f->m_ml->ml_doc) {
      return PyErr_Format(
          PyExc_RuntimeError,
          "function '%s' already has a docstring",
          f->m_ml->ml_name);
    }
    f->m_ml->ml_doc = doc_str;
  } else if (strcmp(Py_TYPE(obj)->tp_name, "method_descriptor") == 0) {
    PyMethodDescrObject* m = (PyMethodDescrObject*)obj;
    if (m->d_method->ml_doc) {
      return PyErr_Format(
          PyExc_RuntimeError,
          "method '%s' already has a docstring",
          m->d_method->ml_name);
    }
    m->d_method->ml_doc = doc_str;
  } else if (strcmp(Py_TYPE(obj)->tp_name, "getset_descriptor") == 0) {
    // NOLINTNEXTLINE(cppcoreguidelines-pro-type-cstyle-cast)
    PyGetSetDescrObject* m = (PyGetSetDescrObject*)obj;
    if (m->d_getset->doc) {
      // NOLINTNEXTLINE(cppcoreguidelines-pro-type-vararg)
      return PyErr_Format(
          PyExc_RuntimeError,
          "attribute '%s' already has a docstring",
          m->d_getset->name);
    }
    // This field is not const for python < 3.7 yet the content is
    // never modified.
    // NOLINTNEXTLINE(cppcoreguidelines-pro-type-const-cast)
    m->d_getset->doc = const_cast<char*>(doc_str);
  } else if (Py_TYPE(obj) == &PyType_Type) {
    PyTypeObject* t = (PyTypeObject*)obj;
    if (t->tp_doc) {
      return PyErr_Format(
          PyExc_RuntimeError, "Type '%s' already has a docstring", t->tp_name);
    }
    t->tp_doc = doc_str;
  } else {
    return PyErr_Format(
        PyExc_TypeError,
        "don't know how to add docstring to type '%s'",
        Py_TYPE(obj)->tp_name);
  }

  Py_INCREF(obj);
  return obj;
}

PyObject* THPModule_inferSize(PyObject* _unused, PyObject* args) {
  HANDLE_TH_ERRORS
  Py_ssize_t num_args = args ? (Py_ssize_t)PyTuple_Size(args) : 0;
  THPUtils_assert(num_args == 2, "expected exactly 2 arguments");
  PyObject* arg1 = PyTuple_GET_ITEM(args, 0);
  THPUtils_assert(THPSize_Check(arg1), "expected a torch.Size as argument 1");
  PyObject* arg2 = PyTuple_GET_ITEM(args, 1);
  THPUtils_assert(THPSize_Check(arg2), "expected a torch.Size as argument 2");

  auto size1 = THPUtils_unpackLongs(arg1);
  auto size2 = THPUtils_unpackLongs(arg2);
  auto sizes = at::infer_size(size1, size2);
  return THPSize_NewFromSizes(sizes.size(), sizes.data());
  END_HANDLE_TH_ERRORS
}

static PyObject* THPModule_setBackcompatBroadcastWarn(
    PyObject* module,
    PyObject* arg) {
  THPUtils_assert(
      PyBool_Check(arg),
      "set_backcompat_broadcast_warn expects a bool, "
      "but got %s",
      THPUtils_typename(arg));
  setBackCompatBroadcastWarn(arg == Py_True);
  Py_RETURN_NONE;
}

static PyObject* THPModule_getBackcompatBroadcastWarn(
    PyObject* module,
    PyObject* noargs) {
  if (getBackCompatBroadcastWarn())
    Py_RETURN_TRUE;
  else
    Py_RETURN_FALSE;
}

static PyObject* THPModule_setBackcompatKeepdimWarn(
    PyObject* module,
    PyObject* arg) {
  THPUtils_assert(
      PyBool_Check(arg),
      "set_backcompat_keepdim_warn expects a bool, "
      "but got %s",
      THPUtils_typename(arg));
  setBackCompatKeepdimWarn(arg == Py_True);
  Py_RETURN_NONE;
}

static PyObject* THPModule_getBackcompatKeepdimWarn(
    PyObject* module,
    PyObject* noargs) {
  if (getBackCompatKeepdimWarn())
    Py_RETURN_TRUE;
  else
    Py_RETURN_FALSE;
}

PyObject* THPModule_hasDistributed(PyObject* _unused, PyObject* noargs) {
#ifdef USE_DISTRIBUTED
  Py_RETURN_TRUE;
#else
  Py_RETURN_FALSE;
#endif
}

static PyObject* THPModule_showConfig(PyObject* module, PyObject* noargs) {
  HANDLE_TH_ERRORS
  return THPUtils_packString(at::show_config());
  END_HANDLE_TH_ERRORS
}

static PyObject* THPModule_cxxFlags(PyObject* module, PyObject* noargs) {
  HANDLE_TH_ERRORS
  return THPUtils_packString(at::get_cxx_flags());
  END_HANDLE_TH_ERRORS
}

static PyObject* THPModule_parallelInfo(PyObject* module, PyObject* noargs) {
  HANDLE_TH_ERRORS
  return THPUtils_packString(at::get_parallel_info());
  END_HANDLE_TH_ERRORS
}

void DLPack_Capsule_Destructor(PyObject* data) {
  if (C10_LIKELY(!PyCapsule_IsValid(data, "dltensor"))) {
    // early out, see DLPack spec: if a consuming library sets the capsule
    // name to something else, they own it and we don't need to do anything
    return;
  }
  HANDLE_TH_ERRORS
  // Causes overheads for validity checks again, but this case is rare
  // since consuming libraries should rename the capsule according to spec.
  // Note that this cannot set a python error (we checked validity above),
  // so we don't need to handle python error state here.
  DLManagedTensor* dlMTensor =
      (DLManagedTensor*)PyCapsule_GetPointer(data, "dltensor");
  // the dlMTensor has not been consumed, call deleter ourselves.
  // DLPack spec mentions that deleter may be NULL, but deleter from
  // `at::toDLPack` is never NULL, so no need for an additional check here.
  // NOLINTNEXTLINE(cppcoreguidelines-pro-type-const-cast)
  dlMTensor->deleter(const_cast<DLManagedTensor*>(dlMTensor));
  END_HANDLE_TH_ERRORS_RET()
}

PyObject* THPModule_toDLPack(PyObject* _unused, PyObject* data) {
  HANDLE_TH_ERRORS
  THPUtils_assert(THPVariable_Check(data), "data must be a Tensor");
  DLManagedTensor* dlMTensor = at::toDLPack(THPVariable_Unpack(data));
  return PyCapsule_New(dlMTensor, "dltensor", DLPack_Capsule_Destructor);
  END_HANDLE_TH_ERRORS
}

PyObject* THPModule_fromDLPack(PyObject* _unused, PyObject* data) {
  using namespace torch::autograd;
  HANDLE_TH_ERRORS
  auto tensor = torch::utils::tensor_fromDLPack(data);
  return THPVariable_Wrap(tensor);
  END_HANDLE_TH_ERRORS
}

PyObject* THModule_getCppBacktrace(PyObject* _unused, PyObject* args) {
  HANDLE_TH_ERRORS
  size_t frames_to_skip;
  size_t maximum_number_of_frames;
  if (!PyArg_ParseTuple(
          args, "LL", &frames_to_skip, &maximum_number_of_frames)) {
    return nullptr;
  }
  return THPUtils_packString(
      c10::get_backtrace(frames_to_skip, maximum_number_of_frames, true));
  END_HANDLE_TH_ERRORS
}

PyObject* THPModule_setAllowTF32CuDNN(PyObject* _unused, PyObject* arg) {
  THPUtils_assert(
      PyBool_Check(arg),
      "set_allow_tf32_cublas expects a bool, "
      "but got %s",
      THPUtils_typename(arg));
  at::globalContext().setAllowTF32CuDNN(arg == Py_True);
  Py_RETURN_NONE;
}

PyObject* THPModule_allowTF32CuDNN(PyObject* _unused, PyObject* noargs) {
  if (at::globalContext().allowTF32CuDNN())
    Py_RETURN_TRUE;
  else
    Py_RETURN_FALSE;
}

PyObject* THPModule_setFloat32MatmulPrecision(
    PyObject* _unused,
    PyObject* arg) {
  THPUtils_assert(
      THPUtils_checkString(arg),
      "set_float32_matmul_precision expects a str, "
      "but got %s",
      THPUtils_typename(arg));
  std::string s = THPUtils_unpackString(arg);
  at::globalContext().setFloat32MatmulPrecision(s);
  Py_RETURN_NONE;
}

PyObject* THPModule_float32MatmulPrecision(
    PyObject* _unused,
    PyObject* noargs) {
  std::string s = "highest";
  auto p = at::globalContext().float32MatmulPrecision();
  if (p == at::Float32MatmulPrecision::HIGH) {
    s = "high";
  } else if (p == at::Float32MatmulPrecision::MEDIUM) {
    s = "medium";
  }
  return THPUtils_packString(s);
}
PyObject* THPModule_setSDPUseFlash(PyObject* _unused, PyObject* arg) {
  THPUtils_assert(
      PyBool_Check(arg),
      "set_sdp_use_math expects a bool, "
      "but got %s",
      THPUtils_typename(arg));
  at::globalContext().setSDPUseFlash(arg == Py_True);
  Py_RETURN_NONE;
}
PyObject* THPModule_userEnabledFlashSDP(PyObject* _unused, PyObject* noargs) {
  if (at::globalContext().userEnabledFlashSDP())
    Py_RETURN_TRUE;
  else
    Py_RETURN_FALSE;
}
PyObject* THPModule_setSDPUseMath(PyObject* _unused, PyObject* arg) {
  THPUtils_assert(
      PyBool_Check(arg),
      "set_sdp_use_math expects a bool, "
      "but got %s",
      THPUtils_typename(arg));
  at::globalContext().setSDPUseMath(arg == Py_True);
  Py_RETURN_NONE;
}
PyObject* THPModule_userEnabledMathSDP(PyObject* _unused, PyObject* noargs) {
  if (at::globalContext().userEnabledMathSDP())
    Py_RETURN_TRUE;
  else
    Py_RETURN_FALSE;
}
PyObject* THPModule_setUserEnabledCuDNN(PyObject* _unused, PyObject* arg) {
  THPUtils_assert(
      PyBool_Check(arg),
      "set_enabled_cudnn expects a bool, "
      "but got %s",
      THPUtils_typename(arg));
  at::globalContext().setUserEnabledCuDNN(arg == Py_True);
  Py_RETURN_NONE;
}

PyObject* THPModule_userEnabledCuDNN(PyObject* _unused, PyObject* noargs) {
  if (at::globalContext().userEnabledCuDNN())
    Py_RETURN_TRUE;
  else
    Py_RETURN_FALSE;
}

PyObject* THPModule_setUserEnabledMkldnn(PyObject* _unused, PyObject* arg) {
  THPUtils_assert(
      PyBool_Check(arg),
      "set_enabled_mkldnn expects a bool, "
      "but got %s",
      THPUtils_typename(arg));
  at::globalContext().setUserEnabledMkldnn(arg == Py_True);
  Py_RETURN_NONE;
}

PyObject* THPModule_userEnabledMkldnn(PyObject* _unused, PyObject* noargs) {
  if (at::globalContext().userEnabledMkldnn())
    Py_RETURN_TRUE;
  else
    Py_RETURN_FALSE;
}

PyObject* THPModule_setDeterministicCuDNN(PyObject* _unused, PyObject* arg) {
  HANDLE_TH_ERRORS
  THPUtils_assert(
      PyBool_Check(arg),
      "set_deterministic_cudnn expects a bool, "
      "but got %s",
      THPUtils_typename(arg));
  at::globalContext().setDeterministicCuDNN(arg == Py_True);
  Py_RETURN_NONE;
  END_HANDLE_TH_ERRORS
}

PyObject* THPModule_deterministicCuDNN(PyObject* _unused, PyObject* noargs) {
  if (at::globalContext().deterministicCuDNN())
    Py_RETURN_TRUE;
  else
    Py_RETURN_FALSE;
}

PyObject* THPModule_setDeterministicAlgorithms(
    PyObject* _unused,
    PyObject* args,
    PyObject* kwargs) {
  HANDLE_TH_ERRORS
  static torch::PythonArgParser parser(
      {"_set_deterministic_algorithms(bool mode, *, bool warn_only=False)"});
  torch::ParsedArgs<2> parsed_args{};
  auto r = parser.parse(args, kwargs, parsed_args);
  bool mode = r.toBool(0);
  bool warn_only = r.toBool(1);
  at::globalContext().setDeterministicAlgorithms(mode, warn_only);
  Py_RETURN_NONE;
  END_HANDLE_TH_ERRORS
}

PyObject* THPModule_deterministicAlgorithms(
    PyObject* _unused,
    PyObject* noargs) {
  if (at::globalContext().deterministicAlgorithms()) {
    Py_RETURN_TRUE;
  }
  Py_RETURN_FALSE;
}

PyObject* THPModule_deterministicAlgorithmsWarnOnly(
    PyObject* _unused,
    PyObject* noargs) {
  if (at::globalContext().deterministicAlgorithmsWarnOnly()) {
    Py_RETURN_TRUE;
  }
  Py_RETURN_FALSE;
}

PyObject* THPModule_setWarnAlways(PyObject* _unused, PyObject* arg) {
  THPUtils_assert(
      PyBool_Check(arg),
      "setWarnOnlyOnce expects a bool, "
      "but got %s",
      THPUtils_typename(arg));
  c10::Warning::set_warnAlways(arg == Py_True);
  Py_RETURN_NONE;
}

PyObject* THPModule_warnAlways(PyObject* _unused, PyObject* noargs) {
  if (c10::Warning::get_warnAlways()) {
    Py_RETURN_TRUE;
  }
  Py_RETURN_FALSE;
}

PyObject* THPModule_setBenchmarkCuDNN(PyObject* _unused, PyObject* arg) {
  THPUtils_assert(
      PyBool_Check(arg),
      "set_benchmark_cudnn expects a bool, "
      "but got %s",
      THPUtils_typename(arg));
  at::globalContext().setBenchmarkCuDNN(arg == Py_True);
  Py_RETURN_NONE;
}

PyObject* THPModule_benchmarkCuDNN(PyObject* _unused, PyObject* noargs) {
  if (at::globalContext().benchmarkCuDNN()) {
    Py_RETURN_TRUE;
  }
  Py_RETURN_FALSE;
}

PyObject* THPModule_setAllowTF32CuBLAS(PyObject* _unused, PyObject* arg) {
  THPUtils_assert(
      PyBool_Check(arg),
      "set_allow_tf32_cublas expects a bool, "
      "but got %s",
      THPUtils_typename(arg));
  at::globalContext().setAllowTF32CuBLAS(arg == Py_True);
  Py_RETURN_NONE;
}

PyObject* THPModule_allowTF32CuBLAS(PyObject* _unused, PyObject* noargs) {
  if (at::globalContext().allowTF32CuBLAS()) {
    Py_RETURN_TRUE;
  }
  Py_RETURN_FALSE;
}

PyObject* THPModule_setAllowFP16ReductionCuBLAS(
    PyObject* _unused,
    PyObject* arg) {
  THPUtils_assert(
      PyBool_Check(arg),
      "set_allow_fp16_reduction_cublas expects a bool, "
      "but got %s",
      THPUtils_typename(arg));
  at::globalContext().setAllowFP16ReductionCuBLAS(arg == Py_True);
  Py_RETURN_NONE;
}

PyObject* THPModule_allowFP16ReductionCuBLAS(
    PyObject* _unused,
    PyObject* noargs) {
  if (at::globalContext().allowFP16ReductionCuBLAS()) {
    Py_RETURN_TRUE;
  }
  Py_RETURN_FALSE;
}

PyObject* THPModule_setFlushDenormal(PyObject* _unused, PyObject* arg) {
  THPUtils_assert(
      PyBool_Check(arg),
      "flush_denormal expects a bool, "
      "but got %s",
      THPUtils_typename(arg));
  if (!at::globalContext().setFlushDenormal(arg == Py_True)) {
    Py_RETURN_FALSE;
  };
  Py_RETURN_TRUE;
}

PyObject* THPModule_getDefaultDtype(PyObject* _unused, PyObject* arg) {
  HANDLE_TH_ERRORS
  auto scalar_type = torch::tensors::get_default_scalar_type();
  auto dtype = (PyObject*)torch::getTHPDtype(scalar_type);
  Py_INCREF(dtype);
  return dtype;
  END_HANDLE_TH_ERRORS
}

PyObject* THPModule_getDefaultDevice(PyObject* _unused, PyObject* arg) {
  HANDLE_TH_ERRORS
  return THPUtils_packString(c10::DeviceTypeName(
      dispatchKeyToDeviceType(torch::tensors::get_default_dispatch_key()),
      /*lower_case=*/true));
  END_HANDLE_TH_ERRORS
}

PyObject* THPModule_setQEngine(PyObject* /* unused */, PyObject* arg) {
  THPUtils_assert(
      THPUtils_checkLong(arg),
      "set_qengine expects an int, "
      "but got %s",
      THPUtils_typename(arg));
  HANDLE_TH_ERRORS
  auto qengine = static_cast<int>(THPUtils_unpackLong(arg));
  at::globalContext().setQEngine(static_cast<at::QEngine>(qengine));
  Py_RETURN_NONE;
  END_HANDLE_TH_ERRORS
}

PyObject* THPModule_qEngine(PyObject* _unused, PyObject* noargs) {
  return THPUtils_packInt64(static_cast<int>(at::globalContext().qEngine()));
}

PyObject* THPModule_supportedQEngines(PyObject* _unused, PyObject* noargs) {
  auto qengines = at::globalContext().supportedQEngines();
  auto list = THPObjectPtr(PyList_New(qengines.size()));
  if (!list)
    return nullptr;
  for (const auto i : c10::irange(qengines.size())) {
    PyObject* i64 = THPUtils_packInt64(static_cast<int>(qengines[i]));
    if (!i64)
      return nullptr;
    PyList_SET_ITEM(list.get(), i, i64);
  }
  return list.release();
}

PyObject* THPModule_isEnabledXNNPACK(PyObject* _unused, PyObject* noargs) {
  if (at::globalContext().isXNNPACKAvailable())
    Py_RETURN_TRUE;
  else
    Py_RETURN_FALSE;
}

PyObject* THPModule_willEngineExecuteNode(PyObject* _unused, PyObject* arg) {
  HANDLE_TH_ERRORS
  bool isTHPFunction = THPFunction_Check(arg);
  bool isTHPCppFunction = torch::autograd::THPCppFunction_Check(arg);
  THPUtils_assert(
      isTHPFunction || isTHPCppFunction,
      "_will_engine_execute_node expects an grad_fn, "
      "but got %s",
      THPUtils_typename(arg));
  const auto exec_info = torch::autograd::get_current_graph_task_exec_info();
  THPUtils_assert(
      exec_info,
      "_get_should_execute_nodes should only be called during the backward pass");
  torch::autograd::Node* node;
  std::shared_ptr<torch::autograd::Node> node_sp;
  if (isTHPFunction) {
    node_sp = ((THPFunction*)arg)->cdata.lock();
    node = node_sp.get();
  } else {
    node = ((torch::autograd::THPCppFunction*)arg)->cdata.get();
  }
  if (exec_info->empty()) {
    // .backward() without inputs= arg
    const auto nodes_in_graph =
        torch::autograd::get_current_graph_task_nodes_in_graph();
    auto it = nodes_in_graph->find(node);
    if (it == nodes_in_graph->end()) {
      Py_RETURN_FALSE;
    } else {
      Py_RETURN_TRUE;
    }
  } else {
    // .grad or .backward when inputs= is passed
    auto it = exec_info->find(node);
    if (it == exec_info->end() || !it->second.should_execute()) {
      Py_RETURN_FALSE;
    } else {
      THPUtils_assert(
          !(node->topological_nr() == 0 && it->second.captures_),
          "A leaf node was passed to _will_engine_execute_node but we are "
          "currently running autograd.grad(). This is currently not supported.");
      Py_RETURN_TRUE;
    }
  }

  END_HANDLE_TH_ERRORS
}

PyObject* THPModule_setDefaultMobileCPUAllocator(
    PyObject* _unused,
    PyObject* noargs) {
  HANDLE_TH_ERRORS
  at::globalContext().setDefaultMobileCPUAllocator();
  Py_RETURN_NONE;
  END_HANDLE_TH_ERRORS
}

PyObject* THPModule_unsetDefaultMobileCPUAllocator(
    PyObject* _unused,
    PyObject* noargs) {
  HANDLE_TH_ERRORS
  at::globalContext().unsetDefaultMobileCPUAllocator();
  Py_RETURN_NONE;
  END_HANDLE_TH_ERRORS
}

static PyObject* THPModule_vmapmode_increment_nesting(
    PyObject* _unused,
    PyObject* arg) {
  HANDLE_TH_ERRORS
  return THPUtils_packInt64(at::impl::VmapMode::increment_nesting());
  END_HANDLE_TH_ERRORS
}

static PyObject* THPModule_vmapmode_decrement_nesting(
    PyObject* _unused,
    PyObject* arg) {
  HANDLE_TH_ERRORS
  return THPUtils_packInt64(at::impl::VmapMode::decrement_nesting());
  END_HANDLE_TH_ERRORS
}

static PyObject* THPModule_set_display_vmap_fallback_warnings_mode(
    PyObject* _unused,
    PyObject* arg) {
  HANDLE_TH_ERRORS
  THPUtils_assert(
      PyBool_Check(arg),
      "enabled must be a bool, "
      "but got %s",
      THPUtils_typename(arg));
  at::globalContext().setDisplayVmapFallbackWarnings(arg == Py_True);
  Py_RETURN_NONE;
  END_HANDLE_TH_ERRORS
}

static PyObject* THPModule_are_vmap_fallback_warnings_enabled(
    PyObject* _unused,
    PyObject* arg) {
  HANDLE_TH_ERRORS
  if (at::globalContext().areVmapFallbackWarningsEnabled()) {
    Py_RETURN_TRUE;
  } else {
    Py_RETURN_FALSE;
  }
  END_HANDLE_TH_ERRORS
}

// NOLINTNEXTLINE(cppcoreguidelines-avoid-c-arrays,
// cppcoreguidelines-avoid-non-const-global-variables, modernize-avoid-c-arrays)
static PyMethodDef TorchMethods[] = {
    {"_initExtension", THPModule_initExtension, METH_O, nullptr},
    {"_autograd_init", THPAutograd_initExtension, METH_NOARGS, nullptr},
    {"_add_docstr", THPModule_addDocStr, METH_VARARGS, nullptr},
    {"_init_names", THPModule_initNames, METH_O, nullptr},
    {"_has_distributed", THPModule_hasDistributed, METH_NOARGS, nullptr},
    {"_set_default_tensor_type",
     THPModule_setDefaultTensorType,
     METH_O,
     nullptr},
    {"_set_default_dtype", THPModule_setDefaultDtype, METH_O, nullptr},
    {"_infer_size", THPModule_inferSize, METH_VARARGS, nullptr},
    {"_crash_if_csrc_asan", THPModule_crashIfCsrcASAN, METH_O, nullptr},
    {"_crash_if_csrc_ubsan", THPModule_crashIfCsrcUBSAN, METH_O, nullptr},
    {"_crash_if_aten_asan", THPModule_crashIfATenASAN, METH_O, nullptr},
    {"_show_config", THPModule_showConfig, METH_NOARGS, nullptr},
    {"_cxx_flags", THPModule_cxxFlags, METH_NOARGS, nullptr},
    {"_parallel_info", THPModule_parallelInfo, METH_NOARGS, nullptr},
    {"_set_backcompat_broadcast_warn",
     THPModule_setBackcompatBroadcastWarn,
     METH_O,
     nullptr},
    {"_get_backcompat_broadcast_warn",
     THPModule_getBackcompatBroadcastWarn,
     METH_NOARGS,
     nullptr},
    {"_set_backcompat_keepdim_warn",
     THPModule_setBackcompatKeepdimWarn,
     METH_O,
     nullptr},
    {"_get_backcompat_keepdim_warn",
     THPModule_getBackcompatKeepdimWarn,
     METH_NOARGS,
     nullptr},
    {"get_num_threads", THPModule_getNumThreads, METH_NOARGS, nullptr},
    {"set_num_threads", THPModule_setNumThreads, METH_O, nullptr},
    {"get_num_interop_threads",
     THPModule_getNumInteropThreads,
     METH_NOARGS,
     nullptr},
    {"set_num_interop_threads",
     THPModule_setNumInteropThreads,
     METH_O,
     nullptr},
    {"_get_flash_sdp_enabled",
     THPModule_userEnabledFlashSDP,
     METH_NOARGS,
     nullptr},
    {"_set_sdp_use_flash", THPModule_setSDPUseFlash, METH_O, nullptr},
    {"_get_math_sdp_enabled",
     THPModule_userEnabledMathSDP,
     METH_NOARGS,
     nullptr},
    {"_set_sdp_use_math", THPModule_setSDPUseMath, METH_O, nullptr},
    {"_get_cudnn_enabled", THPModule_userEnabledCuDNN, METH_NOARGS, nullptr},
    {"_set_cudnn_enabled", THPModule_setUserEnabledCuDNN, METH_O, nullptr},
    {"_get_mkldnn_enabled", THPModule_userEnabledMkldnn, METH_NOARGS, nullptr},
    {"_set_mkldnn_enabled", THPModule_setUserEnabledMkldnn, METH_O, nullptr},
    {"_get_cudnn_allow_tf32", THPModule_allowTF32CuDNN, METH_NOARGS, nullptr},
    {"_set_cudnn_allow_tf32", THPModule_setAllowTF32CuDNN, METH_O, nullptr},
    {"_get_cudnn_benchmark", THPModule_benchmarkCuDNN, METH_NOARGS, nullptr},
    {"_set_cudnn_benchmark", THPModule_setBenchmarkCuDNN, METH_O, nullptr},
    {"_get_cudnn_deterministic",
     THPModule_deterministicCuDNN,
     METH_NOARGS,
     nullptr},
    {"_set_cudnn_deterministic",
     THPModule_setDeterministicCuDNN,
     METH_O,
     nullptr},
    {"_get_deterministic_algorithms",
     THPModule_deterministicAlgorithms,
     METH_NOARGS,
     nullptr},
    {"_get_deterministic_algorithms_warn_only",
     THPModule_deterministicAlgorithmsWarnOnly,
     METH_NOARGS,
     nullptr},
    {"_set_deterministic_algorithms",
     castPyCFunctionWithKeywords(THPModule_setDeterministicAlgorithms),
     METH_VARARGS | METH_KEYWORDS,
     nullptr},
    {"_get_warnAlways", THPModule_warnAlways, METH_NOARGS, nullptr},
    {"_set_warnAlways", THPModule_setWarnAlways, METH_O, nullptr},
    {"_get_cublas_allow_tf32", THPModule_allowTF32CuBLAS, METH_NOARGS, nullptr},
    {"_set_cublas_allow_tf32", THPModule_setAllowTF32CuBLAS, METH_O, nullptr},
    {"_get_float32_matmul_precision",
     THPModule_float32MatmulPrecision,
     METH_NOARGS,
     nullptr},
    {"_set_float32_matmul_precision",
     THPModule_setFloat32MatmulPrecision,
     METH_O,
     nullptr},
    {"_get_cublas_allow_fp16_reduced_precision_reduction",
     THPModule_allowFP16ReductionCuBLAS,
     METH_NOARGS,
     nullptr},
    {"_set_cublas_allow_fp16_reduced_precision_reduction",
     THPModule_setAllowFP16ReductionCuBLAS,
     METH_O,
     nullptr},
    {"_vmapmode_increment_nesting",
     THPModule_vmapmode_increment_nesting,
     METH_NOARGS,
     nullptr},
    {"_vmapmode_decrement_nesting",
     THPModule_vmapmode_decrement_nesting,
     METH_NOARGS,
     nullptr},
    {"_debug_only_display_vmap_fallback_warnings",
     THPModule_set_display_vmap_fallback_warnings_mode,
     METH_O,
     nullptr},
    {"_debug_only_are_vmap_fallback_warnings_enabled",
     THPModule_are_vmap_fallback_warnings_enabled,
     METH_NOARGS,
     nullptr},
    {"_to_dlpack", THPModule_toDLPack, METH_O, nullptr},
    {"_from_dlpack", THPModule_fromDLPack, METH_O, nullptr},
    {"_get_cpp_backtrace", THModule_getCppBacktrace, METH_VARARGS, nullptr},
    {"set_flush_denormal", THPModule_setFlushDenormal, METH_O, nullptr},
    {"get_default_dtype", THPModule_getDefaultDtype, METH_NOARGS, nullptr},
    {"_get_default_device", THPModule_getDefaultDevice, METH_NOARGS, nullptr},
    {"_get_qengine", THPModule_qEngine, METH_NOARGS, nullptr},
    {"_set_qengine", THPModule_setQEngine, METH_O, nullptr},
    {"_supported_qengines", THPModule_supportedQEngines, METH_NOARGS, nullptr},
    {"_is_xnnpack_enabled", THPModule_isEnabledXNNPACK, METH_NOARGS, nullptr},
    {"_will_engine_execute_node",
     THPModule_willEngineExecuteNode,
     METH_O,
     nullptr},
    {"_set_default_mobile_cpu_allocator",
     THPModule_setDefaultMobileCPUAllocator,
     METH_NOARGS,
     nullptr},
    {"_unset_default_mobile_cpu_allocator",
     THPModule_unsetDefaultMobileCPUAllocator,
     METH_NOARGS,
     nullptr},
    {"_is_torch_function_enabled",
     THPModule_isEnabledTorchFunction,
     METH_NOARGS,
     nullptr},
    {"_disabled_torch_function_impl",
     THPModule_disable_torch_function,
     METH_VARARGS,
     nullptr},
    {"_disabled_torch_dispatch_impl",
     THPModule_disable_torch_dispatch,
     METH_VARARGS,
     nullptr},
    {"_has_torch_function", THPModule_has_torch_function, METH_O, nullptr},
    {"_has_torch_function_unary",
     THPModule_has_torch_function_unary,
     METH_O,
     nullptr},
    {"_has_torch_function_variadic",
     MAYBE_WRAP_FASTCALL(THPModule_has_torch_function_variadic),
     MAYBE_METH_FASTCALL,
     nullptr},
    {nullptr, nullptr, 0, nullptr}};

void THCPStream_init(PyObject* module);
void THCPEvent_init(PyObject* module);
void THCPGraph_init(PyObject* module);

#ifdef USE_CUDA
PyMethodDef* THCPModule_methods();
namespace torch {
namespace cuda {

void initModule(PyObject* module);

}
} // namespace torch
#endif

#ifdef USE_ITT
namespace torch {
namespace profiler {
void initIttBindings(PyObject* module);
} // namespace profiler
} // namespace torch
#endif

namespace torch {
void initVerboseBindings(PyObject* module);
} // namespace torch

static std::vector<PyMethodDef> methods;

// In Python we can't use the trick of C10_LOG_API_USAGE_ONCE
// Guaranteed to be invoked from Python under GIL, no locking on map needed
static void LogAPIUsageOnceFromPython(const std::string& event) {
  static std::unordered_set<std::string> seen;
  if (!seen.count(event)) {
    seen.insert(event);
    c10::LogAPIUsage(event);
  }
}

// Weak reference to tensor, used to test a tensor isn't leaked
class WeakTensorRef {
  c10::weak_intrusive_ptr<c10::TensorImpl> weakref_;

 public:
  WeakTensorRef(const at::Tensor& t) : weakref_(t.getIntrusivePtr()) {}

  bool expired() {
    return weakref_.expired();
  }
};

extern "C"
#ifdef _WIN32
    __declspec(dllexport)
#endif
        TORCH_API PyObject* initModule();
// separate decl and defn for msvc error C2491
PyObject* initModule() {
  HANDLE_TH_ERRORS

  c10::initLogging();

  at::internal::lazy_init_num_threads();

  C10_LOG_API_USAGE_ONCE("torch.python.import");

// NOLINTNEXTLINE(cppcoreguidelines-macro-usage)
#define ASSERT_TRUE(cmd) \
  if (!(cmd))            \
  return nullptr

  THPUtils_addPyMethodDefs(methods, TorchMethods);
  THPUtils_addPyMethodDefs(methods, DataLoaderMethods);
  THPUtils_addPyMethodDefs(methods, torch::autograd::python_functions());
  THPUtils_addPyMethodDefs(methods, torch::multiprocessing::python_functions());
#ifdef USE_CUDA
  THPUtils_addPyMethodDefs(methods, THCPModule_methods());
#endif
#if defined(USE_DISTRIBUTED) && defined(USE_C10D)
  THPUtils_addPyMethodDefs(
      methods, torch::distributed::c10d::python_functions());
#ifndef _WIN32
  THPUtils_addPyMethodDefs(
      methods, torch::distributed::rpc::python_functions());
  THPUtils_addPyMethodDefs(
      methods, torch::distributed::autograd::python_functions());
  THPUtils_addPyMethodDefs(
      methods, torch::distributed::rpc::testing::python_functions());
#endif
#endif

  static struct PyModuleDef torchmodule = {
      PyModuleDef_HEAD_INIT, "torch._C", nullptr, -1, methods.data()};
  ASSERT_TRUE(module = PyModule_Create(&torchmodule));
  ASSERT_TRUE(THPGenerator_init(module));
  ASSERT_TRUE(THPException_init(module));
  THPSize_init(module);
  THPDtype_init(module);
  THPDTypeInfo_init(module);
  THPLayout_init(module);
  THPMemoryFormat_init(module);
  THPQScheme_init(module);
  THPDevice_init(module);
  THPStream_init(module);
  ASSERT_TRUE(THPVariable_initModule(module));
  ASSERT_TRUE(THPFunction_initModule(module));
  ASSERT_TRUE(THPEngine_initModule(module));
  // NOTE: We need to be able to access OperatorExportTypes from ONNX for use in
  // the export side of JIT, so this ONNX init needs to appear before the JIT
  // init.
  torch::onnx::initONNXBindings(module);
  torch::autograd::initEnumTag(module);
  torch::jit::initJITBindings(module);
  torch::monitor::initMonitorBindings(module);
  torch::impl::dispatch::initDispatchBindings(module);
  torch::functorch::impl::initFuncTorchBindings(module);
  torch::throughput_benchmark::initThroughputBenchmarkBindings(module);
  torch::autograd::initReturnTypes(module);
  torch::autograd::initNNFunctions(module);
  torch::autograd::initFFTFunctions(module);
  torch::autograd::initLinalgFunctions(module);
  torch::autograd::initNestedFunctions(module);
  torch::autograd::initSparseFunctions(module);
  torch::autograd::initSpecialFunctions(module);
  torch::autograd::init_legacy_variable(module);
  torch::profiler::initPythonBindings(module);
  torch::python::init_bindings(module);
  torch::lazy::initLazyBindings(module);
#ifdef USE_ITT
  torch::profiler::initIttBindings(module);
#endif
#ifdef USE_CUDA
  torch::cuda::initModule(module);
#endif
  torch::initVerboseBindings(module);
  ASSERT_TRUE(THPStorage_init(module));

#ifdef USE_CUDA
  // This will only initialise base classes and attach them to library namespace
  // They won't be ready for real usage until importing cuda module, that will
  // complete the process (but it defines Python classes before calling back
  // into C, so these lines have to execute first)..
  THCPStream_init(module);
  THCPEvent_init(module);
  THCPGraph_init(module);
#endif

  auto set_module_attr =
      [&](const char* name, PyObject* v, bool incref = true) {
        // PyModule_AddObject steals reference
        if (incref) {
          Py_INCREF(v);
        }
        return PyModule_AddObject(module, name, v) == 0;
      };

#if defined(USE_CUDNN) || defined(USE_ROCM)
  PyObject* has_cudnn = Py_True;
#else
  PyObject* has_cudnn = Py_False;
#endif
  ASSERT_TRUE(set_module_attr("has_cudnn", has_cudnn));

#if AT_MKL_ENABLED() || AT_POCKETFFT_ENABLED()
  PyObject* has_spectral = Py_True;
#else
  PyObject* has_spectral = Py_False;
#endif
  ASSERT_TRUE(set_module_attr("has_spectral", has_spectral));

  // force ATen to initialize because it handles
  // setting up TH Errors so that they throw C++ exceptions
  at::init();

  // Automatically translate errors thrown from pybind11 functions
  py::register_exception_translator([](std::exception_ptr e) { // NOLINT
    try {
      if (e) {
        std::rethrow_exception(e);
      }
    }
    CATCH_TH_ERRORS()
  });

  auto py_module = py::reinterpret_borrow<py::module>(module);
  py_module.def("_demangle", &c10::demangle);
  py_module.def("_log_api_usage_once", &LogAPIUsageOnceFromPython);

  py_module.def("vitals_enabled", &at::vitals::torchVitalEnabled);
  py_module.def(
      "set_vital",
      [](const std::string& vital,
         const std::string& attr,
         const std::string value) {
        return at::vitals::VitalsAPI.setVital(vital, attr, value);
      });
  py_module.def(
      "read_vitals", []() { return at::vitals::VitalsAPI.readVitals(); });

  py_module.def(
      "init_num_threads",
      torch::wrap_pybind_function(at::init_num_threads),
      R"(
init_num_threads()

Initializes the number of parallel threads used on the current thread.

Call this whenever a new thread is created in order to propagate values from
:func:`torch.set_num_threads` onto the new thread.
)");

  ASSERT_TRUE(
      set_module_attr("has_openmp", at::hasOpenMP() ? Py_True : Py_False));
  ASSERT_TRUE(set_module_attr("has_mkl", at::hasMKL() ? Py_True : Py_False));
  ASSERT_TRUE(
      set_module_attr("has_lapack", at::hasLAPACK() ? Py_True : Py_False));

  py_module.def("_valgrind_supported_platform", []() {
#if defined(USE_VALGRIND)
    return true;
#else
      return false;
#endif
  });

  py_module.def("_valgrind_toggle", []() {
#if defined(USE_VALGRIND)
    CALLGRIND_TOGGLE_COLLECT;
#else
      TORCH_CHECK(false, "Valgrind is not supported.");
#endif
  });

  py_module.def("_valgrind_toggle_and_dump_stats", []() {
#if defined(USE_VALGRIND)
    // NB: If we don't toggle collect around dump stats, callgrind_annotate
    //     won't process the results correctly. Specifically,
    //     `callgrind_annotate --inclusive=no` will be almost completely empty.
    CALLGRIND_TOGGLE_COLLECT;
    CALLGRIND_DUMP_STATS;
#else
      TORCH_CHECK(false, "Valgrind is not supported.");
#endif
  });

  py::class_<WeakTensorRef>(py_module, "_WeakTensorRef")
      .def(py::init([](py::object tensor) {
        return WeakTensorRef(THPVariable_Unpack(tensor.ptr()));
      }))
      .def("expired", &WeakTensorRef::expired);

  py::enum_<at::native::ConvBackend>(py_module, "_ConvBackend")
      .value("CudaDepthwise2d", at::native::ConvBackend::CudaDepthwise2d)
      .value("CudaDepthwise3d", at::native::ConvBackend::CudaDepthwise3d)
      .value("Cudnn", at::native::ConvBackend::Cudnn)
      .value("CudnnTranspose", at::native::ConvBackend::CudnnTranspose)
      .value("Empty", at::native::ConvBackend::Empty)
      .value("Miopen", at::native::ConvBackend::Miopen)
      .value("MiopenDepthwise", at::native::ConvBackend::MiopenDepthwise)
      .value("MiopenTranspose", at::native::ConvBackend::MiopenTranspose)
      .value("Mkldnn", at::native::ConvBackend::Mkldnn)
      .value("MkldnnEmpty", at::native::ConvBackend::MkldnnEmpty)
      .value("NnpackSpatial", at::native::ConvBackend::NnpackSpatial)
      .value("Overrideable", at::native::ConvBackend::Overrideable)
      .value("Slow2d", at::native::ConvBackend::Slow2d)
      .value("Slow3d", at::native::ConvBackend::Slow3d)
      .value("SlowDilated2d", at::native::ConvBackend::SlowDilated2d)
      .value("SlowDilated3d", at::native::ConvBackend::SlowDilated3d)
      .value("SlowTranspose2d", at::native::ConvBackend::SlowTranspose2d)
      .value("SlowTranspose3d", at::native::ConvBackend::SlowTranspose3d)
      .value(
          "Winograd3x3Depthwise", at::native::ConvBackend::Winograd3x3Depthwise)
      .value("Xnnpack2d", at::native::ConvBackend::Xnnpack2d);

  py_module.def(
      "_select_conv_backend",
      [](const at::Tensor& input,
         const at::Tensor& weight,
         const c10::optional<at::Tensor>& bias_opt,
         at::IntArrayRef stride_,
         at::IntArrayRef padding_,
         at::IntArrayRef dilation_,
         bool transposed_,
         at::IntArrayRef output_padding_,
         int64_t groups_) {
        return at::native::select_conv_backend(
            input,
            weight,
            bias_opt,
            stride_,
            padding_,
            dilation_,
            transposed_,
            output_padding_,
            groups_);
      });

  py::enum_<at::LinalgBackend>(py_module, "_LinalgBackend")
      .value("Default", at::LinalgBackend::Default)
      .value("Cusolver", at::LinalgBackend::Cusolver)
      .value("Magma", at::LinalgBackend::Magma);

  py_module.def("_set_linalg_preferred_backend", [](at::LinalgBackend b) {
    at::globalContext().setLinalgPreferredBackend(b);
  });
  py_module.def("_get_linalg_preferred_backend", []() {
    return at::globalContext().linalgPreferredBackend();
  });

#ifdef USE_CUDA
  PyObject* has_cuda = Py_True;
#else
  PyObject* has_cuda = Py_False;
#endif

#ifdef USE_MPS
  PyObject* has_mps = Py_True;
#else
  PyObject* has_mps = Py_False;
#endif

  ASSERT_TRUE(set_module_attr("has_cuda", has_cuda));
  ASSERT_TRUE(set_module_attr("has_mps", has_mps));
  py_module.def("_is_mps_available", []() { return at::hasMPS(); });

  ASSERT_TRUE(
      set_module_attr("has_mkldnn", at::hasMKLDNN() ? Py_True : Py_False));

#ifdef _GLIBCXX_USE_CXX11_ABI
  ASSERT_TRUE(set_module_attr(
      "_GLIBCXX_USE_CXX11_ABI", _GLIBCXX_USE_CXX11_ABI ? Py_True : Py_False));
#else
  ASSERT_TRUE(set_module_attr("_GLIBCXX_USE_CXX11_ABI", Py_False));
#endif

// See note [Pybind11 ABI constants]
#define SET_STR_DEFINE(name) \
  ASSERT_TRUE(set_module_attr("_" #name, THPUtils_packString(name)))

#ifdef PYBIND11_COMPILER_TYPE
  SET_STR_DEFINE(PYBIND11_COMPILER_TYPE);
#else
  ASSERT_TRUE(
      set_module_attr("_" C10_STRINGIZE(PYBIND11_COMPILER_TYPE), Py_None));
#endif

#ifdef PYBIND11_STDLIB
  SET_STR_DEFINE(PYBIND11_STDLIB);
#else
  ASSERT_TRUE(set_module_attr("_" C10_STRINGIZE(PYBIND11_STDLIB), Py_None));
#endif

#ifdef PYBIND11_BUILD_ABI
  SET_STR_DEFINE(PYBIND11_BUILD_ABI);
#else
  ASSERT_TRUE(set_module_attr("_" C10_STRINGIZE(PYBIND11_BUILD_ABI), Py_None));
#endif
#undef SET_STR_DEFINE

  py_module.def(
      "_set_conj", [](const at::Tensor& x, bool conj) { x._set_conj(conj); });
  py_module.def(
      "_set_neg", [](const at::Tensor& x, bool neg) { x._set_neg(neg); });
  py_module.def("_dispatch_key_set", [](const at::Tensor& x) {
    return toString(x.key_set());
  });
  py_module.def(
      "_has_storage", [](const at::Tensor& x) { return x.has_storage(); });

  py_module.def("_add_meta_to_tls_dispatch_include", []() {
    auto local_keyset = c10::impl::tls_local_dispatch_key_set();
    c10::DispatchKeySet key_set({at::DispatchKey::Meta});
    local_keyset.included_ = local_keyset.included_ | key_set;
    c10::impl::_force_tls_local_dispatch_key_set(local_keyset);
  });
  py_module.def("_remove_meta_from_tls_dispatch_include", []() {
    auto local_keyset = c10::impl::tls_local_dispatch_key_set();
    c10::DispatchKeySet key_set({at::DispatchKey::Meta});
    auto k = key_set.highestBackendKey();
    local_keyset.included_ = local_keyset.included_.remove_backend(k);
    c10::impl::_force_tls_local_dispatch_key_set(local_keyset);
  });

  py_module.def("_meta_in_tls_dispatch_include", []() {
    auto local_keyset = c10::impl::tls_local_dispatch_key_set();
    c10::DispatchKeySet key_set({at::DispatchKey::Meta});
    auto k = key_set.highestBackendKey();
    return local_keyset.included_.has_backend(k);
  });

  py_module.def("_dump_local_tls_set", []() {
    auto local_keyset = c10::impl::tls_local_dispatch_key_set();
    std::cout << "Included: " << toString(local_keyset.included_) << "\n";
    std::cout << "Excluded: " << toString(local_keyset.excluded_) << "\n";
  });

<<<<<<< HEAD
=======
  py_module.def(
      "_should_allow_numbers_as_tensors", [](const std::string& name) {
        return torch::should_allow_numbers_as_tensors(name);
      });

  py_module.def("_is_deploy_enabled", []() {
#if defined(USE_DEPLOY)
    return true;
#else
    return false;
#endif
  });

>>>>>>> e18516f9
  const auto& defaultGenerator = at::detail::getDefaultCPUGenerator();
  THPDefaultCPUGenerator =
      (THPGenerator*)THPGenerator_initDefaultGenerator(defaultGenerator);
  // This reference is meant to be given away, so no need to incref here.
  ASSERT_TRUE(set_module_attr(
      "default_generator",
      (PyObject*)THPDefaultCPUGenerator,
      /* incref= */ false));
  ASSERT_TRUE(set_module_attr(
      "DisableTorchFunction",
      (PyObject*)THPModule_DisableTorchFunctionType(),
      /* incref= */ false));
  torch::set_disabled_torch_function_impl(
      PyObject_GetAttrString(module, "_disabled_torch_function_impl"));
  ASSERT_TRUE(torch::disabled_torch_function_impl() != nullptr);
  torch::set_disabled_torch_dispatch_impl(
      PyObject_GetAttrString(module, "_disabled_torch_dispatch_impl"));
  ASSERT_TRUE(torch::disabled_torch_dispatch_impl() != nullptr);
  return module;
  END_HANDLE_TH_ERRORS
}

// Checks that the _C shared library isn't initialized multiple times. This
// can happen if the same csrc files are compiled into multiple shared
// libraries.
inline void pytorch_duplicate_guard() {
  static int initialized = 0;
  if (initialized) {
    fprintf(stderr, "pytorch: _C shared library re-initialized\n");
    abort();
  }
  initialized = 1;
  ;
}

struct call_duplicate_guard {
  call_duplicate_guard() {
    pytorch_duplicate_guard();
  }
};

static call_duplicate_guard _call_duplicate_guard;<|MERGE_RESOLUTION|>--- conflicted
+++ resolved
@@ -1408,22 +1408,11 @@
     std::cout << "Excluded: " << toString(local_keyset.excluded_) << "\n";
   });
 
-<<<<<<< HEAD
-=======
   py_module.def(
       "_should_allow_numbers_as_tensors", [](const std::string& name) {
         return torch::should_allow_numbers_as_tensors(name);
       });
 
-  py_module.def("_is_deploy_enabled", []() {
-#if defined(USE_DEPLOY)
-    return true;
-#else
-    return false;
-#endif
-  });
-
->>>>>>> e18516f9
   const auto& defaultGenerator = at::detail::getDefaultCPUGenerator();
   THPDefaultCPUGenerator =
       (THPGenerator*)THPGenerator_initDefaultGenerator(defaultGenerator);
