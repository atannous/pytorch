--- conflicted
+++ resolved
@@ -24,30 +24,13 @@
 //! vals are `Int` will dispatch to v1->as<Int>()->sameAs(v2.as<Int>())
 bool areEqualScalars(Val* v1, Val* v2);
 
-<<<<<<< HEAD
 //! A specialization for Unary operations. Unary operations take in a single
 //! input and produce a single output. Examples include:
 //!   1) Casting operation i.e. float(a_val)
 //!   2) Negation i.e. val * -1
 //!   3) Reduction across a dimension i.e. val.sum(axis=2)
 //!   4) split/merge
-class TORCH_CUDA_API UnaryOp : public Expr {
-=======
-/*
- * TODO: improve implementation bool IterDomain::sameAs(const IterDomain*) const
- * TODO: Add testing of sameAs functions for these nodes
- */
-
-/*
- * A specialization for Unary operations. Unary operations take in a single
- * input and produce a single output. Examples include:
- *   1) Casting operation i.e. float(a_val)
- *   2) Negation i.e. val * -1
- *   3) Reduction across a dimension i.e. val.sum(axis=2)
- *   4) split/merge
- */
 class TORCH_CUDA_CU_API UnaryOp : public Expr {
->>>>>>> f7b339d1
  public:
   UnaryOp(UnaryOpType type, Val* out, Val* in);
 
@@ -72,21 +55,11 @@
   Val* const in_ = nullptr;
 };
 
-<<<<<<< HEAD
 //! A specialization for Binary operations. Binary operations take in two inputs
 //! and produce a single output. Examples include:
 //!  1) Add/mul/div/mod/sub (A * B)
 //!  2) LT (A < B)
-class TORCH_CUDA_API BinaryOp : public Expr {
-=======
-/*
- * A specialization for Binary operations. Binary operations take in two inputs
- * and produce a single output. Examples include:
- *  1) Add/mul/div/mod/sub (A * B)
- *  2) LT (A < B)
- */
 class TORCH_CUDA_CU_API BinaryOp : public Expr {
->>>>>>> f7b339d1
  public:
   BinaryOp(BinaryOpType type, Val* out, Val* lhs, Val* rhs);
 
@@ -115,17 +88,9 @@
   Val* const rhs_ = nullptr;
 };
 
-<<<<<<< HEAD
 //! Broadcast in to match out. is_broadcast_dims are relative to out. Where
 //! is_broadcast_dims.size() == out->nDims().
-class TORCH_CUDA_API BroadcastOp : public Expr {
-=======
-/*
- * Broadcast _in to match _out. broadcast_dims are relative to out. Where
- * broadcast_dims.size() + _in->nDims() == _out->nDims().
- */
 class TORCH_CUDA_CU_API BroadcastOp : public Expr {
->>>>>>> f7b339d1
  public:
   //! \param out The output tensor
   //! \param in The input tensor
@@ -164,23 +129,12 @@
   const std::vector<bool> is_broadcast_dims_;
 };
 
-<<<<<<< HEAD
 //! Reduction operation. Out is first initialized to _init. Then
 //! reduction_op_type is used to update out as out = reductionOp(out, in).
 //! Output's axes marked as reduction will be reduced to produce an output
 //! tensor. The output tensors size will be the size of all
 //! non-reduction/non-broadcast dimensions.
-class TORCH_CUDA_API ReductionOp : public Expr {
-=======
-/*
- * Reduction operation. Out is first initialized to _init. Then
- * _reduction_op_type is used to update out as out = reductionOp(out, in).
- * Output's axes marked as reduction will be reduced to produce an output
- * tensor. The output tensors size will be the size of all
- * non-reduction/non-broadcast dimensions.
- */
 class TORCH_CUDA_CU_API ReductionOp : public Expr {
->>>>>>> f7b339d1
  public:
   ReductionOp(BinaryOpType reduction_op_type, Val* init, Val* out, Val* in);
 
@@ -209,11 +163,7 @@
   Val* const in_ = nullptr;
 };
 
-<<<<<<< HEAD
-class TORCH_CUDA_API TransposeOp : public Expr {
-=======
-class TORCH_CUDA_CU_API TernaryOp : public Expr {
->>>>>>> f7b339d1
+class TORCH_CUDA_CU_API TransposeOp : public Expr {
  public:
   TransposeOp(TensorView* out, TensorView* in, std::vector<int> new2old);
 
@@ -237,7 +187,7 @@
   const std::vector<int> new2old_;
 };
 
-class TORCH_CUDA_API TernaryOp : public Expr {
+class TORCH_CUDA_CU_API TernaryOp : public Expr {
  public:
   TernaryOp(TernaryOpType type, Val* out, Val* in1, Val* in2, Val* in3);
 
@@ -271,7 +221,6 @@
   Val* const in3_ = nullptr;
 };
 
-<<<<<<< HEAD
 // Friends for direct access to split
 class TensorDomain;
 class ReplayTransformations;
@@ -279,14 +228,7 @@
 //! TensorDomains which represent how to iterate over a tensor is made up of
 //! IterDomains to form an ND iterable. We directly set parallization strategies
 //! on IterDomains.
-class TORCH_CUDA_API IterDomain : public Val {
-=======
-// Simply a representation of an annotated 1D iterable from start to extent.
-// TensorDomains which represent how to iterate over a tensor is made up of
-// IterDomains to form an ND iterable. We directly set parallization strategies
-// on IterDomains.
 class TORCH_CUDA_CU_API IterDomain : public Val {
->>>>>>> f7b339d1
  public:
   IterDomain(
       Val* start,
@@ -414,7 +356,6 @@
   bool is_rfactor_domain_ = false;
 };
 
-<<<<<<< HEAD
 //! TensorDomain holds a vector of IterDomains. It holds an IterDomain for every
 //! logical axis in its associated tensor. TensorDomain does not directly hold
 //! the Tensor it is associated with, and in theory could be associated with
@@ -429,23 +370,7 @@
 //! which should give us an operation in the list [split, merge] or similar
 //! operations that take in a TensorDomain, applies a transformation and outputs
 //! a tensor domain.
-class TORCH_CUDA_API TensorDomain : public Val {
-=======
-/*
- * TensorDomain holds a vector of IterDomains. It holds an IterDomain for every
- * logical axis in its associated tensor. TensorDomain does not directly hold
- * the Tensor it is associated with, and in theory could be associated with
- * multiple tensors. TensorDomain's primary responsibility is to provide a
- * mechanism to access history of transformations that were used to generate it.
- * This is done through the normal interaction of Expr/Val in Fusion. i.e. if we
- * want to know the previous operation generating a particular TensorDomain we
- * can simply call FusionGuard::getCurFusion()->origin(a_tensor_domain) which
- * should give us an operation in the list [split, merge] or similar
- * operations that take in a TensorDomain, applies a transformation and outputs
- * a tensor domain.
- */
 class TORCH_CUDA_CU_API TensorDomain : public Val {
->>>>>>> f7b339d1
  public:
   explicit TensorDomain(
       std::vector<IterDomain*> domain,
@@ -579,18 +504,10 @@
   bool has_nontrivial_reduction_;
 };
 
-<<<<<<< HEAD
 //! Representation a split on an IterDomain by "factor"
 //! inner_split dictates if the factor section of the split should be inside the
 //! remainer or outside.
-class TORCH_CUDA_API Split : public Expr {
-=======
-/*
- * Representation a split on an IterDomain by "factor"
- * TODO: Implement split by nparts
- */
 class TORCH_CUDA_CU_API Split : public Expr {
->>>>>>> f7b339d1
  public:
   Split(
       IterDomain* outer,
@@ -628,7 +545,6 @@
   bool inner_split_ = true;
 };
 
-<<<<<<< HEAD
 //! Merge the IterDomains outer and inner into one domain, outer and inner
 //! dictate which will be traversed first (inner). Both IterDomains must be of
 //! the same iter or reduction type, as well as the same parallelization
@@ -636,17 +552,7 @@
 //!
 //! \todo Should this be a unary op type?
 //!
-class TORCH_CUDA_API Merge : public Expr {
-=======
-/*
- * Merge the IterDomains outer and inner into one domain, outer and inner
- * dictate which will be traversed first (inner). Both IterDomains must be of
- * the same iter or reduction type, as well as the same parallelization strategy
- * if there is one.
- * TODO: Should this be a unary op type?
- */
 class TORCH_CUDA_CU_API Merge : public Expr {
->>>>>>> f7b339d1
  public:
   Merge(IterDomain* out, IterDomain* outer, IterDomain* inner);
 
@@ -670,7 +576,6 @@
   IterDomain* const inner_ = nullptr;
 };
 
-<<<<<<< HEAD
 //! Integer value which has a special name
 //!
 //! These could be:
@@ -679,17 +584,7 @@
 //! - blockDim.z
 //! - T3.stride[2]
 //!
-class TORCH_CUDA_API NamedScalar : public Val {
-=======
-/*
- * Integer value which has a special name. These could be:
- * - threadIdx.x
- * - blockIdx.y
- * - blockDim.z
- * - T3.stride[2]
- */
 class TORCH_CUDA_CU_API NamedScalar : public Val {
->>>>>>> f7b339d1
  public:
   NamedScalar(std::string name, DataType dtype)
       : Val(ValType::NamedScalar, dtype), name_(name) {}
