import copy
import functools
import inspect
import itertools
import logging
import os
import sys
import warnings
import weakref
from collections import defaultdict, deque
from contextlib import contextmanager
from dataclasses import dataclass, fields, is_dataclass
from enum import auto, Enum
from typing import Any, Callable, List, Optional, Tuple, Type

import torch
import torch.distributed as dist
from torch.autograd import Function, Variable
from torch.distributed.algorithms.join import Join, Joinable, JoinHook

from torch.utils._pytree import tree_flatten, tree_unflatten

RPC_AVAILABLE = False
if dist.is_available():
    from torch.distributed.distributed_c10d import _get_default_group, ReduceOp
    from torch.distributed.utils import (
        _alloc_storage,
        _apply_to_tensors,
        _free_storage,
        _sync_module_states,
        _to_kwargs,
        _verify_param_shape_across_processes,
    )
if torch.distributed.rpc.is_available():
    RPC_AVAILABLE = True
    from torch.distributed.rpc import RRef

from torch._utils import _get_device_index

from ..modules import Module
from .scatter_gather import gather, scatter_kwargs  # noqa: F401

__all__ = ["DistributedDataParallel"]

logger = logging.getLogger(__name__)


@dataclass
class _MixedPrecision:
    """
    This configures DDP-native mixed precision training.

    Attributes:
        param_dtype (torch.dtype): This specifies the dtype for model
            parameters, inputs (when ``cast_forward_inputs`` is set to
            ``True``), and therefore the dtype for computation.
            However, outside the forward and backward passes, parameters are in
            full precision. Model checkpointing always happens in full
            precision.
        reduce_dtype (torch.dtype): This specifies the dtype for gradient
            reduction, which is permitted to differ from ``param_dtype``.
        buffer_dtype (torch.dtype): This specifies the dtype for buffers.

    .. note:: This API is experimental and subject to change.

    .. note:: Only floating point tensors are cast to their specified dtypes.

    .. note:: ``state_dict`` checkpoints parameters and buffers in full
        precision.

    .. note:: Each low precision dtype must be specified explicitly. For
        example, ``_MixedPrecision(reduce_dtype=torch.float16)`` only specifies
        the reduction dtype to be low precision, and DDP will not cast
        parameters or buffers.

    .. note:: If a ``reduce_dtype`` is not specified, then gradient reduction
        happens in ``param_dtype`` if specified or the original parameter dtype
        otherwise. For example, ``_MixedPrecision(param_dtype=torch.float16)``
        would result in communication ocurring in fp16.
    """

    param_dtype: Optional[torch.dtype] = None
    reduce_dtype: Optional[torch.dtype] = None
    buffer_dtype: Optional[torch.dtype] = None
    # TODO (rohan-varma): keep_low_precision_grads: bool = False
    # TODO (rohan-varma): APIs to allow users to run batchnorm and layernorm
    # in full precision. For DDP, this can be implemented by not performing the
    # parameter cast for BN and LN units.


def _cast_buffers(mixed_precision_config, root_module):
    """
    Casts buffers to the given ``buffer_dtype``.
    """
    for buf in root_module.buffers():
        if hasattr(buf, "_ddp_ignored") and buf._ddp_ignored:
            continue

        buf.data = buf.to(dtype=mixed_precision_config.buffer_dtype)


def _setup_mixed_precision_params(mixed_precision_config, root_module):
    """
    Creates and frees storage for the mixed precision parameters.
    """
    for param in root_module.parameters():
        # Do not setup mixed precision for DDP ignored parameters.
        if hasattr(param, "_ddp_ignored") and param._ddp_ignored:
            continue

        if not hasattr(param, "_mp_param"):
            param._mp_param = torch.zeros_like(
                param,
                device=param.device,
                dtype=mixed_precision_config.param_dtype,
                requires_grad=param.requires_grad,
            )
            _free_storage(param._mp_param)
            # _fp_param will point to the full precision param so it can be switched
            # back to at the end of forward / backward.
            param._fp_param = param.data


def _cast_forward_inputs(
    input_dtype: Optional[torch.dtype],
    *args: Any,
    **kwargs: Any,
) -> Tuple[Any, Any]:
    """
    Casts input args and kwargs to the given input_dtype. Note that only
    floating point tensors are cast.
    """

    def cast_fn(x: torch.Tensor) -> torch.Tensor:
        if not torch.is_floating_point(x) or x.dtype == input_dtype:
            return x
        return x.to(input_dtype)

    return (_apply_to_tensors(cast_fn, args), _apply_to_tensors(cast_fn, kwargs))


def _tree_flatten_with_rref(output):
    output_is_rref = RPC_AVAILABLE and isinstance(output, RRef)
    if output_is_rref:
        output_tensor_list, treespec = tree_flatten(output.local_value())
    else:
        output_tensor_list, treespec = tree_flatten(output)
    # Need to return flattened tensors, spec to re-pack them, as well
    # as if the return type was actually an RRef to reconstruct.
    return output_tensor_list, treespec, output_is_rref


def _tree_unflatten_with_rref(output, treespec, output_is_rref):
    output = tree_unflatten(output, treespec)
    if output_is_rref:
        output = RRef(output)
    return output


def _find_tensors(obj):
    r"""
    Recursively find all tensors contained in the specified object.
    """
    if RPC_AVAILABLE and isinstance(obj, RRef):
        # If the current node is the owner of the RRef, unwrap it and try to
        # find Tensors.
        # TODO: Expand to remote RRefs.
        if obj.is_owner():
            return _find_tensors(obj.local_value())
    if isinstance(obj, torch.Tensor):
        return [obj]
    if isinstance(obj, (list, tuple)):
        return itertools.chain(*map(_find_tensors, obj))
    if isinstance(obj, dict):
        return itertools.chain(*map(_find_tensors, obj.values()))
    if is_dataclass(obj):
        return itertools.chain(
            *map(_find_tensors, (getattr(obj, f.name) for f in fields(obj)))
        )

    return []


def _dump_DDP_relevant_env_vars():
    relevant_env_vars = [
        "RANK",
        "LOCAL_RANK",
        "WORLD_SIZE",
        "MASTER_PORT",
        "MASTER_ADDR",
        "CUDA_VISIBLE_DEVICES",
        "GLOO_SOCKET_IFNAME",
        "GLOO_DEVICE_TRANSPORT",
        "NCCL_SOCKET_IFNAME",
        "NCCL_BLOCKING_WAIT",
        "NCCL_DEBUG",
        "NCCL_DEBUG_SUBSYS",
        "NCCL_IB_DISABLE",
        # More NCCL env vars:
        "NCCL_P2P_DISABLE",
        "NCCL_P2P_LEVEL",
        "NCCL_SHM_DISABLE",
        "NCCL_SOCKET_NTHREADS",
        "NCCL_NSOCKS_PERTHREAD",
        "NCCL_BUFFSIZE",
        "NCCL_NTHREADS",
        "NCCL_RINGS",
        "NCCL_MAX_NCHANNELS",
        "NCCL_MIN_NCHANNELS",
        "NCCL_CHECKS_DISABLE",
        "NCCL_CHECK_POINTERS",
        "NCCL_LAUNCH_MODE",
        "NCCL_IB_HCA",
        "NCCL_IB_TIMEOUT",
        "NCCL_IB_RETRY_CNT",
        "NCCL_IB_GID_INDEX",
        "NCCL_IB_SL",
        "NCCL_IB_TC",
        "NCCL_IB_AR_THRESHOLD",
        "NCCL_IB_CUDA_SUPPORT",
        "NCCL_NET_GDR_LEVEL",
        "NCCL_NET_GDR_READ",
        "NCCL_SINGLE_RING_THRESHOLD",
        "NCCL_LL_THRESHOLD",
        "NCCL_TREE_THRESHOLD",
        "NCCL_ALGO",
        "NCCL_PROTO",
        "NCCL_IGNORE_CPU_AFFINITY",
        "NCCL_DEBUG_FILE",
        "NCCL_COLLNET_ENABLE",
        "NCCL_TOPO_FILE",
        "NCCL_TOPO_DUMP_FILE",
        "NCCL_ASYNC_ERROR_HANDLING",
    ]
    formatted_output = ""
    for var in relevant_env_vars:
        value = os.environ[var] if var in os.environ else "N/A"
        formatted_output += "env:%s=%s\n" % (var, value)
    print(formatted_output)


class _BufferCommHookLocation(Enum):
    PRE_FORWARD = auto()
    POST_FORWARD = auto()


@dataclass
class _BufferCommHook:
    buffer_comm_hook: Callable
    buffer_comm_hook_state: Any
    buffer_comm_hook_location: _BufferCommHookLocation


# Add a DDPSink to run various functions when backwards starts, such as
# queueing call back of out-most backward/graph task,
# this helps call back is fired after all gradients' calculation
# is completed.
class _DDPSink(Function):
    @staticmethod
    def forward(ctx, reducer, state_dict, *inputs):
        # set_materialize_grads(False) will ensure that None gradients stay as
        # None and are not filled with zeros.
        ctx.set_materialize_grads(False)
        ctx.reducer = reducer
        ctx.state_dict = state_dict
        ret = tuple(
            inp.clone() if isinstance(inp, torch.Tensor) else inp for inp in inputs
        )
        return ret

    @staticmethod
    def backward(ctx, *grad_outputs):
        # Enqueue delay allreduce for static graph training on the first
        # iteration.
        if ctx.state_dict["static_graph"] and ctx.state_dict["num_iterations"] == 1:
            Variable._execution_engine.queue_callback(  # type: ignore[call-arg,misc]
                ctx.reducer._delay_all_reduce
            )

        return (None, None, *grad_outputs)


class _DDPJoinHook(JoinHook):
    def __init__(self, ddp, divide_by_initial_world_size):
        """
        Sets config variables for internal usage.
        """
        assert isinstance(ddp, DistributedDataParallel), (
            "DDP join hook requires passing in a DistributedDataParallel "
            "instance as the state"
        )
        assert ddp.logger is not None
        ddp.logger._set_uneven_input_join()
        self.ddp = ddp
        self.ddp._divide_by_initial_world_size = divide_by_initial_world_size
        super().__init__()

    def main_hook(self):
        """
        Shadows the DDP collective communication operations in the forward and
        backward passes.
        """
        ddp = self.ddp
        # Buckets are rebuilt only once during a training period
        ddp.reducer._rebuild_buckets()

        # Schedule a broadcast if we are syncing module buffers in the
        # forward pass
        # TODO: make DDP uneven inputs context manager support buffer
        # comm hook (https://github.com/pytorch/pytorch/issues/65436)
        ddp._check_and_sync_module_buffers()

        # Check if need to sync in the backward pass
        work = ddp._check_global_requires_backward_grad_sync(is_joined_rank=True)
        work.wait()
        should_sync_backwards = work.result()[0].item() != 0
        # Forward parameter sync is disabled in the next iteration if we
        # are skipping gradient sync this iteration, so set
        # `require_forward_param_sync` accordingly
        ddp.require_forward_param_sync = should_sync_backwards
        if not should_sync_backwards:
            return

        # Schedule one allreduce per gradient bucket to match the backward
        # pass allreduce
        ddp._match_all_reduce_for_bwd_pass()

        # Check if we need to allreduce locally unused parameters
        if ddp.find_unused_parameters:
            ddp._match_unused_params_allreduce()

        # Rebuilt parameters are pushed only once during a training period
        ddp.reducer._push_all_rebuilt_params()

    def post_hook(self, is_last_joiner: bool):
        """
        Syncs the final model to ensure that the model is the same across all
        processes.
        """
        self.ddp._sync_final_model(is_last_joiner)


class DistributedDataParallel(Module, Joinable):
    r"""Implements distributed data parallelism that is based on
    ``torch.distributed`` package at the module level.

    This container provides data parallelism by synchronizing gradients
    across each model replica. The devices to synchronize across are
    specified by the input ``process_group``, which is the entire world
    by default. Note that ``DistributedDataParallel`` does not chunk or
    otherwise shard the input across participating GPUs; the user is
    responsible for defining how to do so, for example through the use
    of a :class:`DistributedSampler`.

    See also: :ref:`distributed-basics` and :ref:`cuda-nn-ddp-instead`.
    The same constraints on input as in :class:`torch.nn.DataParallel` apply.

    Creation of this class requires that ``torch.distributed`` to be already
    initialized, by calling :func:`torch.distributed.init_process_group`.

    ``DistributedDataParallel`` is proven to be significantly faster than
    :class:`torch.nn.DataParallel` for single-node multi-GPU data
    parallel training.

    To use ``DistributedDataParallel`` on a host with N GPUs, you should spawn
    up ``N`` processes, ensuring that each process exclusively works on a single
    GPU from 0 to N-1. This can be done by either setting
    ``CUDA_VISIBLE_DEVICES`` for every process or by calling:

        >>> # xdoctest: +SKIP("undefined variables")
        >>> torch.cuda.set_device(i)

    where i is from 0 to N-1. In each process, you should refer the following
    to construct this module:

        >>> # xdoctest: +SKIP("undefined variables")
        >>> torch.distributed.init_process_group(
        >>>     backend='nccl', world_size=N, init_method='...'
        >>> )
        >>> model = DistributedDataParallel(model, device_ids=[i], output_device=i)

    In order to spawn up multiple processes per node, you can use either
    ``torch.distributed.launch`` or ``torch.multiprocessing.spawn``.

    .. note::
        Please refer to `PyTorch Distributed Overview <https://pytorch.org/tutorials/beginner/dist_overview.html>`__
        for a brief introduction to all features related to distributed training.

    .. note::
        ``DistributedDataParallel`` can be used in conjunction with
        :class:`torch.distributed.optim.ZeroRedundancyOptimizer` to reduce
        per-rank optimizer states memory footprint. Please refer to
        `ZeroRedundancyOptimizer recipe <https://pytorch.org/tutorials/recipes/zero_redundancy_optimizer.html>`__
        for more details.

    .. note:: ``nccl`` backend is currently the fastest and highly recommended
        backend when using GPUs. This applies to both single-node and
        multi-node distributed training.

    .. note:: This module also supports mixed-precision distributed training.
        This means that your model can have different types of parameters such
        as mixed types of ``fp16`` and ``fp32``, the gradient reduction on these
        mixed types of parameters will just work fine.

    .. note:: If you use ``torch.save`` on one process to checkpoint the module,
        and ``torch.load`` on some other processes to recover it, make sure that
        ``map_location`` is configured properly for every process. Without
        ``map_location``, ``torch.load`` would recover the module to devices
        where the module was saved from.

    .. note:: When a model is trained on ``M`` nodes with ``batch=N``, the
        gradient will be ``M`` times smaller when compared to the same model
        trained on a single node with ``batch=M*N`` if the loss is summed (NOT
        averaged as usual) across instances in a batch (because the gradients
        between different nodes are averaged). You should take this into
        consideration when you want to obtain a mathematically equivalent
        training process compared to the local training counterpart. But in most
        cases, you can just treat a DistributedDataParallel wrapped model, a
        DataParallel wrapped model and an ordinary model on a single GPU as the
        same (E.g. using the same learning rate for equivalent batch size).

    .. note::
        Parameters are never broadcast between processes. The module performs
        an all-reduce step on gradients and assumes that they will be modified
        by the optimizer in all processes in the same way. Buffers
        (e.g. BatchNorm stats) are broadcast from the module in process of rank
        0, to all other replicas in the system in every iteration.

    .. note::
        If you are using DistributedDataParallel in conjunction with the
        :ref:`distributed-rpc-framework`, you should always use
        :meth:`torch.distributed.autograd.backward` to compute gradients and
        :class:`torch.distributed.optim.DistributedOptimizer` for optimizing
        parameters.

        Example::

            >>> # xdoctest: +SKIP("undefined variables")
            >>> import torch.distributed.autograd as dist_autograd
            >>> from torch.nn.parallel import DistributedDataParallel as DDP
            >>> import torch
            >>> from torch import optim
            >>> from torch.distributed.optim import DistributedOptimizer
            >>> import torch.distributed.rpc as rpc
            >>> from torch.distributed.rpc import RRef
            >>>
            >>> t1 = torch.rand((3, 3), requires_grad=True)
            >>> t2 = torch.rand((3, 3), requires_grad=True)
            >>> rref = rpc.remote("worker1", torch.add, args=(t1, t2))
            >>> ddp_model = DDP(my_model)
            >>>
            >>> # Setup optimizer
            >>> optimizer_params = [rref]
            >>> for param in ddp_model.parameters():
            >>>     optimizer_params.append(RRef(param))
            >>>
            >>> dist_optim = DistributedOptimizer(
            >>>     optim.SGD,
            >>>     optimizer_params,
            >>>     lr=0.05,
            >>> )
            >>>
            >>> with dist_autograd.context() as context_id:
            >>>     pred = ddp_model(rref.to_here())
            >>>     loss = loss_func(pred, target)
            >>>     dist_autograd.backward(context_id, [loss])
            >>>     dist_optim.step(context_id)

    .. note::
        DistributedDataParallel currently offers limited support for gradient
        checkpointing with :meth:`torch.utils.checkpoint`. DDP will work as
        expected when there are no unused parameters in the model and each layer
        is checkpointed at most once (make sure you are not passing
        `find_unused_parameters=True` to DDP). We currently do not support the
        case where a layer is checkpointed multiple times, or when there unused
        parameters in the checkpointed model.

    .. note::
        To let a non-DDP model load a state dict from a DDP model,
        :meth:`~torch.nn.modules.utils.consume_prefix_in_state_dict_if_present`
        needs to be applied to strip the prefix "module." in the DDP state dict before loading.

    .. warning::
        Constructor, forward method, and differentiation of the output (or a
        function of the output of this module) are distributed synchronization
        points. Take that into account in case different processes might be
        executing different code.

    .. warning::
        This module assumes all parameters are registered in the model by the
        time it is created. No parameters should be added nor removed later.
        Same applies to buffers.

    .. warning::
        This module assumes all parameters are registered in the model of each
        distributed processes are in the same order. The module itself will
        conduct gradient ``allreduce`` following the reverse order of the
        registered parameters of the model. In other words, it is users'
        responsibility to ensure that each distributed process has the exact
        same model and thus the exact same parameter registration order.

    .. warning::
        This module allows parameters with non-rowmajor-contiguous strides.
        For example, your model may contain some parameters whose
        :class:`torch.memory_format` is ``torch.contiguous_format``
        and others whose format is ``torch.channels_last``.  However,
        corresponding parameters in different processes must have the
        same strides.

    .. warning::
        This module doesn't work with :func:`torch.autograd.grad` (i.e. it will
        only work if gradients are to be accumulated in ``.grad`` attributes of
        parameters).

    .. warning::
        If you plan on using this module with a ``nccl`` backend or a ``gloo``
        backend (that uses Infiniband), together with a DataLoader that uses
        multiple workers, please change the multiprocessing start method to
        ``forkserver`` (Python 3 only) or ``spawn``. Unfortunately
        Gloo (that uses Infiniband) and NCCL2 are not fork safe, and you will
        likely experience deadlocks if you don't change this setting.

    .. warning::
        You should never try to change your model's parameters after wrapping
        up your model with ``DistributedDataParallel``. Because, when
        wrapping up your model with ``DistributedDataParallel``, the constructor
        of ``DistributedDataParallel`` will register the additional gradient
        reduction functions on all the parameters of the model itself at the
        time of construction. If you change the model's parameters afterwards,
        gradient reduction functions no longer match the correct set of
        parameters.

    .. warning::
        Using ``DistributedDataParallel`` in conjunction with the
        :ref:`distributed-rpc-framework` is experimental and subject to change.

    Args:
        module (Module): module to be parallelized
        device_ids (list of int or torch.device): CUDA devices.
                   1) For single-device modules, ``device_ids`` can
                   contain exactly one device id, which represents the only
                   CUDA device where the input module corresponding to this process resides.
                   Alternatively, ``device_ids`` can also be ``None``.
                   2) For multi-device modules and CPU modules,
                   ``device_ids`` must be ``None``.

                   When ``device_ids`` is ``None`` for both cases,
                   both the input data for the forward pass and the actual module
                   must be placed on the correct device.
                   (default: ``None``)
        output_device (int or torch.device): Device location of output for
                      single-device CUDA modules. For multi-device modules and
                      CPU modules, it must be ``None``, and the module itself
                      dictates the output location. (default: ``device_ids[0]``
                      for single-device modules)
        broadcast_buffers (bool): Flag that enables syncing (broadcasting)
                          buffers of the module at beginning of the ``forward``
                          function. (default: ``True``)
        process_group: The process group to be used for distributed data
                       all-reduction. If ``None``, the default process group, which
                       is created by :func:`torch.distributed.init_process_group`,
                       will be used. (default: ``None``)
        bucket_cap_mb: ``DistributedDataParallel`` will bucket parameters into
                       multiple buckets so that gradient reduction of each
                       bucket can potentially overlap with backward computation.
                       :attr:`bucket_cap_mb` controls the bucket size in
                       MegaBytes (MB). (default: 25)
        find_unused_parameters (bool): Traverse the autograd graph from all
                               tensors contained in the return value of the
                               wrapped module's ``forward`` function. Parameters
                               that don't receive gradients as part of this
                               graph are preemptively marked as being ready to
                               be reduced. In addition, parameters that may have
                               been used in the wrapped module's ``forward``
                               function but were not part of loss computation and
                               thus would also not receive gradients are
                               preemptively marked as ready to be reduced.
                               (default: ``False``)
        check_reduction: This argument is deprecated.
        gradient_as_bucket_view (bool): When set to ``True``, gradients will be views
                      pointing to different offsets of ``allreduce`` communication
                      buckets. This can reduce peak memory usage, where the
                      saved memory size will be equal to the total gradients
                      size. Moreover, it avoids the overhead of copying between
                      gradients and ``allreduce`` communication buckets. When
                      gradients are views, ``detach_()`` cannot be called on the
                      gradients. If hitting such errors, please fix it by
                      referring to the :meth:`~torch.optim.Optimizer.zero_grad`
                      function in ``torch/optim/optimizer.py`` as a solution.
                      Note that gradients will be views after first iteration, so
                      the peak memory saving should be checked after first iteration.
        static_graph (bool): When set to ``True``, DDP knows the trained graph is
                     static. Static graph means 1) The set of used and unused
                     parameters will not change during the whole training loop; in
                     this case, it does not matter whether users set
                     ``find_unused_parameters = True`` or not. 2) How the graph is trained
                     will not change during the whole training loop (meaning there is
                     no control flow depending on iterations).
                     When static_graph is set to be ``True``, DDP will support cases that
                     can not be supported in the past:
                     1) Reentrant backwards.
                     2) Activation checkpointing multiple times.
                     3) Activation checkpointing when model has unused parameters.
                     4) There are model parameters that are outside of forward function.
                     5) Potentially improve performance when there are unused parameters,
                     as DDP will not search graph in each iteration to detect unused
                     parameters when static_graph is set to be ``True``.
                     To check whether you can set static_graph to be ``True``, one way is to
                     check ddp logging data at the end of your previous model training,
                     if ``ddp_logging_data.get("can_set_static_graph") == True``, mostly you
                     can set ``static_graph = True`` as well.

                     Example::
                         >>> # xdoctest: +SKIP("undefined variables")
                         >>> model_DDP = torch.nn.parallel.DistributedDataParallel(model)
                         >>> # Training loop
                         >>> ...
                         >>> ddp_logging_data = model_DDP._get_ddp_logging_data()
                         >>> static_graph = ddp_logging_data.get("can_set_static_graph")
        delay_all_reduce_named_params (list of tuple of str and torch.nn.Parameter): a list
                    of named parameters whose all reduce will be delayed when the gradient of
                    the parameter specified in ``param_to_hook_all_reduce`` is ready. Other
                    arguments of DDP do not apply to named params specified in this argument
                    as these named params will be ignored by DDP reducer.
        param_to_hook_all_reduce (torch.nn.Parameter): a parameter to hook delayed all reduce
                    of parameters specified in ``delay_all_reduce_named_params``.


    Attributes:
        module (Module): the module to be parallelized.

    Example::

        >>> # xdoctest: +SKIP("undefined variables")
        >>> torch.distributed.init_process_group(backend='nccl', world_size=4, init_method='...')
        >>> net = torch.nn.parallel.DistributedDataParallel(model)
    """

    # used to track whether the given thread is inside ddp forward for torchdynamo purposes
    _active_ddp_module = None

    def __init__(
        self,
        module,
        device_ids=None,
        output_device=None,
        dim=0,
        broadcast_buffers=True,
        process_group=None,
        bucket_cap_mb=25,
        find_unused_parameters=False,
        check_reduction=False,
        gradient_as_bucket_view=False,
        static_graph=False,
        delay_all_reduce_named_params=None,
        param_to_hook_all_reduce=None,
        mixed_precision: Optional[_MixedPrecision] = None,
    ):
        super().__init__()
        Joinable.__init__(self)
        self.logger = None
        if bool(delay_all_reduce_named_params is not None) != bool(
            param_to_hook_all_reduce is not None
        ):
            self._log_and_throw(
                ValueError,
                "delay_all_reduce_named_params and param_to_hook_all_reduce "
                "need to be set at the same time.",
            )

        self._delay_all_reduce_params = []
        if hasattr(module, "_ddp_params_and_buffers_to_ignore"):
            self.parameters_to_ignore = set(module._ddp_params_and_buffers_to_ignore)
        else:
            self.parameters_to_ignore = set()
        if delay_all_reduce_named_params is not None:
            for name, param in delay_all_reduce_named_params:
                self.parameters_to_ignore.add(name)
                self._delay_all_reduce_params.append(param)

        self._module_parameters = [
            p
            for n, p in module.named_parameters()
            if n not in self.parameters_to_ignore
        ]
        if not any((p.requires_grad for p in self._module_parameters)):
            if len(self._delay_all_reduce_params):
                logger.info("Delay the AllReduce of all parameters.")
            else:
                self._log_and_throw(
                    RuntimeError,
                    "DistributedDataParallel is not needed when a module "
                    "doesn't have any parameter that requires a gradient.",
                )

        if device_ids is not None and len(device_ids) > 1:
            self._log_and_throw(
                ValueError,
                "device_ids can only be None or contain a single element.",
            )

        self.is_multi_device_module = (
            len({p.device for p in self._module_parameters}) > 1
        )
        distinct_device_types = {
            p.device.type for p in self._module_parameters if p.device is not None
        }
        if len(distinct_device_types) != 1:
            self._log_and_throw(
                ValueError,
                "DistributedDataParallel's input module must be on "
                "the same type of devices, but input module parameters locate in {}.".format(
                    distinct_device_types
                ),
            )

        self.device_type = list(distinct_device_types)[0]

        if (
            device_ids is None
            or len(device_ids) == 0  # For backward compatibility.
            or self.device_type == "cpu"
            or self.is_multi_device_module
        ):
            if device_ids or output_device:
                self._log_and_throw(
                    ValueError,
                    "DistributedDataParallel device_ids and output_device arguments "
                    "only work with single-device/multiple-device GPU modules or CPU modules, "
                    "but got device_ids {}, output_device {}, and module parameters {}.".format(
                        device_ids,
                        output_device,
                        {p.device for p in self._module_parameters},
                    ),
                )

            self.device_ids = None
            self.output_device = None
        else:
            self.device_ids = [_get_device_index(x, True) for x in device_ids]

            if output_device is None:
                output_device = device_ids[0]

            self.output_device = _get_device_index(output_device, True)

        if process_group is None:
            self.process_group = _get_default_group()
        else:
            self.process_group = process_group

        self.static_graph = False
        self.dim = dim
        self.module = module
        self.device = list(self._module_parameters)[0].device
        self.broadcast_buffers = broadcast_buffers
        self.find_unused_parameters = find_unused_parameters
        self.require_backward_grad_sync = True
        self.require_forward_param_sync = True
        self.gradient_as_bucket_view = gradient_as_bucket_view
        self.mixed_precision = mixed_precision
        if self.mixed_precision is not None:
            logger.warning(f"Received mixed precision config {self.mixed_precision}")

        if check_reduction:
            # This argument is no longer used since the reducer
            # will ensure reduction completes even if some parameters
            # do not receive gradients.
            warnings.warn(
                "The `check_reduction` argument in `DistributedDataParallel` "
                "module is deprecated. Please avoid using it."
            )

        # Check that a module does not have Uninitialized parameters
        for param in self._module_parameters:
            if isinstance(param, torch.nn.parameter.UninitializedParameter):
                self._log_and_throw(
                    RuntimeError,
                    "Modules with uninitialized parameters can't be used with `DistributedDataParallel`. "
                    "Run a dummy forward pass to correctly initialize the modules",
                )
        # used for intra-node param sync and inter-node sync as well
        self.broadcast_bucket_size = int(250 * 1024 * 1024)

        # reduction bucket size
        self.bucket_bytes_cap = int(bucket_cap_mb * 1024 * 1024)
        # Whether to perform input tensor CPU to GPU copies on a side-stream
        self.use_side_stream_for_tensor_copies = (
            os.environ.get("PYTORCH_DDP_USE_SIDE_STREAM", "1") == "1"
        )

        # Initialize gradient buffers and register all reduce hook
        self._delay_grad_buffer = None
        self._delay_grad_views: List[torch.Tensor] = []
        self._delay_all_reduce_all_params = False
        if len(self._delay_all_reduce_params) != 0:
            self._register_delay_all_reduce_hook(
                bucket_cap_mb=bucket_cap_mb,
                process_group=self.process_group,
                param_to_hook_all_reduce=param_to_hook_all_reduce,
                device_ids=device_ids,
            )
            if self._delay_all_reduce_all_params:
                return

        # Build parameters for reducer.
        parameters, expect_sparse_gradient = self._build_params_for_reducer()
        # Verify model equivalence.
        _verify_param_shape_across_processes(self.process_group, parameters)
        # Sync params and buffers. Ensures all DDP models start off at the same value.
        _sync_module_states(
            module=self.module,
            process_group=self.process_group,
            broadcast_bucket_size=self.broadcast_bucket_size,
            src=0,
            params_and_buffers_to_ignore=self.parameters_to_ignore,
        )
        # In debug mode, build a mapping of parameter index -> parameter.
        param_to_name_mapping = self._build_debug_param_to_name_mapping(parameters)

        # Builds reducer.
        self._ddp_init_helper(
            parameters,
            expect_sparse_gradient,
            param_to_name_mapping,
            static_graph,
        )
        if self.mixed_precision is not None:
            _setup_mixed_precision_params(self.mixed_precision, self.module)
            _cast_buffers(self.mixed_precision, self.module)
            # Stream used for async low precision copies.
            self._mp_stream = torch.cuda.Stream()
            self._submodule_to_event = defaultdict(deque)  # type: ignore[var-annotated]
            # Add forward pre-hook to root module to kick off copies to lower
            # precision.
            self.module.register_forward_pre_hook(
                self._root_copy_hook, prepend=False, with_kwargs=True
            )
            # Add forward pre hook to all submodules to wait for copy events
            # before running computation.
            for module in self.module.modules():
                module.register_forward_pre_hook(
                    self._module_wait_for_copy_hook,
                    prepend=False,
                    with_kwargs=True,
                )
            # Set up callbacks in backward to upcast and use full precision
            # params. TODO (rohan-varma): Make this compose with general
            # comm hooks and apply_optimizer_in_backward. Importing inline to
            # avoid circular import issue.
            from torch.distributed.algorithms.ddp_comm_hooks.mixed_precision_hooks import (
                _AllreduceUpcastHookState,
                _reducer_allreduce_and_upcast_hook,
            )

            upcast_hook_state = _AllreduceUpcastHookState(
                ddp_weakref=weakref.ref(self),
                upcast_stream=torch.cuda.Stream(),
            )
            self.register_comm_hook(
                upcast_hook_state,
                _reducer_allreduce_and_upcast_hook,
            )
            # Inform reducer of reduced precision param dtype for correctness
            # of type checks between gradient and bucket.
            self.reducer._set_mixed_precision_param_dtype(  # type: ignore[attr-defined]
                self.mixed_precision.param_dtype
            )

        self._has_rebuilt_buckets = False

        if static_graph:
            self._set_static_graph()

        self._setup_in_backward_optimizers()

    def _register_delay_all_reduce_hook(
        self,
        bucket_cap_mb,
        process_group,
        param_to_hook_all_reduce,
        device_ids,
    ):
        # 1. Create gradient buffer
        device = torch.device("cpu") if device_ids is None else device_ids[0]
        self._delay_grad_buffer = torch.zeros(
            sum([p.numel() for p in self._delay_all_reduce_params]),
            device=device,
        )

        # 2. Broadcast the parameters
        detached_params = [p.detach() for p in self._delay_all_reduce_params]
        dist._broadcast_coalesced(process_group, detached_params, bucket_cap_mb, 0)

        # 3. Hook all reduce to the specified parameter
        world_size = dist.get_world_size(process_group)

        def _delayed_all_reduce(grad):
            self._delay_grad_buffer.div_(world_size)  # type: ignore[union-attr]
            _ = dist.all_reduce(
                self._delay_grad_buffer, group=process_group, async_op=True
            )
            return grad

        param_to_hook_all_reduce.register_hook(_delayed_all_reduce)

        # 4. Build tensor views for gradients
        offset = 0
        for param in self._delay_all_reduce_params:
            grad_view = self._delay_grad_buffer[offset : (offset + param.numel())].view(
                param.shape
            )
            self._delay_grad_views.append(grad_view)
            offset = offset + param.numel()

        # 5. Check whether the all reduce of all params requiring grad is delayed.
        for module_name, module in self.module.named_modules():
            for param_name, param in module.named_parameters(recurse=False):
                if param.requires_grad:
                    full_name = f"{module_name}.{param_name}"
                    if full_name not in self.parameters_to_ignore:
                        # There is at least a param whose all reduce will not be delayed.
                        # In this case, we should not set self._delay_all_reduce_all_params
                        # to True.
                        return
        self._delay_all_reduce_all_params = True

    def _setup_in_backward_optimizers(self):
        # Check if user has used apply_optim_in_backward to overlap optimizer
        # step + DDP backward. Current constraints:
        # 1. Only allreduce is supported at the moment, no custom communication.
        # 2. The reducer by default sets all grads for parameters DDP manages to
        # None after they have been applied by the optimizer. There is no support
        # for setting only some parameter grads to None, this must be done manually
        # by user (and DDP_OVERLAPPED_OPTIM_SET_GRADS_TO_NONE=0 needs to be set.)
        # If your use case requires some DDP managed parameters to run with
        # an in-backward optimizer and some with a traditional optimizer, please
        # ping https://github.com/pytorch/pytorch/issues/90052.
        # NOTE: we use self._module_parameters instead of .parameters() since
        # the former excludes ignored (non-DDP managed) parameters.
        if any(hasattr(p, "_in_backward_optimizers") for p in self._module_parameters):
            # Remove hooks that apply_optim_in_backward had registered because
            # DDP customizes how optimizer is overlapped with backward due to
            # the allreduce.
            param_to_handle_map = (
                dist.optim.apply_optimizer_in_backward.param_to_optim_hook_handle_map
            )
            for p in self._module_parameters:
                for handle in param_to_handle_map.get(p, []):
                    handle.remove()

            # Need a weakref to the reducer in order to run all_reduce.
            reducer_weakref = weakref.ref(self.reducer)
            # Note: importing in function, otherwise this will cause a circular
            # import.
            from torch.distributed.algorithms.ddp_comm_hooks.optimizer_overlap_hooks import (
                _apply_optim_in_backward_hook,
            )

            self.register_comm_hook(
                (reducer_weakref, self.process_group),
                _apply_optim_in_backward_hook(
                    gradient_is_bucket_view=self.gradient_as_bucket_view
                ),
            )

            # TODO (rohan-varma): this is a workaround that allows users to
            # disable the default behavior of DDP managed parameters with
            # optimizer runing in backwards having their gradients all set to None.
            # Currently, it is an "all or nothing behavior" where DDP will set
            # no grads to None or all of them, relaxing this behavior will be
            # done dependent on use cases.
            if os.getenv("DDP_OVERLAPPED_OPTIM_SET_GRADS_TO_NONE", "1") != "0":
                warnings.warn(
                    "DDP + apply_optim_in_backward will currently set all "
                    "parameter gradients to None. If this is not the desired "
                    "behavior, please set env variable "
                    "DDP_OVERLAPPED_OPTIM_SET_GRADS_TO_NONE=0, and manually set"
                    "gradients to None/zero as desired."
                )
                self.reducer._set_grads_to_none()  # type: ignore[attr-defined]

    def _fire_reducer_autograd_hook(self, idx, *unused):
        """
        Fires the reducer's autograd hook to allreduce params in a Reducer bucket.
        Note that this is only used during mixed precision training as the
        Reducer's hooks installed during construction time would not be called
        as we're working in the low precision parameter setting.
        """
        self.reducer._autograd_hook(idx)  # type: ignore[attr-defined]

    def _root_copy_hook(self, *args: Any, **kwargs: Any) -> None:
        """
        When training with DDP mixed precision, this root pre-forward hook kicks
        off low precision copies on a separate stream and creates respective
        events to wait for them.
        """
        # Clear out previous iteration submodule to event. This is because we
        # may have populated some events for modules that didn't end up being
        # used.
        self._submodule_to_event = defaultdict(deque)  # type: ignore[var-annotated]
        with torch.cuda.stream(self._mp_stream):
            for submodule in self.module.modules():
                for param in submodule.parameters(recurse=False):
                    # Do not cast DDP ignored parameters.
                    if hasattr(param, "_ddp_ignored") and param._ddp_ignored:
                        continue
                    _alloc_storage(param._mp_param, param.size())
                    # copy() implicitly casts to low precision
                    with torch.no_grad():
                        param._mp_param.copy_(param.data)
                        # TODO: when zero_grad(set_to_none=False) or in grad
                        # accumulation case, accumulated grads can be in fp32
                        # which can cause errors when running DDP backwards due
                        # to mismatched incoming and accumulated gradient types.
                        # So we manually cast the accumulated grad down for now,
                        # in the future we may shift to FSDP style gradient
                        # accumulation management where the accumulated gradient
                        # is saved and .grad field is set to None, bypassing
                        # this issue.
                        if param.grad is not None:
                            param.grad.data = param.grad.to(
                                self.mixed_precision.param_dtype  # type: ignore[union-attr]
                            )
                    param.data = param._mp_param
                copy_event = torch.cuda.Event()
                copy_event.record()
                self._submodule_to_event[submodule].append(copy_event)

    def _module_wait_for_copy_hook(
        self,
        module,
        *args: Any,
        **kwargs: Any,
    ) -> None:
        """
        Before carrying out computation, wait on the appropriate event to ensure
        low precision copies have finished.
        """
        try:
            event = self._submodule_to_event[module].popleft()
        except IndexError:
            # copy event has already been waited on
            return

        event.wait(stream=torch.cuda.current_stream())
        for p in module.parameters(recurse=False):
            # Don't register hooks if param does not require grad
            if not p.requires_grad or (hasattr(p, "_ddp_ignored") and p._ddp_ignored):
                continue
            # We need to register autograd hook here instead of DDP's ctor
            # since we're working with the low precision param. Register them
            # via obtaining the gradient accumulator.
            tmp = p.expand_as(p)
            grad_acc = tmp.grad_fn.next_functions[0][0]

            hook = grad_acc.register_hook(
                functools.partial(self._fire_reducer_autograd_hook, p._idx)
            )
            p._ddp_mp_hook_state = (grad_acc, hook)

    def _log_and_throw(self, err_type, err_msg):
        if self.logger is not None:
            self.logger.set_error_and_log(f"{str(err_type)}: {err_msg}")
        raise err_type(err_msg)

    def _ddp_init_helper(
        self,
        parameters,
        expect_sparse_gradient,
        param_to_name_mapping,
        static_graph,
    ):
        """
        Initialization helper function that does the following:
        (1) bucketing the parameters for reductions
        (2) resetting the bucketing states
        (3) registering the grad hooks
        (4) Logging construction-time DDP logging data
        (5) passing a handle of DDP to SyncBatchNorm Layer
        """
        self.num_iterations = 0
        # Notice, the parameters order is not in the order in which they are used,
        # especially in models with control flow.
        #
        # Alongside parameters are not presented in the real execution order,
        # if a certain model happens to also
        #   1) have other collectives comm ops in its backward graph.
        #   2) have unused parameter in subset ranks of the whole world.
        # bucketing could insert ALL-REDUCE comm op too early on the rank with unused parameter,
        # matching up with other collectives comm ops on other ranks unexpectedly.
        #
        # In order to handle this corner case, when the parameters are not in the real execution order,
        # we don't do bucketing, thus only one ALL-REDUCE is inserted after all the gradients
        # of the whole graph are computed.
        #
        # Notice, here we only disable bucketing for the first iteration.
        # After the first iteration, it's OK to rebuild buckets,
        # because "bucket rebuild" bucketizes parameters based on its real execution order in backward graph.

        # Can remove this branching once #73732 is landed.
        if static_graph is True or self.find_unused_parameters is False:
            bucket_size_limits = [sys.maxsize]
        else:
            bucket_size_limits = [
                dist._DEFAULT_FIRST_BUCKET_BYTES,
                self.bucket_bytes_cap,
            ]
        (
            bucket_indices,
            per_bucket_size_limits,
        ) = dist._compute_bucket_assignment_by_size(
            parameters,
            bucket_size_limits,
            expect_sparse_gradient,
        )

        # Remember index for parameters if we are in mixed precision, as we
        # need to pass in index to Reducer's autograd hook via python.
        if self.mixed_precision is not None:
            for i, p in enumerate(parameters):
                p._idx = i

        # Note: reverse list of buckets because we want to approximate the
        # order in which their gradients are produced, and assume they
        # are used in the forward pass in the order they are defined.
        self.reducer = dist.Reducer(
            parameters,
            list(reversed(bucket_indices)),
            list(reversed(per_bucket_size_limits)),
            self.process_group,
            expect_sparse_gradient,
            # The bucket size limit is specified in the constructor.
            # Additionally, we allow for a single small bucket for parameters
            # that are defined first, such that their gradients don't spill into
            # a much larger bucket, adding unnecessary latency after gradient
            # computation finishes. Experiments showed 1MB is a reasonable value.
            self.bucket_bytes_cap,
            self.find_unused_parameters,
            self.gradient_as_bucket_view,
            param_to_name_mapping,
            # User can set dist._DEFAULT_FIRST_BUCKET_BYTES to tune DDP first
            # bucket.
            dist._DEFAULT_FIRST_BUCKET_BYTES,
        )

        self.logger = dist.Logger(self.reducer)
        # Set as a weak reference to avoid reference cycle between
        # logger and reducer.
        self.reducer.set_logger(self.logger)

        has_sync_bn = False
        for submodule in self.module.modules():
            if isinstance(submodule, torch.nn.SyncBatchNorm):
                has_sync_bn = True
                break

        # Set logging data that can be got during construction time.
        self.logger.set_construction_data_and_log(
            self.module.__class__.__name__,
            [] if self.device_ids is None else self.device_ids,
            -1 if self.output_device is None else self.output_device,
            self.broadcast_buffers,
            has_sync_bn,
            static_graph,
        )

        # passing a handle to torch.nn.SyncBatchNorm layer
        self._passing_sync_batchnorm_handle(self.module)

    def __getstate__(self):
        self._check_default_group()
        attrs = copy.copy(self.__dict__)
        del attrs["process_group"]
        del attrs["reducer"]
        del attrs["logger"]
        return attrs

    def __setstate__(self, state):
        # If serializable, then the process group should be the default one
        self.process_group = _get_default_group()
        super().__setstate__(state)
        self.__dict__.setdefault("require_forward_param_sync", True)
        self.__dict__.setdefault("require_backward_grad_sync", True)
        parameters, expect_sparse_gradient = self._build_params_for_reducer()
        # In debug mode, build a mapping of parameter index -> parameter.
        param_to_name_mapping = self._build_debug_param_to_name_mapping(parameters)
        # Builds reducer.
        self._ddp_init_helper(
            parameters,
            expect_sparse_gradient,
            param_to_name_mapping,
            self.static_graph,
        )
        if self.static_graph:
            self.reducer._set_static_graph()
            assert self.logger is not None
            self.logger._set_static_graph()

    def _build_params_for_reducer(self):
        # Build tuple of (module, parameter) for all parameters that require grads.
        modules_and_parameters = [
            (module, parameter)
            for module_name, module in self.module.named_modules()
            for parameter in [
                param
                # Note that we access module.named_parameters instead of
                # parameters(module). parameters(module) is only needed in the
                # single-process multi device case, where it accesses replicated
                # parameters through _former_parameters.
                for param_name, param in module.named_parameters(recurse=False)
                if param.requires_grad
                and f"{module_name}.{param_name}" not in self.parameters_to_ignore
            ]
        ]

        # Deduplicate any parameters that might be shared across child modules.
        memo = set()
        modules_and_parameters = [
            # "p not in memo" is the deduplication check.
            # "not memo.add(p)" is always True, and it's only there to cause "add(p)" if needed.
            (m, p)
            for m, p in modules_and_parameters
            if p not in memo and not memo.add(p)  # type: ignore[func-returns-value]
        ]

        # Build list of parameters.
        parameters = [parameter for _, parameter in modules_and_parameters]

        # Checks if a module will produce a sparse gradient.
        def produces_sparse_gradient(module):
            if isinstance(module, (torch.nn.Embedding, torch.nn.EmbeddingBag)):
                return module.sparse
            return False

        # Build list of booleans indicating whether or not to expect sparse
        # gradients for the corresponding parameters.
        expect_sparse_gradient = [
            produces_sparse_gradient(module) for module, _ in modules_and_parameters
        ]

        self._assign_modules_buffers()

        return parameters, expect_sparse_gradient

    def _assign_modules_buffers(self):
        """
        Assigns module buffers to self.modules_buffers which are then used to
        broadcast across ranks when broadcast_buffers=True. Note that this
        must be called every time buffers need to be synced because buffers can
        be reassigned by user module,
        see https://github.com/pytorch/pytorch/issues/63916.
        """
        # Collect buffers for modules, filtering out buffers that should be ignored.
        named_module_buffers = [
            (buffer, buffer_name)
            for buffer_name, buffer in self.module.named_buffers()
            if buffer_name not in self.parameters_to_ignore
        ]
        self.modules_buffers = [
            buffer for (buffer, buffer_name) in named_module_buffers
        ]
        # Dict[str, tensor] representing module buffers not ignored by DDP.
        self.named_module_buffers = {
            buffer_name: buffer for (buffer, buffer_name) in named_module_buffers
        }

    def _build_debug_param_to_name_mapping(self, parameters):
        if dist.get_debug_level() == dist.DebugLevel.OFF:
            return {}

        param_to_param_index = {parameters[i]: i for i in range(len(parameters))}
        param_set = set(parameters)
        param_index_to_param_fqn = {}
        for module_name, module in self.module.named_modules():
            for param_name, param in module.named_parameters(recurse=False):
                fqn = f"{module_name}.{param_name}"
                # Bypass ignored parameters since those are not reduced by DDP
                # to begin with.
                if fqn not in self.parameters_to_ignore and param.requires_grad:
                    if param not in param_set:
                        self._log_and_throw(
                            ValueError,
                            f"Param with name {fqn} found in module parameters, but not DDP parameters."
                            " This indicates a bug in DDP, please report an issue to PyTorch.",
                        )
                    param_index = param_to_param_index[param]
                    param_index_to_param_fqn[param_index] = fqn

        # Ensure we covered all parameters
        if len(param_set) != len(param_index_to_param_fqn):
            self._log_and_throw(
                ValueError,
                (
                    "Expected param to name mapping to cover all parameters, but"
                    f" got conflicting lengths: {len(param_set)} vs "
                    f"{len(param_index_to_param_fqn)}. This indicates a bug in DDP"
                    ", please report an issue to PyTorch."
                ),
            )

        return param_index_to_param_fqn

    def _get_parameters(self, m, recurse=True):
        """
        Returns a generator of module parameters
        """

        def model_parameters(m):
            ps = (
                m._former_parameters.values()
                if hasattr(m, "_former_parameters")
                else m.parameters(recurse=False)
            )
            yield from ps

        for m in m.modules() if recurse else [m]:
            yield from model_parameters(m)

    def _check_default_group(self):
        pickle_not_supported = False
        try:
            if self.process_group != _get_default_group():
                pickle_not_supported = True
        except RuntimeError:
            pickle_not_supported = True

        if pickle_not_supported:
            self._log_and_throw(
                RuntimeError,
                "DDP Pickling/Unpickling are only supported "
                "when using DDP with the default process "
                "group. That is, when you have called "
                "init_process_group and have not passed "
                "process_group argument to DDP constructor",
            )

    @contextmanager
    def no_sync(self):
        r"""
        A context manager to disable gradient synchronizations across DDP
        processes. Within this context, gradients will be accumulated on module
        variables, which will later be synchronized in the first
        forward-backward pass exiting the context.

        Example::

            >>> # xdoctest: +SKIP("undefined variables")
            >>> ddp = torch.nn.parallel.DistributedDataParallel(model, pg)
            >>> with ddp.no_sync():
            >>>     for input in inputs:
            >>>         ddp(input).backward()  # no synchronization, accumulate grads
            >>> ddp(another_input).backward()  # synchronize grads

        .. warning::
            The forward pass should be included inside the context manager, or
            else gradients will still be synchronized.
        """
        old_require_backward_grad_sync = self.require_backward_grad_sync
        self.require_backward_grad_sync = False
        try:
            yield
        finally:
            self.require_backward_grad_sync = old_require_backward_grad_sync

    @classmethod
    def _get_active_ddp_module(cls):
        """
        TorchDynamo needs to know whether DDP is currently active, and access the DDP module in order to cooperatively optimize it.
        """
        return cls._active_ddp_module

    # note, this ctxmgr function is marked 'skip' in torchdynamo, so dynamo only kicks in
    # for the 'module_to_run' underneath
    # see torch._dynamo/eval_frame.py TorchPatcher.patch for more details
    @contextmanager
    def _inside_ddp_forward(self):
        DistributedDataParallel._active_ddp_module = self
        try:
            yield
        except Exception:
            raise
        finally:
            DistributedDataParallel._active_ddp_module = None

    def _run_ddp_forward(self, *inputs, **kwargs):
        if self.device_ids:
            inputs, kwargs = _to_kwargs(
                inputs,
                kwargs,
                self.device_ids[0],
                self.use_side_stream_for_tensor_copies,
            )
            args, kwargs = inputs[0], kwargs[0]  # type: ignore[index]
            # Cast inputs to reduced precision if needed.
            if self.mixed_precision is not None:
                args, kwargs = _cast_forward_inputs(
                    self.mixed_precision.param_dtype,
                    *args,
                    **kwargs,
                )
            with self._inside_ddp_forward():
                return self.module(*args, **kwargs)  # type: ignore[index]
        else:
            # Cast inputs to reduced precision if needed.
            # TODO (rohan-varma) test this codepath.
            if self.mixed_precision is not None:
                inputs, kwargs = _cast_forward_inputs(
                    self.mixed_precision.param_dtype,
                    *inputs,
                    **kwargs,
                )
            with self._inside_ddp_forward():
                return self.module(*inputs, **kwargs)

    def _clear_grad_buffer(self):
        # Making param.grad points to the grad buffers before backward is based on the
        # assumption that the grad accumulation is done in place in autograd engine,
        # for some edge cases, if the grad accumulation in autograd engine is not in
        # place, then the param.grad and grad buffers are detached.
        if self._delay_grad_buffer is not None:
            # We batch zero_grad for all params by resetting the whole grad
            # buffer when the grad of all params is set to None.
            all_param_grad_none = all(
                [param.grad is None for param in self._delay_all_reduce_params]
            )

            for index, param in enumerate(self._delay_all_reduce_params):
                if param.grad is None:
                    param.grad = self._delay_grad_views[index]
                    if not all_param_grad_none:
                        param.grad.zero_()

            if all_param_grad_none:
                self._delay_grad_buffer.zero_()

<<<<<<< HEAD
    def forward(self, *inputs, **kwargs):
        with torch.autograd.profiler.record_function("DistributedDataParallel.forward"):
            if self._delay_all_reduce_all_params:
                output = self.module.forward(*inputs, **kwargs)
                self._clear_grad_buffer()
                return output

            if torch.is_grad_enabled() and self.require_backward_grad_sync:
                assert self.logger is not None
                self.logger.set_runtime_stats_and_log()
                self.num_iterations += 1

                self.reducer.prepare_for_forward()

            # Notify the join context that this process has not joined, if
            # needed
            work = Join.notify_join_context(self)
            if work:
                self.reducer._set_forward_pass_work_handle(
                    work, self._divide_by_initial_world_size  # type: ignore[arg-type]
                )
=======
    def _pre_forward(self):
        if self._delay_all_reduce_all_params:
            return
>>>>>>> d17b111a

        if torch.is_grad_enabled() and self.require_backward_grad_sync:
            assert self.logger is not None
            self.logger.set_runtime_stats_and_log()
            self.num_iterations += 1
            self.reducer.prepare_for_forward()

        # Notify the join context that this process has not joined, if
        # needed
        work = Join.notify_join_context(self)
        if work:
            self.reducer._set_forward_pass_work_handle(
                work, self._divide_by_initial_world_size  # type: ignore[arg-type]
            )

        # Calling _rebuild_buckets before forward compuation,
        # It may allocate new buckets before deallocating old buckets
        # inside _rebuild_buckets. To save peak memory usage,
        # call _rebuild_buckets before the peak memory usage increases
        # during forward computation.
        # This should be called only once during whole training period.
        if torch.is_grad_enabled() and self.reducer._rebuild_buckets():
            logger.info("Reducer buckets have been rebuilt in this iteration.")
            self._has_rebuilt_buckets = True

        # sync params according to location (before/after forward) user
        # specified as part of hook, if hook was specified.
        if self._check_sync_bufs_pre_fwd():
            self._sync_buffers()

        if self._join_config.enable:
            # Notify joined ranks whether they should sync in backwards pass or not.
            self._check_global_requires_backward_grad_sync(is_joined_rank=False)

    def _post_forward(self, output):
        if self._delay_all_reduce_all_params:
            self._clear_grad_buffer()
            return

        # sync params according to location (before/after forward) user
        # specified as part of hook, if hook was specified.
        if self._check_sync_bufs_post_fwd():
            self._sync_buffers()

        if torch.is_grad_enabled() and self.require_backward_grad_sync:
            self.require_forward_param_sync = True
            # We'll return the output object verbatim since it is a freeform
            # object. We need to find any tensors in this object, though,
            # because we need to figure out which parameters were used during
            # this forward pass, to ensure we short circuit reduction for any
            # unused parameters. Only if `find_unused_parameters` is set.
            if self.find_unused_parameters and not self.static_graph:
                # Do not need to populate this for static graph.
                self.reducer.prepare_for_backward(list(_find_tensors(output)))
            else:
                self.reducer.prepare_for_backward([])
        else:
            self.require_forward_param_sync = False

        # TODO: DDPSink is currently enabled for unused parameter detection and
        # static graph training for first iteration.
        if (self.find_unused_parameters and not self.static_graph) or (
            self.static_graph and self.num_iterations == 1
        ):
            state_dict = {
                "static_graph": self.static_graph,
                "num_iterations": self.num_iterations,
            }

            (
                output_tensor_list,
                treespec,
                output_is_rref,
            ) = _tree_flatten_with_rref(output)
            output_placeholders = [None for _ in range(len(output_tensor_list))]
            # Do not touch tensors that have no grad_fn, which can cause issues
            # such as https://github.com/pytorch/pytorch/issues/60733
            for i, output in enumerate(output_tensor_list):
                if torch.is_tensor(output) and output.grad_fn is None:
                    output_placeholders[i] = output

            # When find_unused_parameters=True, makes tensors which require grad
            # run through the DDPSink backward pass. When not all outputs are
            # used in loss, this makes those corresponding tensors receive
            # undefined gradient which the reducer then handles to ensure
            # param.grad field is not touched and we don't error out.
            passthrough_tensor_list = _DDPSink.apply(
                self.reducer,
                state_dict,
                *output_tensor_list,
            )
            for i in range(len(output_placeholders)):
                if output_placeholders[i] is None:
                    output_placeholders[i] = passthrough_tensor_list[i]

            # Reconstruct output data structure.
            output = _tree_unflatten_with_rref(
                output_placeholders, treespec, output_is_rref
            )

        # At the end of the forward pass, reset the grad buffer and grad views
        self._clear_grad_buffer()

        if self.num_iterations > 1 and self.gradient_as_bucket_view and any(
            p.grad is None for p in self.module.parameters()
        ):
            self.reducer._point_grads_to_bucket()

        return output

    def forward(self, *inputs, **kwargs):
        with torch.autograd.profiler.record_function("DistributedDataParallel.forward"):
            self._pre_forward()
            output = (
                self.module.forward(*inputs, **kwargs)
                if self._delay_all_reduce_all_params
                else self._run_ddp_forward(*inputs, **kwargs)
            )
            return self._post_forward(output)

    def scatter(self, inputs, kwargs, device_ids):
        return scatter_kwargs(inputs, kwargs, device_ids, dim=self.dim)

    def to_kwargs(self, inputs, kwargs, device_id):
        # Kept for BC
        return _to_kwargs(
            inputs, kwargs, device_id, self.use_side_stream_for_tensor_copies
        )

    def gather(self, outputs, output_device):
        return gather(outputs, output_device, dim=self.dim)

    def train(self, mode=True):
        super().train(mode)
        return self

    # When running in join mode, schedules an allreduce to notify joined ranks
    # of whether backwards pass synchronization will run this iteration or not.
    def _check_global_requires_backward_grad_sync(self, is_joined_rank):
        if not is_joined_rank and self.require_backward_grad_sync:
            requires_sync_tensor = torch.ones(1, device=self.device)
        else:
            requires_sync_tensor = torch.zeros(1, device=self.device)

        work = dist.all_reduce(
            requires_sync_tensor, group=self.process_group, async_op=True
        )
        return work

    # When running in join mode, checks and performs sync of module buffers if
    # the models have buffers that should be synchronized in the forward pass.
    def _check_and_sync_module_buffers(self):
        if self._check_sync_bufs_pre_fwd():
            authoritative_rank = self._find_common_rank(self._distributed_rank, False)
            self._sync_module_buffers(authoritative_rank)

    # When running in join model, agrees upon a common rank and broadcast model
    # parameters to all other ranks.
    def _sync_final_model(self, is_last_joiner):
        # Agree upon the process that will be the authoritative model copy.
        # The current rank is a candidate for being the authoritative copy if
        # is_last_joiner=True. We break ties via picking the larger rank.
        self._authoritative_rank = self._find_common_rank(
            self._distributed_rank, is_last_joiner
        )
        _sync_module_states(
            module=self.module,
            process_group=self.process_group,
            broadcast_bucket_size=self.broadcast_bucket_size,
            src=self._authoritative_rank,
            params_and_buffers_to_ignore=self.parameters_to_ignore,
        )

    # Schedule comm ops to match those scheduled in the reducer's backward
    # pass.
    def _match_all_reduce_for_bwd_pass(self):
        comm_work = []
        # Schedule comm in the same order as Reducer schedules them, i.e.
        # the order of the buckets. Retrieving the bucket order from the reducer
        # ensures that we keep the same order in join mode, such as when bucket
        # order is rebuilt dynamically.

        # Returns grad_buckets in order, but real tensors are substituted with
        # zero tensors of the same shape.
        grad_buckets = self.reducer._get_zeros_like_grad_buckets()
        for grad_bucket in grad_buckets:
            # Joined processes contribute zero gradient. In the case that
            # divide_by_initial_world_size=True, we divide grads by the static
            # world size, if not, the dividing factor is reduced by the number
            # of joined processes.
            work = self.reducer._run_comm_hook(grad_bucket)
            comm_work.append(work)
        for work in comm_work:
            work.wait()

    # Allreduces the used parameter mapping across ranks.
    def _match_unused_params_allreduce(self):
        locally_used_param_map = self.reducer._get_local_used_map()
        self.process_group.allreduce(locally_used_param_map)

    def join(
        self,
        divide_by_initial_world_size: bool = True,
        enable: bool = True,
        throw_on_early_termination: bool = False,
    ):
        r"""
        A context manager to be used in conjunction with an instance of
        :class:`torch.nn.parallel.DistributedDataParallel` to be
        able to train with uneven inputs across participating processes.

        This context manager will keep track of already-joined DDP processes,
        and "shadow" the forward and backward passes by inserting collective
        communication operations to match with the ones created by non-joined
        DDP processes. This will ensure each collective call has a corresponding
        call by already-joined DDP processes, preventing hangs or errors that
        would otherwise happen when training with uneven inputs across
        processes. Alternatively, if the flag ``throw_on_early_termination`` is
        specified to be ``True``, all trainers will throw an error once one rank
        runs out of inputs, allowing these errors to be caught and handled
        according to application logic.

        Once all DDP processes have joined, the context manager will broadcast
        the model corresponding to the last joined process to all processes to
        ensure the model is the same across all processes
        (which is guaranteed by DDP).

        To use this to enable training with uneven inputs across processes,
        simply wrap this context manager around your training loop. No further
        modifications to the model or data loading is required.

        .. warning::
            If the model or training loop this context manager is wrapped around
            has additional distributed collective operations, such as
            ``SyncBatchNorm`` in the model's forward pass, then the flag
            ``throw_on_early_termination`` must be enabled. This is because this
            context manager is not aware of non-DDP collective communication.
            This flag will cause all ranks to throw when any one rank
            exhausts inputs, allowing these errors to be caught and recovered
            from across all ranks.

        Args:
            divide_by_initial_world_size (bool): If ``True``, will divide
                gradients by the initial ``world_size`` DDP training was launched
                with. If ``False``, will compute the effective world size
                (number of ranks that have not depleted their inputs yet) and
                divide gradients by that during allreduce. Set
                ``divide_by_initial_world_size=True`` to ensure every input
                sample including the uneven inputs have equal weight in terms of
                how much they contribute to the global gradient. This is
                achieved by always dividing the gradient by the initial
                ``world_size`` even when we encounter uneven inputs. If you set
                this to ``False``, we divide the gradient by the remaining
                number of nodes. This ensures parity with training on a smaller
                ``world_size`` although it also means the uneven inputs would
                contribute more towards the global gradient. Typically, you
                would want to set this to ``True`` for cases where the last few
                inputs of your training job are uneven. In extreme cases, where
                there is a large discrepancy in the number of inputs, setting
                this to ``False`` might provide better results.
            enable (bool): Whether to enable uneven input detection or not. Pass
                in ``enable=False`` to disable in cases where you know that
                inputs are even across participating processes. Default is
                ``True``.
            throw_on_early_termination (bool): Whether to throw an error
                or continue training when at least one rank has exhausted
                inputs. If ``True``, will throw upon the first rank reaching end
                of data. If ``False``, will continue training with a smaller
                effective world size until all ranks are joined. Note that if
                this flag is specified, then the flag
                ``divide_by_initial_world_size`` would be ignored. Default
                is ``False``.


        Example::

            >>> # xdoctest: +SKIP("Distributed")
            >>> import torch
            >>> import torch.distributed as dist
            >>> import os
            >>> import torch.multiprocessing as mp
            >>> import torch.nn as nn
            >>> # On each spawned worker
            >>> def worker(rank):
            >>>     dist.init_process_group("nccl", rank=rank, world_size=2)
            >>>     torch.cuda.set_device(rank)
            >>>     model = nn.Linear(1, 1, bias=False).to(rank)
            >>>     model = torch.nn.parallel.DistributedDataParallel(
            >>>         model, device_ids=[rank], output_device=rank
            >>>     )
            >>>     # Rank 1 gets one more input than rank 0.
            >>>     inputs = [torch.tensor([1]).float() for _ in range(10 + rank)]
            >>>     with model.join():
            >>>         for _ in range(5):
            >>>             for inp in inputs:
            >>>                 loss = model(inp).sum()
            >>>                 loss.backward()
            >>>     # Without the join() API, the below synchronization will hang
            >>>     # blocking for rank 1's allreduce to complete.
            >>>     torch.cuda.synchronize(device=rank)
        """
        return Join(
            [self],
            enable,
            throw_on_early_termination,
            divide_by_initial_world_size=divide_by_initial_world_size,
        )

    def join_hook(
        self,
        **kwargs,
    ):
        r"""
        Returns the DDP join hook, which enables training on uneven inputs by
        shadowing the collective communications in the forward and backward
        passes.

        Arguments:
            kwargs (dict): a :class:`dict` containing any keyword arguments
                to modify the behavior of the join hook at run time; all
                :class:`Joinable` instances sharing the same join context
                manager are forwarded the same value for ``kwargs``.

        The hook supports the following keyword arguments:
            divide_by_initial_world_size (bool, optional):
                If ``True``, then gradients are divided by the initial world
                size that DDP was launched with.
                If ``False``, then gradients are divided by the effective world
                size (i.e. the number of non-joined processes), meaning that
                the uneven inputs contribute more toward the global gradient.
                Typically, this should be set to ``True`` if the degree of
                unevenness is small but can be set to ``False`` in extreme
                cases for possibly better results.
                Default is ``True``.
        """
        divide_by_initial_world_size = kwargs.get("divide_by_initial_world_size", True)
        return _DDPJoinHook(
            self, divide_by_initial_world_size=divide_by_initial_world_size
        )

    @property
    def join_device(self):
        return self.device

    @property
    def join_process_group(self):
        return self.process_group

    def _register_buffer_comm_hook(
        self,
        state,
        hook: Callable,
        comm_hook_location=_BufferCommHookLocation.POST_FORWARD,
    ):
        r"""
        Allows custom registration of hooks that define how buffer are
        synchronized across ranks. The hook takes in an optional state
        and is passed in a Dict[str, Tensor] corresponding to buffer names
        and the buffers, and can run arbitrary reductions on buffers as
        opposed to DDP's default broadcast from rank 0. This is useful for
        example if a counter needs to be summed or averaged across ranks
        every iteration.

        Args:
            state (Any): Optional state that is passed to the hook.
            hook (Callable): Callable with the following signature:
                         ``hook(state: object, bucket: dist.GradBucket) -> torch.futures.Future[torch.Tensor]``
            comm_hook_location (_BufferCommHookLocation): Enum value indicating
                            where to run the hook.
                            _BufferCommHookLocation.PRE_FORWARD means that the
                            hook will run _before_ the forward pass, and
                            _BufferCommHookLocation.POST_FORWARD means that the
                            hook will run _after_ the forward pass.

            NOTE: To maximize performance, users can return a
                List[torch.futures.Future] from their hook, and DDP will
                install and await these hooks appropriately at the end of
                the backward pass. This will ensure all buffers are
                synchronized by the end of the backward pass. If this
                setting is used, it is recommended to pass
                comm_hook_location=_BufferCommHookLocation.POST_FORWARD,
                which will trigger the hook after the forward pass.
                If _BufferCommHookLocation.PRE_FORWARD is used, users must
                ensure appropriate synchronization when manipulating GPU
                buffers in the forward pass.
        """
        assert callable(hook)
        self.buffer_hook = _BufferCommHook(
            buffer_comm_hook=hook,
            buffer_comm_hook_state=state,
            buffer_comm_hook_location=comm_hook_location,
        )

    def register_comm_hook(self, state: object, hook: Callable):
        r"""
        Registers a communication hook which is an enhancement that provides a
        flexible hook to users where they can specify how DDP aggregates gradients
        across multiple workers.

        This hook would be very useful for researchers to try out new ideas. For
        example, this hook can be used to implement several algorithms like GossipGrad
        and gradient compression which involve different communication strategies for
        parameter syncs while running Distributed DataParallel training.

        Args:
            state (object): Passed to the hook to maintain any state information during the training process.
                            Examples include error feedback in gradient compression,
                            peers to communicate with next in GossipGrad, etc.

                            It is locally stored by each worker
                            and shared by all the gradient tensors on the worker.
            hook (Callable): Callable with the following signature:
                             ``hook(state: object, bucket: dist.GradBucket) -> torch.futures.Future[torch.Tensor]``:

                             This function is called once the bucket is ready. The
                             hook can perform whatever processing is needed and return
                             a Future indicating completion of any async work (ex: allreduce).
                             If the hook doesn't perform any communication, it still
                             must return a completed Future. The Future should hold the
                             new value of grad bucket's tensors. Once a bucket is ready,
                             c10d reducer would call this hook and use the tensors returned
                             by the Future and copy grads to individual parameters.
                             Note that the future's return type must be a single tensor.

                             We also provide an API called ``get_future`` to retrieve a
                             Future associated with the completion of ``c10d.ProcessGroup.Work``.
                             ``get_future`` is currently supported for NCCL and also supported for most
                             operations on GLOO and MPI, except for peer to peer operations (send/recv).

        .. warning ::
            Grad bucket's tensors will not be predivided by world_size. User is responsible
            to divide by the world_size in case of operations like allreduce.

        .. warning ::
            DDP communication hook can only be registered once and should be registered
            before calling backward.

        .. warning ::
            The Future object that hook returns should contain a single tensor
            that has the same shape with the tensors inside grad bucket.

        .. warning ::
            ``get_future`` API supports NCCL, and partially GLOO and MPI backends (no support
            for peer-to-peer operations like send/recv) and will return a ``torch.futures.Future``.

        Example::
            Below is an example of a noop hook that returns the same tensor.

            >>> # xdoctest: +SKIP('undefined name')
            >>> def noop(state: object, bucket: dist.GradBucket) -> torch.futures.Future[torch.Tensor]:
            >>>     fut = torch.futures.Future()
            >>>     fut.set_result(bucket.buffer())
            >>>     return fut
            >>> ddp.register_comm_hook(state=None, hook=noop)

        Example::
            Below is an example of a Parallel SGD algorithm where gradients are encoded before
            allreduce, and then decoded after allreduce.

            >>> # xdoctest: +SKIP('undefined name')
            >>> def encode_and_decode(state: object, bucket: dist.GradBucket) -> torch.futures.Future[torch.Tensor]:
            >>>     encoded_tensor = encode(bucket.buffer())  # encode gradients
            >>>     fut = torch.distributed.all_reduce(encoded_tensor).get_future()
            >>>     # Define the then callback to decode.
            >>>     def decode(fut):
            >>>         decoded_tensor = decode(fut.value()[0])  # decode gradients
            >>>         return decoded_tensor
            >>>     return fut.then(decode)
            >>> ddp.register_comm_hook(state=None, hook=encode_and_decode)
        """
        self._check_comm_hook(hook)
        assert self.logger is not None
        self.logger._set_comm_hook_name(hook.__qualname__)
        dist._register_comm_hook(self.reducer, state, hook)

    def _register_builtin_comm_hook(self, comm_hook_type):
        r"""
        Registers a built-in communication hook that specifies how DDP
        aggregates gradients across multiple workers.
        The built-in hooks aim to provide efficient C++ implementations for certain hooks,
        which might not be as efficient if implemented in Python using a Python communication hook.

        Args:
            comm_hook_type (dist.BuiltinCommHookType): type of communication hook, such as ALLREDUCE, FP16_COMPRESS, etc.

        .. warning ::
            DDP communication hook can only be registered once and should be registered
            before calling backward.

        Example::
            Below is an example of a FP16 compression where gradients are
            compressed into 16-bit floating-point numbers before allreduce, and
            then decompressed after allreduce.

            >>> # xdoctest: +SKIP('undefined name')
            >>> ddp._register_builtin_comm_hook(dist.BuiltinCommHookType.FP16_COMPRESS)

        """
        assert self.logger is not None
        self.logger._set_comm_hook_name(str(comm_hook_type))
        dist._register_builtin_comm_hook(self.reducer, comm_hook_type)

    def _register_fused_optim(self, optim: Type, *args, optim_params=None, **kwargs):
        r"""
        Registers an optimizer with DDP such that the optimization for a
        parameter will run immediately when that parameter's gradient is
        finished with reduction, instead of waiting for all parameters'
        gradients to finish reduction. This can result in a training speedup
        depending on your workload since the optimizer can run while gradient
        reduction for other parameters are still ongoing. In addition, this has
        the potential to reduce peak memory consumption during training, as it
        only needs to load the per-parameter optimizer states of a single
        parameter at a time, instead of loading all per-parameter optimizer
        states at once.

        Args:
            optim (Type): a ``torch.optim.Optimizer`` class to be registered
            as a fused optimizer.
            *args (Sequence[Any]): Arguments to forward to `optim`.
            optim_params (Optional[Iterable[torch.Tensor]]): Set of parameters
            to optimize, similar to `params` argument of traditional `torch.optim`
            Optimizers. If this is omitted, all DDP model parameters will be
            optimized.
            **kwargs: (Dict[str, Any]): Keyword arguments to forward to `optim`.

        .. warning ::
            _register_fused_optim should only be called once on a DDP instance,
            and registering multiple fused optimizers for the same DDP model
            is not currently supported. Please ping
            https://github.com/pytorch/pytorch/issues/71595 if this is necessary
            for your use case.

        .. warning ::
            _register_fused_optim and register_comm_hook currently do not
            compose together, meaning that custom DDP communication hooks are
            not supported with overlapped optimizers. Please ping
            https://github.com/pytorch/pytorch/issues/71595 if this is necessary
            for your use case.

        .. warning ::
            Gradient accumulation and DDP `no_sync` are currently not supported
            with overlapped optimizer. Please ping
            https://github.com/pytorch/pytorch/issues/71595 if this is necessary
            for your use case.

        Example::

            >>> # xdoctest: +SKIP("No rendezvous handler")
            >>> torch.distributed.init_process_group(backend='nccl', world_size=4, init_method='...')
            >>> net = torch.nn.parallel.DistributedDataParallel(model, pg)
            >>> lr = 1e-2
            >>> betas = (0.9, 0.99)
            >>> eps = 1e-6
            >>> net._register_fused_optim(torch.optim.Adam, lr, betas=betas, eps=eps)
            >>> # Example with subset of parameters
            >>> params_to_opt = [list(net.parameters())[0]]
            >>> net._register_fused_optim(
            ...   torch.optim.Adam, lr, optim_params=params_to_opt,  betas=betas, eps=eps
            ... )
        """
        # Note: importing in function, otherwise this will cause a circular
        # import as optimizer_overlap module needs to import DistributedDataParallel.
        from torch.distributed.algorithms._optimizer_overlap import _as_overlapped_optim

        overlapped_optim = _as_overlapped_optim(optim, optim_params, *args, **kwargs)
        try:
            overlapped_optim.register_ddp(self)
        except NotImplementedError as e:
            raise RuntimeError(
                f"{optim} does not support overlapped DDP. Please file an issue to PyTorch or the respective owner of {optim}."
            ) from e

    def _distributed_broadcast_coalesced(
        self, tensors, buffer_size, authoritative_rank=0
    ):
        dist._broadcast_coalesced(
            self.process_group, tensors, buffer_size, authoritative_rank
        )

    def _check_sync_bufs_post_fwd(self):
        return (
            self.will_sync_module_buffers()
            and hasattr(self, "buffer_hook")
            and self.buffer_hook.buffer_comm_hook_location
            == _BufferCommHookLocation.POST_FORWARD
        )

    def _check_sync_bufs_pre_fwd(self):
        return self.will_sync_module_buffers() and (
            not hasattr(self, "buffer_hook")
            or self.buffer_hook.buffer_comm_hook_location
            == _BufferCommHookLocation.PRE_FORWARD
        )

    def will_sync_module_buffers(self):
        return (
            self.require_forward_param_sync
            and self.broadcast_buffers
            and len(self.modules_buffers) > 0
        )

    def _find_common_rank(self, input_rank, rank_cond):
        # -1 indicates that this rank is not under consideration to be the
        # common_rank
        rank_to_use = torch.tensor(
            [input_rank if rank_cond else -1],
            device=self.device,
        )
        dist.all_reduce(rank_to_use, op=ReduceOp.MAX, group=self.process_group)
        if rank_to_use.item() == -1:
            self._log_and_throw(
                ValueError,
                "BUG! Expected rank_cond to be true for at least one process."
                " This indicates a bug in PyTorch, please report an issue.",
            )
        return rank_to_use.item()

    def _sync_buffers(self):
        with torch.no_grad():
            # module buffer sync
            # Synchronize buffers across processes.
            # If we are running DDP with the join manager, we have to agree
            # upon a rank to sync module buffers from, since rank 0 may
            # already have been joined and have stale module buffers.
            if self._join_config.enable:
                authoritative_rank = self._find_common_rank(
                    self._distributed_rank, True
                )
            else:
                # The process with rank 0 is considered the authoritative copy.
                authoritative_rank = 0
            # Update self.modules_buffers incase any buffers were
            # reassigned.
            self._assign_modules_buffers()
            self._sync_module_buffers(authoritative_rank)

    def _sync_module_buffers(self, authoritative_rank):
        if not hasattr(self, "buffer_hook"):
            self._default_broadcast_coalesced(authoritative_rank=authoritative_rank)
        else:
            hook = self.buffer_hook.buffer_comm_hook
            state = self.buffer_hook.buffer_comm_hook_state
            futs = hook(state, self.named_module_buffers)
            if futs is not None:
                self.reducer._install_post_backward_futures(futs)

    def _default_broadcast_coalesced(
        self, bufs=None, bucket_size=None, authoritative_rank=0
    ):
        """
        Broadcasts buffers from rank 0 to rest of workers. If bufs, bucket_size
        are None, default values self.modules_buffers and
        self.broadcast_bucket_size are used instead.
        """
        if bufs is None:
            bufs = self.modules_buffers
        if bucket_size is None:
            bucket_size = self.broadcast_bucket_size

        self._distributed_broadcast_coalesced(bufs, bucket_size, authoritative_rank)

    def _passing_sync_batchnorm_handle(self, module):
        for layer in module.modules():
            if isinstance(layer, torch.nn.modules.SyncBatchNorm):
                if self.device_type == "cpu":
                    self._log_and_throw(
                        ValueError,
                        "SyncBatchNorm layers only work with GPU modules",
                    )

    def _check_comm_hook(self, hook):
        if not callable(hook):
            self._log_and_throw(TypeError, "Communication hook must be callable.")

        sig = inspect.signature(hook)
        if (
            sig.parameters["bucket"].annotation != inspect._empty
            and sig.parameters["bucket"].annotation != dist.GradBucket
        ):
            self._log_and_throw(
                ValueError,
                "Communication hook: bucket annotation should be dist.GradBucket.",
            )

        if (
            sig.return_annotation != inspect._empty
            and sig.return_annotation != torch.futures.Future[torch.Tensor]
        ):
            self._log_and_throw(
                ValueError,
                "Communication hook: return annotation should be torch.futures.Future[torch.Tensor].",
            )

        if hook.__name__ in [
            "bf16_compress_hook",
            "bf16_compress_wrapper_hook",
        ] and (
            (torch.version.cuda is None and torch.version.hip is None)
            or (
                torch.version.cuda is not None
                and int(torch.version.cuda.split(".")[0]) < 11
            )
            or not dist.is_available()
            or not dist.is_nccl_available()
            or torch.cuda.nccl.version() < (2, 10)
        ):
            self._log_and_throw(
                TypeError,
                "BF16 all reduce communication hook required CUDA 11+ and NCCL 2.10+.",
            )

    @property
    def _distributed_rank(self):
        return dist.get_rank(self.process_group)

    @staticmethod
    def _get_data_parallel_params(module, named_params=False):
        for param in (
            module.parameters() if not named_params else module.named_parameters()
        ):
            if not hasattr(param, "_ddp_ignored"):
                yield param

    @staticmethod
    def _set_params_and_buffers_to_ignore_for_model(
        module, params_and_buffers_to_ignore
    ):
        """
        Sets parameters and buffers to be ignored by DDP. Expected format for
        parameters is the fully qualified name: {module_name}.{param_name}, and
        similarly, {module_name}.{buffer_name} for buffers. For example:
        params_to_ignore = []
        # NB: model here is vanilla PyTorch module, not yet wrapped with DDP.
        for module_name, module in model.named_modules():
            for param_name, param in module.named_parameters(recurse=False):
                if should_ignore(param):
                    # Create expected format
                    fqn = f"{module_name}.{param_name}"
                    params_to_ignore.append(fqn)
        torch.nn.parallel.DistributedDataParallel._set_params_and_buffers_to_ignore_for_model(
            model,
            params_to_ignore
        )
        """
        # This is a workaround to set parameters and buffers DDP should ignore
        # during synchronization. It will be removed when the API is finalized
        # as part of addressing https://github.com/pytorch/pytorch/issues/43690.
        module._ddp_params_and_buffers_to_ignore = params_and_buffers_to_ignore
        for name, param in module.named_parameters():
            if name in params_and_buffers_to_ignore:
                param._ddp_ignored = True
        for name, buffer in module.named_buffers():
            if name in params_and_buffers_to_ignore:
                buffer._ddp_ignored = True

    def _get_ddp_logging_data(self):
        r"""
        This interface can be called after DistributedDataParallel() is
        constructed. It returns a dictionary of logging data. It could help
        for debugging and analysis. The loggind data includes DistributedDataParallel
        constructor input parameters, some internal states of DistributedDataParallel
        and performance metrics. Simply print the dictorinary and see what
        these metrics are.
        This is a prototype interface and subject to change in the future.
        """
        assert self.logger is not None
        ddp_logging_data = self.logger._get_ddp_logging_data()
        return {**ddp_logging_data.strs_map, **ddp_logging_data.ints_map}

    def _set_ddp_runtime_logging_sample_rate(self, sample_rate):
        r"""
        This interface allows users to set sample_rate of collecting
        runtime stats. The runtime stats will be recorded for the
        first 10 iterations, after 10 iterations runtime stats will be
        recorded once every "sample_rate" training iterations. In
        default, runtime stats are recorded for the first 10 iterations,
        after 10 iterations runtime stats are recorded once every
        "kDDPRuntimeLoggingSampleRate=100" training iterations.
        This is a prototype interface and subject to change in the future.
        """
        if sample_rate < 1:
            self._log_and_throw(
                ValueError,
                "DDP runtime logging sample rate should be equal or greater than 1",
            )
        self.reducer._set_ddp_runtime_logging_sample_rate(sample_rate)

    def _set_static_graph(self):
        """
        It is recommended to set static graph in the DDP constructor, which will
        call this private API internally.
        """
        # If self.static_graph has been set, no need to set it again
        if self.static_graph:
            warnings.warn(
                "You've set static_graph to be True, no need to set it again."
            )
            return
        self.static_graph = True
        self.reducer._set_static_graph()
        assert self.logger is not None
        self.logger._set_static_graph()
        if self.find_unused_parameters:
            warnings.warn(
                "You passed find_unused_parameters=true to DistributedDataParallel, "
                "`_set_static_graph` will detect unused parameters automatically, so "
                "you do not need to set find_unused_parameters=true, just be sure these "
                "unused parameters will not change during training loop while calling "
                "`_set_static_graph`."
            )

    def _remove_autograd_hooks(self):
        self.reducer._remove_autograd_hooks()<|MERGE_RESOLUTION|>--- conflicted
+++ resolved
@@ -1434,33 +1434,9 @@
             if all_param_grad_none:
                 self._delay_grad_buffer.zero_()
 
-<<<<<<< HEAD
-    def forward(self, *inputs, **kwargs):
-        with torch.autograd.profiler.record_function("DistributedDataParallel.forward"):
-            if self._delay_all_reduce_all_params:
-                output = self.module.forward(*inputs, **kwargs)
-                self._clear_grad_buffer()
-                return output
-
-            if torch.is_grad_enabled() and self.require_backward_grad_sync:
-                assert self.logger is not None
-                self.logger.set_runtime_stats_and_log()
-                self.num_iterations += 1
-
-                self.reducer.prepare_for_forward()
-
-            # Notify the join context that this process has not joined, if
-            # needed
-            work = Join.notify_join_context(self)
-            if work:
-                self.reducer._set_forward_pass_work_handle(
-                    work, self._divide_by_initial_world_size  # type: ignore[arg-type]
-                )
-=======
     def _pre_forward(self):
         if self._delay_all_reduce_all_params:
             return
->>>>>>> d17b111a
 
         if torch.is_grad_enabled() and self.require_backward_grad_sync:
             assert self.logger is not None
@@ -1568,6 +1544,7 @@
             p.grad is None for p in self.module.parameters()
         ):
             self.reducer._point_grads_to_bucket()
+            print("RV: pointed grads to bucket.")
 
         return output
 
