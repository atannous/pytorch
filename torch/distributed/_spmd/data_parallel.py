import operator
from contextlib import contextmanager
from enum import Enum

from typing import Any, cast, Dict, List, Optional, Tuple

import torch

import torch.distributed.distributed_c10d as c10d
import torch.fx as fx
import torch.library
import torch.nn as nn

import torch.utils._pytree as pytree

from torch.distributed._spmd.batch_dim_utils import BatchDimAnalyzer
from torch.distributed._tensor import DeviceMesh, distribute_tensor, Replicate, Shard

from torch.distributed._tensor._utils import compute_local_shape
from torch.distributed._tensor.op_schema import (
    OpStrategy,
    PlacementStrategy,
    StrategyType,
    TupleStrategy,
)
from torch.distributed._tensor.placement_types import _Partial, DTensorSpec, Placement
from torch.distributed._tensor.redistribute import _redistribute_with_local_tensor
from torch.fx import GraphModule
from torch.fx.experimental.proxy_tensor import make_fx
from torch.fx.passes.shape_prop import _extract_tensor_metadata
from torch.nn.utils._named_member_accessor import NamedMemberAccessor

aten = torch.ops.aten

# Dummy op used by data parallel to tag gradients.
_spmd_lib_def = torch.library.Library("_spmd", "DEF")
_spmd_lib_def.define("tag_grad(Tensor self) -> Tensor")

_spmd_lib_impl = torch.library.Library("_spmd", "IMPL")
_spmd_lib_impl.impl("tag_grad", lambda x: x, "CompositeExplicitAutograd")


class DataParallelStyle(Enum):
    """
    We have three types of Data Parallel style:
    1. DEFAULT: the default data parallel style, which is to represent a mixed
                replicate and fully shard behavior. For each parameter that is able
                to be sharded evenly, we shard it, otherwise we would replicate the
                parameter. This style avoids potential padding if the parameters
                cannot be sharded evenly, but it would generate a mixed of all_reduce
                and reduce_scatter.
    2. REPLICATE: the data parallel style that replicates all model parameters.
                  This is similar to the behavior of DistributedDataParallel.
    3. FULLY_SHARD: the data parallel style that shards all model parameters. This
                    is similar to the behavior of FullyShardedDataParallel, the
                    difference is that FullyShardedDataParallel (ZERO-3), which
                    shards the model using FlatParameter based sharding,
                    while this style shards each parameter into DTensor.
    """

    DEFAULT = 0
    REPLICATE = 1
    FULLY_SHARD = 2


class NodeType(Enum):
    """
    NodeType is a enum that records the type of the tensors in the graph.
    This is used to determine the data parallel strategy.
    """

    PARAM = 0
    ACT = 1
    GRAD = 2
    STATE = 3
    NON_TENSOR = 4  # NON_TENSOR is to tag non tensor node (i.e. graph output)


class DataParallelStrategy(OpStrategy):
    """
    DataParallelStrategy is a special case of OpStrategy that only records
    the "data parallel style" placement strategy for each fx Node.

    It takes a list of PlacementStrategy, where each PlacementStrategy describes
    one way to distribute the tensor and computation. In the DataParallel case,
    there're two possible ways to distribute the parameters:
        1. replicate the parameter over a set of devices (DDP like behavior)
        2. shard the parameter on its tensor dimension 0 over a set of devices
           (FSDP like behavior).

    In addition to the strategy list, we also need to:
    1. `node_type`: record the type of each node in the graph, so that we can
        determine how to propagate in a data parallel fashion.
    2. `reduce_over_batch` is specifically tied to data parallel as the loss
        calculation usually results in scalar tensor where it comes from a
        reduction over the batch dimension. We need to know this information
        so that we could keep the output as sharded.
    """

    def __init__(
        self,
        node_type: NodeType,
        strategy_list: List[PlacementStrategy],
        reduction_over_batch: bool = False,
    ):
        super().__init__(strategy_list)
        self.node_type = node_type
        self.reduction_over_batch = reduction_over_batch

    def __str__(self) -> str:
        return f"type: {self.node_type}, {super().__str__()}"


@contextmanager
def gradients_tagging(params: Dict[str, torch.Tensor]):
    """
    This is a helper function that tags the gradient of the parameters
    with a special tag, so that we can identify them during SPMD expansion.

    It's safe to trace those hooks and we would remove those nodes later.
    """

    tagging_hooks = []
    try:
        for p in params.values():
            h = p.register_hook(lambda grad: torch.ops._spmd.tag_grad(grad))
            tagging_hooks.append(h)
        yield
    finally:
        # remove those hooks after tracing
        for h in tagging_hooks:
            h.remove()


<<<<<<< HEAD
class BatchDimAnalyzer:
    """
    This class is used to analyze the batch dimension of each tensor/node in the
    graph. We need to know the batch dimension of each tensor/node so that we know
    exactly the sharding layout of intermediate tensors.

    We possibly should evaluate using symbolic shapes to track the batch dimension.
    We can experiment it later with dynamo integration (as dynamo have mark_dynamic
    API which allows marking batch dimension only) or try to use FakeTensorMode to
    mark the batch dimension. For now, let's just use the batch dimension of the first
    input tensor as the hint to track the batch dimension of all tensors/nodes in
    the graph.
    """

    def __init__(self, batch_dim: int = 0) -> None:
        self.batch_dim = batch_dim

        # if batch_dim != 0:
        #     # TODO: see if this make sense or not
        #     raise RuntimeError("Data Parallel only supports batch dim on dimension 0!")

        self.batch_dim_map: Dict[fx.Node, int] = {}
        # batch dim size is used to track the batch dim size of the input tensor
        self.batch_dim_size = -1

        # reduction ops that is used to detect whether there's a reduction over batch
        # dimension operation, if there is, we mark the output as sharded instead of
        # partial placement
        self.reduction_ops = [
            aten.binary_cross_entropy.default,
            aten.binary_cross_entropy_with_logits.default,
            aten.mean.default,
            aten.mse_loss.default,
            aten.nll_loss_forward.default,
            aten.soft_margin_loss.default,
            aten.sum.default,
        ]

    def init_batch_dim_size(self, batch_dim_size: int) -> None:
        """
        initialize batch dim size base on the first input batch size
        """
        if self.batch_dim_size != -1 and self.batch_dim_size != batch_dim_size:
            raise RuntimeError(
                f"batch dim size is already initialized! "
                f"Found new batch size: {batch_dim_size} not "
                f"matching existing batch dim size: {self.batch_dim_size}!"
            )
        self.batch_dim_size = batch_dim_size

    def set_batch_dim(self, node: fx.Node, batch_dim: int) -> None:
        self.batch_dim_map[node] = batch_dim

    def get_batch_dim(self, node: fx.Node) -> int:
        if node not in self.batch_dim_map:
            raise RuntimeError(f"batch dim analysis failed on node: {node}!")
        return self.batch_dim_map[node]

    def compute_batch_dim(self, node: fx.Node, full_reduction=False) -> int:
        """
        compute the batch dimension for the `node`
        """
        assert self.batch_dim_size != -1, "batch dim size is not initialized!"

        if node in self.batch_dim_map:
            # if batch dim already computed, simply return it
            return self.batch_dim_map[node]

        shape = node.meta["val"].shape

        if full_reduction:
            # if it's a full reduction then we use operand batch dim as
            # the node's batch dim
            operand = node.all_input_nodes[0]
            assert (
                operand in self.batch_dim_map
            ), "input have full reduction but not in dim map!"
            operand_batch_dim = self.get_batch_dim(operand)
            self.set_batch_dim(node, operand_batch_dim)
            return operand_batch_dim
        else:
            # loop through the dim size to find the batch dim
            for i, dim_size in enumerate(shape):
                if dim_size == self.batch_dim_size:
                    self.set_batch_dim(node, i)
                    return i

        # if we reach here, it means we failed to find the batch dim
        raise RuntimeError(f"batch dim analysis failed on node: {node}!")

    def compute_batch_dim_shard_spec(
        self, node: fx.Node, mesh: DeviceMesh, input_full_reduction: bool = False
    ) -> Tuple[DTensorSpec, bool]:
        """
        This function first compute the batch dimension for the current node,
        then generate the sharding spec that shards on the batch dimension.
        """
        # for reduction op that reduces over the sharded batch dim
        # we don't generate partial, but rather, we generate shard
        # This is because the intention of data parallel is to never
        # do full reduction across batch dimension, it would still
        # keep the reduction activation as sharded.
        reduction_over_batch = False
        shape = node.meta["val"].shape
        if node.target in self.reduction_ops and len(shape) == 0:
            operand = node.all_input_nodes[0]
            if operand in self.batch_dim_map:
                operand_batch_dim = self.get_batch_dim(operand)
                if operand_batch_dim == self.batch_dim:
                    reduction_over_batch = True
            else:
                raise RuntimeError(f"batch dim analysis failed on node: {node}!")

        full_reduction = reduction_over_batch or input_full_reduction
        node_batch_dim = self.compute_batch_dim(node, full_reduction)
        batch_dim_shard_spec = DTensorSpec(
            mesh=mesh, placements=[Shard(node_batch_dim)]
        )

        if full_reduction:
            batch_dim_shard_spec.from_local = True  # type: ignore[attr-defined]

        return batch_dim_shard_spec, reduction_over_batch


=======
>>>>>>> 3ef6a82e
def _gen_shard_strategy(
    mesh: DeviceMesh, shard_dim: int, input_specs: Optional[List[DTensorSpec]] = None
) -> PlacementStrategy:
    """
    util function to generate a shard strategy on shard_dim
    """
    return PlacementStrategy(
        output_spec=DTensorSpec(mesh=mesh, placements=[Shard(shard_dim)]),
        input_specs=input_specs,
    )


def _gen_replicate_strategy(
    mesh: DeviceMesh, input_specs: Optional[List[DTensorSpec]] = None
) -> PlacementStrategy:
    """
    util function to generate a replicate strategy
    """
    return PlacementStrategy(
        output_spec=DTensorSpec(mesh=mesh, placements=[Replicate()]),
        input_specs=input_specs,
    )


def _gen_partial_strategy(mesh: DeviceMesh) -> PlacementStrategy:
    """
    util function to generate a partial strategy
    """
    # NOTE: we use AVG by default, avg reduction is needed depending on
    # the loss function, for most loss function it should do
    # gradient averaging. There might be certain cases it should
    # not do gradient averaging (i.e. sum) but it's pretty rare.
    # TODO: Only NCCL supports AVG so using backend like Gloo would
    # crash, we should figure out a way to support avg reduction
    # for non-NCCL backend
    reduce_op = c10d.ReduceOp.AVG
    return PlacementStrategy(
        output_spec=DTensorSpec(mesh=mesh, placements=[_Partial(reduce_op)]),
    )


def build_data_parallel_strategies(
    train_step_graph: GraphModule,
    num_params: int,
    num_states: int,
    mesh: DeviceMesh,
    batch_dim: int = 0,
) -> Dict[fx.Node, StrategyType]:
    """
    This function loop through the train step graph and build the
    data parallel strategy for each fx Node
    """
    activation_idx = num_params + num_states
    non_compute_ops = [
        aten.clone.default,
        aten.detach.default,
        aten.ones_like.default,
        aten.reshape.default,
        aten.t.default,
        aten.view.default,
        torch.ops._spmd.tag_grad.default,
        operator.getitem,
    ]

    tuple_strategy_ops = [aten._fused_adam.default]

    dp_strategy_map: Dict[fx.Node, StrategyType] = {}
    batch_dim_analyzer = BatchDimAnalyzer(batch_dim)
    placeholder_idx = 0
    num_param_grad = 0

    # first we backward propagate to mark the param gradients sharding
    # with tag_grad node helps and then delete the tag_grad nodes
    for node in reversed(list(train_step_graph.graph.nodes)):
        # find a param_grad node via the tagging
        if node.target == torch.ops._spmd.tag_grad.default:
            cur_node = node
            while cur_node.target in non_compute_ops:
                cur_node = cur_node.args[0]
                partial_strategy = _gen_partial_strategy(mesh)
                dp_strategy_map[cur_node] = DataParallelStrategy(
                    NodeType.GRAD, [partial_strategy]
                )
            num_param_grad += 1
            # remove the tag_grad node from graph
            node.replace_all_uses_with(node.args[0])
            train_step_graph.graph.erase_node(node)

            if num_param_grad == num_params:
                # early break if we have already processed all param_grads
                break

    # next we forward propagate to mark all the sharding
    for node in train_step_graph.graph.nodes:
        if node.op == "placeholder":
            if "val" not in node.meta:
                # NOTE: There're certain cases where the placeholder nodes do
                # not have real tensor values:
                # 1. optimizer states can be None sometimes, i.e. SGD with
                #    no momentum, optimizer states populate `momentum` state
                #    as None, the full graph we get from `compile` would have
                #    None as the placeholder value
                # 2. function args might not only contain params or activations,
                #    but also contain other non-tensor inputs, i.e. the model
                #    and optimizer instances baked in as a placeholder, there might
                #    also be some scalar argument which is not a tensor
                #
                # For the above cases, we create a NON_TENSOR stratgy so that we
                # know it's not a tensor and we don't need to shard it
                dp_strategy_map[node] = DataParallelStrategy(NodeType.NON_TENSOR, [])

            elif placeholder_idx < num_params:
                # during compilation there's an assumption that the first num_params
                # placeholders should be parameters
                shard_strategy = _gen_shard_strategy(mesh, 0)
                replica_strategy = _gen_replicate_strategy(mesh)
                dp_strategy_map[node] = DataParallelStrategy(
                    NodeType.PARAM, [replica_strategy, shard_strategy]
                )

            elif placeholder_idx < activation_idx:
                # optimizer states follow the same strategy as
                # the corresponding parameters
                replica_strategy = _gen_replicate_strategy(mesh)
                shard_strategy = _gen_shard_strategy(mesh, 0)

                dp_strategy_map[node] = DataParallelStrategy(
                    NodeType.STATE, [replica_strategy, shard_strategy]
                )
            else:
                activation_batch_dim_size = node.meta["val"].shape[batch_dim]
                # find the first activation node and use its batch dim size
                if batch_dim_analyzer.batch_dim_size == -1:
                    batch_dim_analyzer.init_batch_dim_size(activation_batch_dim_size)

                batch_dim_analyzer.set_batch_dim(node, batch_dim)
                shard_strategy = _gen_shard_strategy(mesh, batch_dim)
                dp_strategy_map[node] = DataParallelStrategy(
                    NodeType.ACT, [shard_strategy]
                )
            placeholder_idx += 1
        elif node.op == "call_function":
            # Annotate node types for the computation graph
            # Data Parallel node propagation logic:
            # param (non-compute) -> out: param
            # grad (non-compute before/after) -> out: grad
            # state -> output: state
            #
            # param + activation (param must be replicate, act be sharded) -> out: activation
            # param/state + grad (param/state/grad be the same spec) -> out: param/state
            # param + state -> out: param

            if node.target in non_compute_ops:
                # At this point, we should have removed all the `tag_grad` nodes in the graph
                assert node.target != torch.ops._spmd.tag_grad.default

                input_nodes = node.all_input_nodes
                assert (
                    len(input_nodes) == 1
                ), f"non-compute op only support one input now, found node: {node} with length of inputs: {len(node.args)}"
                arg_strategy = dp_strategy_map[input_nodes[0]]

                if node.target == operator.getitem:
                    # for getitem call, just forward the strategy from the input
                    getitem_idx = node.args[1]
                    if isinstance(arg_strategy, TupleStrategy):
                        # for tuple strategy, we need to get the child strategy from the tuple
                        dp_strategy_map[node] = arg_strategy.childs[getitem_idx]
                    else:
                        # if it's not a tuple strategy, we just forward the arg strategy
                        dp_strategy_map[node] = arg_strategy
                else:
                    assert isinstance(arg_strategy, DataParallelStrategy)
                    arg_node_type = arg_strategy.node_type
                    input_full_reduction = arg_strategy.reduction_over_batch
                    if arg_node_type == NodeType.PARAM:
                        replica_strategy = _gen_replicate_strategy(mesh)
                        dp_strategy_map[node] = DataParallelStrategy(
                            NodeType.PARAM, [replica_strategy]
                        )
                    elif arg_node_type == NodeType.GRAD:
                        partial_sig = _gen_partial_strategy(mesh)
                        dp_strategy_map[node] = DataParallelStrategy(
                            NodeType.GRAD, [partial_sig]
                        )
                    elif arg_node_type == NodeType.ACT:
                        arg_node_spec = batch_dim_analyzer.compute_act_spec(
                            input_nodes[0], mesh
                        )

                        output_spec = batch_dim_analyzer.compute_act_spec(node, mesh)

                        shard_strategy = PlacementStrategy(
                            output_spec=output_spec, input_specs=[arg_node_spec]
                        )
                        dp_strategy_map[node] = DataParallelStrategy(
                            NodeType.ACT, [shard_strategy]
                        )
                    else:
                        raise RuntimeError(
                            f"non compute op not supporting {arg_node_type}! "
                        )

                # finished processing this non-compute node
                continue

            # for computatation nodes, we need to check all the inputs
            input_args = node.all_input_nodes
            input_specs = []
            if node in dp_strategy_map:
                # found a param_grad node that already have output pre-filled spec
                # fill in the expected input specs for the pre-filled strategy
                node_strategy = dp_strategy_map[node]
                assert isinstance(node_strategy, DataParallelStrategy)
                node_type = node_strategy.node_type
                assert node_type == NodeType.GRAD
                produce_param_grad_strat = node_strategy.strategies
                has_activation = False
                for arg in input_args:
                    arg_strategy = dp_strategy_map[arg]
                    assert isinstance(arg_strategy, DataParallelStrategy)
                    arg_node_type = arg_strategy.node_type
                    if arg_node_type == NodeType.ACT:
                        # activation sharded
                        has_activation = True
                        act_spec = batch_dim_analyzer.compute_act_spec(arg, mesh)

                        input_specs.append(act_spec)

                if has_activation:
                    assert len(produce_param_grad_strat) == 1
                    produce_param_grad_strat[0].input_specs = input_specs
            elif node.target in tuple_strategy_ops:
                # ops that need to build tuple strategy instead of normal strategy
                # This should happen rarely and only needed when we need to generate
                # different node strategy for multiple outputs (i.e. fused_adam op)
                # TODO: Currently this specializes to fused optimizer ops, but we need
                # to see how to generalize this strategy building logic
                output_strategy_len = len(node.args) - 1
                tuple_strategies = []
                for i in range(output_strategy_len):
                    if not isinstance(node.args[i], list):
                        raise RuntimeError(
                            f"Expecting list as arg to build Tuple Strategy, but found type {type(node.args[i])}!"
                        )
                    # for list/tuple arg, use the first one to find out the node type
                    if len(node.args[i]) > 0:
                        arg_strategy = dp_strategy_map[node.args[i][0]]
                        assert isinstance(arg_strategy, DataParallelStrategy)
                        assert arg_strategy.node_type in [
                            NodeType.PARAM,
                            NodeType.GRAD,
                            NodeType.STATE,
                        ], "Expecting param/grad/state as arg to build Tuple Strategy!"
                        replica_strategy = _gen_replicate_strategy(mesh)
                        shard_strategy = _gen_shard_strategy(mesh, shard_dim=0)
                        out_node_strategy: StrategyType = DataParallelStrategy(
                            arg_strategy.node_type, [replica_strategy, shard_strategy]
                        )

                        tuple_strategies.append(out_node_strategy)

                output_tuple_strategy = TupleStrategy(tuple(tuple_strategies))
                dp_strategy_map[node] = output_tuple_strategy
            else:
                # NOTE: This is the common region for all regular computation ops

                input_node_types = [
                    cast(DataParallelStrategy, dp_strategy_map[arg]).node_type
                    for arg in input_args
                    if isinstance(dp_strategy_map[arg], DataParallelStrategy)
                ]
                if NodeType.GRAD in input_node_types:
                    # param/state + grad, build up acceptable strategy
                    # the strategy should be the same for all the inputs/outputs
                    # TODO: optimizer parts should follow the dtensor prop logic
                    # to support more general cases that allows optimizer states
                    # to have different shardings compare to the params
                    replica_strategy = _gen_replicate_strategy(mesh)
                    shard_strategy = _gen_shard_strategy(mesh, shard_dim=0)
                    output_node_type = NodeType.PARAM

                    non_grad_types = [t for t in input_node_types if t != NodeType.GRAD]

                    output_node_type = non_grad_types[0]
                    for non_grad_type in non_grad_types:
                        assert (
                            non_grad_type == output_node_type
                        ), f"Found more than one non grad types! Expect {output_node_type} but found {non_grad_type}!"
                    assert output_node_type in [
                        NodeType.PARAM,
                        NodeType.STATE,
                    ], f"Expecting output node type to be either state or param, but found {output_node_type}!"

                    dp_strategy_map[node] = DataParallelStrategy(
                        output_node_type, [replica_strategy, shard_strategy]
                    )
                elif NodeType.STATE in input_node_types:
                    # either param + state or state + state
                    replica_strategy = _gen_replicate_strategy(mesh)
                    shard_strategy = _gen_shard_strategy(mesh, shard_dim=0)
                    output_node_type = (
                        NodeType.PARAM
                        if NodeType.PARAM in input_node_types
                        else NodeType.STATE
                    )

                    dp_strategy_map[node] = DataParallelStrategy(
                        output_node_type, [replica_strategy, shard_strategy]
                    )
                elif NodeType.PARAM in input_node_types:
                    if NodeType.ACT in input_node_types:
                        # param + activation, build up acceptable strategy
                        # param must be replicated, activation must be sharded
                        for arg in input_args:
                            arg_strategy = dp_strategy_map[arg]
                            assert isinstance(arg_strategy, DataParallelStrategy)
                            node_type = arg_strategy.node_type
                            if node_type == NodeType.ACT:
                                # compute activation spec
                                act_spec = batch_dim_analyzer.compute_act_spec(
                                    arg, mesh
                                )

                                input_specs.append(act_spec)
                            elif node_type == NodeType.PARAM:
                                # param must be replicated
                                input_specs.append(
                                    DTensorSpec(mesh=mesh, placements=[Replicate()])
                                )
                            else:
                                raise RuntimeError(
                                    f"Expecting node with parameter and activation, but found {input_node_types}! "
                                )
                        # produce activation type sharding for output
                        output_spec = batch_dim_analyzer.compute_act_spec(node, mesh)

                        act_strategy = PlacementStrategy(
                            output_spec=output_spec, input_specs=input_specs
                        )

                        dp_strategy_map[node] = DataParallelStrategy(
                            NodeType.ACT, [act_strategy]
                        )
                    else:
                        # If inputs only have parameters, the
                        # strategy of this node should follow input
                        dp_strategy_map[node] = dp_strategy_map[input_args[0]]
                else:
                    # If input nodes does not have PARAM/GRAD/STATE, then
                    # it should be a pure activation computation, it should
                    # produce activation output.
                    # Activations are usually sharded unless model creates
                    # new tensors during computation, which depend on whether
                    # the new tensor associate with a batch dim or not, it could
                    # be sharded or replicated, batch dim analyzer should tell
                    # us the correct sharding.
                    for arg in input_args:
                        arg_strategy = dp_strategy_map[arg]
                        assert isinstance(arg_strategy, DataParallelStrategy)
                        input_spec = batch_dim_analyzer.compute_act_spec(arg, mesh)

                        input_specs.append(input_spec)

                    act_spec = batch_dim_analyzer.compute_act_spec(node, mesh)
                    node_strategy = PlacementStrategy(
                        output_spec=act_spec, input_specs=input_specs
                    )
                    dp_strategy_map[node] = DataParallelStrategy(
                        NodeType.ACT, [node_strategy]
                    )

        elif node.op == "output":
            dp_strategy_map[node] = DataParallelStrategy(NodeType.NON_TENSOR, [])
        else:
            raise RuntimeError(f"op code {node.op} not supported")

    return dp_strategy_map  # type: ignore[return-value]


def mark_data_parallel_shardings(
    train_step_graph: GraphModule,
    num_parameters: int,
    num_states: int,
    dp_strategy_map: Dict[fx.Node, StrategyType],
    parallel_mode: DataParallelStyle = DataParallelStyle.FULLY_SHARD,
) -> None:
    """
    This function marks the sharding for the nodes in the train_step_graph
    """
    activation_idx = num_parameters + num_states
    placeholder_idx = 0
    for node in train_step_graph.graph.nodes:
        node_strategy = dp_strategy_map[node]
        if node.op == "placeholder":
            assert isinstance(node_strategy, DataParallelStrategy)
            node_type = node_strategy.node_type
            node_strategies = node_strategy.strategies
            if node_type == NodeType.NON_TENSOR:
                # set node sharding to None
                node_sharding = None
            elif placeholder_idx < activation_idx:
                assert len(node_strategies) > 0, "node_strategies should not be empty"
                if parallel_mode == DataParallelStyle.REPLICATE:
                    # set to replicate for replicate style
                    node_sharding = node_strategies[0]
                elif parallel_mode == DataParallelStyle.FULLY_SHARD:
                    # set to shard for fully shard style
                    if len(node_strategies) == 1:
                        # only one strategy, use that instead
                        # i.e. optimizer state steps can only be replicate
                        node_sharding = node_strategies[0]
                    else:
                        # use the full sharding strategy
                        node_sharding = node_strategies[1]
                elif parallel_mode == DataParallelStyle.DEFAULT:
                    # TODO: add support for default mode
                    # default mode would generate either replicate or shard
                    raise NotImplementedError("default mode not implemented")
            else:
                assert len(node_strategies) > 0, "node_strategies should not be empty"
                # mark activation as sharded on batch dim
                node_sharding = node_strategies[0]

            node.meta["sharding"] = node_sharding

            placeholder_idx += 1
        elif node.op == "call_function":
            if isinstance(node_strategy, TupleStrategy):
                # For tuple strategy in the data parallel mode, it should have the same strategy
                # for all tuple elements, assert that then use the first element's strategy as sharding
                first_strategy = cast(DataParallelStrategy, node_strategy.childs[0])
                for child_strategy in node_strategy.childs:
                    assert isinstance(child_strategy, DataParallelStrategy)
                    assert child_strategy.strategies == first_strategy.strategies

                node_strategies = first_strategy.strategies
            else:
                assert isinstance(node_strategy, DataParallelStrategy)
                node_strategies = node_strategy.strategies

            assert (
                len(node_strategies) <= 2
            ), "data parallel should have at most 2 strategies"
            if len(node_strategies) == 1:
                node.meta["sharding"] = node_strategies[0]
            elif len(node_strategies) == 2:
                if parallel_mode == DataParallelStyle.REPLICATE:
                    # set to replicate for replicate style
                    node.meta["sharding"] = node_strategies[0]
                elif parallel_mode == DataParallelStyle.FULLY_SHARD:
                    # set to shard for fully shard style
                    node.meta["sharding"] = node_strategies[1]
                else:
                    raise RuntimeError("default mode not supported yet!")
            else:
                raise RuntimeError(
                    f"node {node} strategy length {len(node_strategies)} is not expected!"
                )
        elif node.op == "output":
            assert (
                isinstance(node_strategy, DataParallelStrategy)
                and node_strategy.node_type == NodeType.NON_TENSOR
            ), "output node should not be tensor"
            node.meta["sharding"] = None
        else:
            raise RuntimeError(f"op code {node.op} not supported")


def _partition_val(val: Any, spec: DTensorSpec) -> Any:
    """
    util function to convert a full tensor val to its local component
    """
    if isinstance(val, torch.Tensor):
        local_shard = val
        if val.ndim == 0:
            # If it's already a scalar tensor, it is already local, we don't
            # need to do anything
            return local_shard

        for idx, placement in enumerate(spec.placements):
            if placement.is_shard():
                placement = cast(Shard, placement)
                num_chunks = spec.mesh.size(dim=idx)
                my_coord = spec.mesh.get_coordinate()
                assert my_coord is not None, "current rank not in mesh!"
                my_coord_on_mesh_dim = my_coord[idx]
                local_shard = placement._split_tensor(
                    local_shard, num_chunks, contiguous=False
                )[0][my_coord_on_mesh_dim]
        return local_shard
    elif isinstance(val, (tuple, list)):
        return val.__class__(_partition_val(v, spec) for v in val)
    else:
        raise RuntimeError(f"val type {type(val)} not supported")


def partitioner(graph: GraphModule) -> GraphModule:
    """
    Graph partitioner that partitions the single device graph
    to distributed graph
    """
    shape_adjustment_ops = {
        aten._unsafe_view.default: 1,
        aten.expand.default: 1,
        aten.new_zeros.default: 1,
        aten.ones.default: 0,
        aten.repeat.default: 1,
        aten.reshape.default: 1,
        aten.view.default: 1,
        aten.zeros.default: 0,
    }
    # partition the graph to distributed
    for node in graph.graph.nodes:
        node_sharding = node.meta["sharding"]
        # None sharding means this node don't need sharding
        if node_sharding is None:
            continue

        if node.op == "placeholder":
            out_spec = node_sharding.output_spec
            if not hasattr(out_spec, "from_local"):
                local_val = _partition_val(node.meta["val"], out_spec)
                # update node value
                node.meta["val"] = local_val
        elif node.op == "call_function":
            out_spec = node_sharding.output_spec

            # check if there's misaligned sharding, insert reshard if there is
            expected_input_specs = node_sharding.input_specs
            for idx, input_arg in enumerate(node.all_input_nodes):
                input_arg_sharding = input_arg.meta["sharding"]

                input_arg_spec = input_arg_sharding.output_spec
                desired_spec = (
                    out_spec
                    if expected_input_specs is None
                    else expected_input_specs[idx]
                )
                if input_arg_spec != desired_spec:
                    input_full_shape = input_arg.meta["tensor_meta"].shape
                    input_arg_tensor = input_arg.meta["val"]

                    # insert reshard operation
                    def reshard_fn(local_tensor: torch.Tensor) -> torch.Tensor:
                        return _redistribute_with_local_tensor(
                            local_tensor,
                            input_full_shape,
                            out_spec.mesh,
                            input_arg_spec.placements,
                            desired_spec.placements,
                        )

                    reshard_gm = make_fx(reshard_fn)(input_arg_tensor)
                    reshard_gm_nodes = list(reshard_gm.graph.nodes)
                    input_node = reshard_gm_nodes[0]
                    with graph.graph.inserting_before(node):
                        output_node = graph.graph.graph_copy(
                            reshard_gm.graph,
                            val_map={
                                input_node: input_arg,
                            },
                        )
                    node.replace_input_with(input_arg, output_node)

            output_val = node.meta["val"]

            if node.target == torch.ops.aten.repeat.default:
                assert isinstance(output_val, torch.Tensor)
                local_shape = compute_local_shape(
                    output_val.shape, out_spec.mesh, out_spec.placements
                )
                input_shape = node.args[0].meta["val"].shape

                def infer_repeat_sizes(repeated_shape, input_shape):
                    repeated_size = [1] * len(repeated_shape)
                    padded_length = len(repeated_shape) - len(input_shape)
                    for i in range(len(repeated_shape)):
                        if i < padded_length:
                            repeated_size[i] = repeated_shape[i]
                        else:
                            repeated_size[i] = (
                                repeated_shape[i] // input_shape[i - padded_length]
                            )

                    return repeated_size

                node.update_arg(1, infer_repeat_sizes(local_shape, input_shape))

            elif node.target in shape_adjustment_ops:
                # for view related op that needs shape, adjust shape to local shape if needed
                assert isinstance(output_val, torch.Tensor)
                local_shape = compute_local_shape(
                    output_val.shape, out_spec.mesh, out_spec.placements
                )
                shape_arg_num = shape_adjustment_ops[node.target]
                node.update_arg(shape_arg_num, local_shape)

            # convert output val to its local component
            node.meta["val"] = _partition_val(output_val, out_spec)

        elif node.op == "output":
            break
        else:
            raise RuntimeError(f"op code {node} not supported")

    # clean up the graph by removing sharding and partitioning related metadata
    for node in graph.graph.nodes:
        if "sharding" in node.meta:
            del node.meta["sharding"]
        if "val" in node.meta and isinstance(node.meta["val"], torch.Tensor):
            local_tensor_meta = _extract_tensor_metadata(node.meta["val"])
            node.meta["tensor_meta"] = local_tensor_meta

    graph.graph.lint()
    graph.recompile()
    return graph


def partition_data_parallel(
    graph: GraphModule,
    model: nn.Module,
    optimizer: Optional[torch.optim.Optimizer],
    params_buffers: Dict[str, torch.Tensor],
    named_states: Dict[str, Any],
    args: Tuple[Any, ...],
    kwargs: Dict[str, Any],
    mesh: DeviceMesh,
    parallel_style: DataParallelStyle,
    input_batch_dim: int,
    _preserve_node_type: bool = False,
) -> GraphModule:
    """
    The entry point function to partition the graph to data parallel
    graph, it also shard/replicate the model parameters and optimizer
    states to DTensors.
    """
    num_params_buffers = len(params_buffers)
    flattened_states = pytree.tree_flatten(named_states)[0]
    num_states = len(flattened_states)

    changed = graph.graph.eliminate_dead_code()
    if changed:
        graph.recompile()

    # 1. First build up data parallel strategies for the whole graph
    strategy_map = build_data_parallel_strategies(
        graph, num_params_buffers, num_states, mesh=mesh, batch_dim=input_batch_dim
    )

    # 2. Next we mark the data parallel strategy for each node base on
    #    the parallel_style
    mark_data_parallel_shardings(
        graph,
        num_parameters=num_params_buffers,
        num_states=num_states,
        dp_strategy_map=strategy_map,
        parallel_mode=parallel_style,
    )

    # 3. Partition the single machine graph to the distribute graph
    # partitioned_graph = graph
    partitioned_graph = partitioner(graph)

    if _preserve_node_type:
        for node in partitioned_graph.graph.nodes:
            if node in strategy_map:
                node_strategy = strategy_map[node]
                if isinstance(node_strategy, DataParallelStrategy):
                    node.meta["node_type"] = node_strategy.node_type
                elif isinstance(node_strategy, TupleStrategy):
                    node.meta["node_type"] = NodeType.NON_TENSOR
                else:
                    raise RuntimeError(f"Unknown node strategy {node_strategy}")
            else:
                # if the nodes are expanded nodes (collectives), we mark them
                # the same type as the input node.
                input_node = node.all_input_nodes[0]
                node.meta["node_type"] = input_node.meta["node_type"]

    # 4. Last, inplace partition the weights and optim states to
    #    DTensors base on the parallel style
    accessor = NamedMemberAccessor(model)
    for param_key, param in params_buffers.items():
        placement: Placement = Replicate()
        if parallel_style == DataParallelStyle.FULLY_SHARD:
            placement = Shard(0)
        elif parallel_style != DataParallelStyle.REPLICATE:
            raise RuntimeError(f"parallel style {parallel_style} not supported yet")

        dtensor_param = distribute_tensor(param, mesh, [placement])
        # update re-parameterized module param dict and optim states dict to DTensor
        params_buffers[param_key] = dtensor_param.to_local()
        # update module parameters to DTensor
        accessor.set_tensor(param_key, dtensor_param)

        # update the optimizer state key and values to DTensor
        if optimizer is not None and param in optimizer.state:
            param_states = named_states[param_key]
            param_dtensor_states = {}
            for state_key, state_val in param_states.items():
                if isinstance(state_val, torch.Tensor) and state_val.ndim > 0:
                    # shard/replicate non-scalar tensors, for scalar tensor, we
                    # don't do anything
                    dtensor_state = distribute_tensor(state_val, mesh, [placement])
                    param_dtensor_states[state_key] = dtensor_state
                    param_states[state_key] = dtensor_state.to_local()
                else:
                    param_dtensor_states[state_key] = state_val

            optimizer.state.pop(param)  # type: ignore[call-overload]
            optimizer.state[dtensor_param] = param_dtensor_states  # type: ignore[index]

    return partitioned_graph<|MERGE_RESOLUTION|>--- conflicted
+++ resolved
@@ -132,134 +132,6 @@
             h.remove()
 
 
-<<<<<<< HEAD
-class BatchDimAnalyzer:
-    """
-    This class is used to analyze the batch dimension of each tensor/node in the
-    graph. We need to know the batch dimension of each tensor/node so that we know
-    exactly the sharding layout of intermediate tensors.
-
-    We possibly should evaluate using symbolic shapes to track the batch dimension.
-    We can experiment it later with dynamo integration (as dynamo have mark_dynamic
-    API which allows marking batch dimension only) or try to use FakeTensorMode to
-    mark the batch dimension. For now, let's just use the batch dimension of the first
-    input tensor as the hint to track the batch dimension of all tensors/nodes in
-    the graph.
-    """
-
-    def __init__(self, batch_dim: int = 0) -> None:
-        self.batch_dim = batch_dim
-
-        # if batch_dim != 0:
-        #     # TODO: see if this make sense or not
-        #     raise RuntimeError("Data Parallel only supports batch dim on dimension 0!")
-
-        self.batch_dim_map: Dict[fx.Node, int] = {}
-        # batch dim size is used to track the batch dim size of the input tensor
-        self.batch_dim_size = -1
-
-        # reduction ops that is used to detect whether there's a reduction over batch
-        # dimension operation, if there is, we mark the output as sharded instead of
-        # partial placement
-        self.reduction_ops = [
-            aten.binary_cross_entropy.default,
-            aten.binary_cross_entropy_with_logits.default,
-            aten.mean.default,
-            aten.mse_loss.default,
-            aten.nll_loss_forward.default,
-            aten.soft_margin_loss.default,
-            aten.sum.default,
-        ]
-
-    def init_batch_dim_size(self, batch_dim_size: int) -> None:
-        """
-        initialize batch dim size base on the first input batch size
-        """
-        if self.batch_dim_size != -1 and self.batch_dim_size != batch_dim_size:
-            raise RuntimeError(
-                f"batch dim size is already initialized! "
-                f"Found new batch size: {batch_dim_size} not "
-                f"matching existing batch dim size: {self.batch_dim_size}!"
-            )
-        self.batch_dim_size = batch_dim_size
-
-    def set_batch_dim(self, node: fx.Node, batch_dim: int) -> None:
-        self.batch_dim_map[node] = batch_dim
-
-    def get_batch_dim(self, node: fx.Node) -> int:
-        if node not in self.batch_dim_map:
-            raise RuntimeError(f"batch dim analysis failed on node: {node}!")
-        return self.batch_dim_map[node]
-
-    def compute_batch_dim(self, node: fx.Node, full_reduction=False) -> int:
-        """
-        compute the batch dimension for the `node`
-        """
-        assert self.batch_dim_size != -1, "batch dim size is not initialized!"
-
-        if node in self.batch_dim_map:
-            # if batch dim already computed, simply return it
-            return self.batch_dim_map[node]
-
-        shape = node.meta["val"].shape
-
-        if full_reduction:
-            # if it's a full reduction then we use operand batch dim as
-            # the node's batch dim
-            operand = node.all_input_nodes[0]
-            assert (
-                operand in self.batch_dim_map
-            ), "input have full reduction but not in dim map!"
-            operand_batch_dim = self.get_batch_dim(operand)
-            self.set_batch_dim(node, operand_batch_dim)
-            return operand_batch_dim
-        else:
-            # loop through the dim size to find the batch dim
-            for i, dim_size in enumerate(shape):
-                if dim_size == self.batch_dim_size:
-                    self.set_batch_dim(node, i)
-                    return i
-
-        # if we reach here, it means we failed to find the batch dim
-        raise RuntimeError(f"batch dim analysis failed on node: {node}!")
-
-    def compute_batch_dim_shard_spec(
-        self, node: fx.Node, mesh: DeviceMesh, input_full_reduction: bool = False
-    ) -> Tuple[DTensorSpec, bool]:
-        """
-        This function first compute the batch dimension for the current node,
-        then generate the sharding spec that shards on the batch dimension.
-        """
-        # for reduction op that reduces over the sharded batch dim
-        # we don't generate partial, but rather, we generate shard
-        # This is because the intention of data parallel is to never
-        # do full reduction across batch dimension, it would still
-        # keep the reduction activation as sharded.
-        reduction_over_batch = False
-        shape = node.meta["val"].shape
-        if node.target in self.reduction_ops and len(shape) == 0:
-            operand = node.all_input_nodes[0]
-            if operand in self.batch_dim_map:
-                operand_batch_dim = self.get_batch_dim(operand)
-                if operand_batch_dim == self.batch_dim:
-                    reduction_over_batch = True
-            else:
-                raise RuntimeError(f"batch dim analysis failed on node: {node}!")
-
-        full_reduction = reduction_over_batch or input_full_reduction
-        node_batch_dim = self.compute_batch_dim(node, full_reduction)
-        batch_dim_shard_spec = DTensorSpec(
-            mesh=mesh, placements=[Shard(node_batch_dim)]
-        )
-
-        if full_reduction:
-            batch_dim_shard_spec.from_local = True  # type: ignore[attr-defined]
-
-        return batch_dim_shard_spec, reduction_over_batch
-
-
-=======
->>>>>>> 3ef6a82e
 def _gen_shard_strategy(
     mesh: DeviceMesh, shard_dim: int, input_specs: Optional[List[DTensorSpec]] = None
 ) -> PlacementStrategy:
