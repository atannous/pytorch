--- conflicted
+++ resolved
@@ -405,28 +405,6 @@
         args (Tuple[Any, ...]): Module forward ``args``.
         kwargs (Dict[str, Any]): Module forward ``kwargs``.
     """
-<<<<<<< HEAD
-    state.training_state = TrainingState.FORWARD_BACKWARD
-    state._exec_order_data.record_pre_forward(handles, module.training)
-    for handle in handles:
-        handle._training_state = HandleTrainingState.FORWARD
-    if unshard_fn is not None:
-        unshard_fn()
-    # Register post-backward hooks to reshard the parameters and reduce-scatter
-    # their gradients. They must be re-registered every forward pass in case
-    # the `grad_fn` is mutated.
-    _register_post_backward_hooks(state, handles)
-
-    should_cast_forward_inputs = all(
-        not handle._force_full_precision for handle in state._handles
-    )
-
-    if should_cast_forward_inputs and state.mixed_precision.cast_forward_inputs:
-        # Recursively convert args and kwargs to specified precision.
-        input_dtype: Optional[torch.dtype] = state.mixed_precision.param_dtype
-        args, kwargs = _cast_forward_inputs(input_dtype, *args, **kwargs)
-    return args, kwargs
-=======
     with torch.profiler.record_function("FullyShardedDataParallel._pre_forward"):
         state.training_state = TrainingState.FORWARD_BACKWARD
         state._exec_order_data.record_pre_forward(handles, module.training)
@@ -439,13 +417,15 @@
         # the `grad_fn` is mutated.
         _register_post_backward_hooks(state, handles)
 
-        # Recursively convert args and kwargs to specified precision.
-        input_dtype: Optional[torch.dtype] = state.mixed_precision.param_dtype
-        if state.mixed_precision.cast_forward_inputs:
+        should_cast_forward_inputs = all(
+            not handle._force_full_precision for handle in state._handles
+        )
+
+        if should_cast_forward_inputs and state.mixed_precision.cast_forward_inputs:
+            # Recursively convert args and kwargs to specified precision.
+            input_dtype: Optional[torch.dtype] = state.mixed_precision.param_dtype
             args, kwargs = _cast_forward_inputs(input_dtype, *args, **kwargs)
         return args, kwargs
->>>>>>> cec11b45
-
 
 @no_type_check
 def _pre_forward_unshard(
@@ -546,89 +526,50 @@
         module (nn.Module): Module for which this logic tries to run. It may or
             may not be the root. If not, then this method does not do anything.
     """
-<<<<<<< HEAD
-    _lazy_init(state, module)
-    _p_assert(state._is_root is not None, "Expects a root FSDP to have been set")
-    if not state._is_root:
-        return args, kwargs
-
-    # We cast buffers back to full precision if we're forcing full precision. Disjointly, we check if buffers
-    # are in full precision and if we should cast them back to lower precision, which happens when
-    # exiting eval() mode.
-    should_cast_buffers_to_full_prec = any(
-        handle._force_full_precision for handle in state._handles
-    )
-
-    if should_cast_buffers_to_full_prec:
-        _cast_buffers_to_dtype_and_device(
-            buffers=dict(module.named_buffers()).values(),
-            buffer_dtypes=list(state._buffer_name_to_orig_dtype.values()),
-            device=state.compute_device,
-        )
-        # This flag is only set when we cast buffers to full precision, to avoid the
-        # CPU overhead that can stem from retrieving all buffers and their types in the
-        # following else branch.
-        state._needs_buffer_dtype_restore_check = True
-    elif getattr(state, "_needs_buffer_dtype_restore_check", False):
-        # Check if buffers are in full precision and we need to cast them
-        # back down.
-        (
-            buffers,
-            buffer_dtypes_for_computation,
-        ) = _get_buffers_and_dtypes_for_computation(state, module)
-        if len(buffers) > 0 and len(buffer_dtypes_for_computation) > 0:
-            if any(
-                buffer.dtype != buffer_dtype_for_computation
-                for buffer, buffer_dtype_for_computation in zip(
-                    buffers, buffer_dtypes_for_computation
-                )
-            ):
-                # Assume we have to cast everything if there is one mismatch
-                _cast_buffers_to_dtype_and_device(
-                    buffers, buffer_dtypes_for_computation, state.compute_device
-                )
-        # We don't have to check this again until we cast buffers to full precision again.
-        state._needs_buffer_dtype_restore_check = False
-
-    if state.forward_prefetch:
-        handles_keys = []
-        for fsdp_state in state._all_fsdp_states:
-            # TODO: Forward prefetch assumes singleton handles key. For the
-            # composable path, `_handles` may have more than one handle,
-            # whereas for the wrapper path, it has at most one handle.
-            handles_keys.extend((handle,) for handle in fsdp_state._handles)
-        for handles_key in handles_keys:
-            state._needs_pre_forward_unshard[handles_key] = True
-    _wait_for_computation_stream(
-        torch.cuda.current_stream(),
-        state._streams["unshard"],
-        state._streams["pre_unshard"],
-    )
-    _clear_grads_if_needed(state._all_handles)
-
-    # Prepares the forward inputs by moving them to ``compute_device``
-    # TODO: Do not use the side stream for tensor copies for now; investigate
-    # the perf with/without it.
-    args_tuple, kwargs_tuple = _to_kwargs(
-        args, kwargs, state.compute_device.index, False
-    )
-    args = args_tuple[0]
-    kwargs = kwargs_tuple[0]
-
-    should_cast_forward_inputs = all(
-        not handle._force_full_precision for handle in state._handles
-    )
-
-    if should_cast_forward_inputs and state.mixed_precision.cast_root_forward_inputs:
-        input_dtype: Optional[torch.dtype] = state.mixed_precision.param_dtype
-        args, kwargs = _cast_forward_inputs(input_dtype, *args, **kwargs)
-    return args, kwargs
-=======
     with torch.profiler.record_function("FullyShardedDataParallel._root_pre_forward"):
         _lazy_init(state, module)
         _p_assert(state._is_root is not None, "Expects a root FSDP to have been set")
         if not state._is_root:
             return args, kwargs
+
+        # We cast buffers back to full precision if we're forcing full precision. Disjointly, we check if buffers
+        # are in full precision and if we should cast them back to lower precision, which happens when
+        # exiting eval() mode.
+        should_cast_buffers_to_full_prec = any(
+            handle._force_full_precision for handle in state._handles
+        )
+
+        if should_cast_buffers_to_full_prec:
+            _cast_buffers_to_dtype_and_device(
+                buffers=dict(module.named_buffers()).values(),
+                buffer_dtypes=list(state._buffer_name_to_orig_dtype.values()),
+                device=state.compute_device,
+            )
+            # This flag is only set when we cast buffers to full precision, to avoid the
+            # CPU overhead that can stem from retrieving all buffers and their types in the
+            # following else branch.
+            state._needs_buffer_dtype_restore_check = True
+        elif getattr(state, "_needs_buffer_dtype_restore_check", False):
+            # Check if buffers are in full precision and we need to cast them
+            # back down.
+            (
+                buffers,
+                buffer_dtypes_for_computation,
+            ) = _get_buffers_and_dtypes_for_computation(state, module)
+            if len(buffers) > 0 and len(buffer_dtypes_for_computation) > 0:
+                if any(
+                    buffer.dtype != buffer_dtype_for_computation
+                    for buffer, buffer_dtype_for_computation in zip(
+                        buffers, buffer_dtypes_for_computation
+                    )
+                ):
+                    # Assume we have to cast everything if there is one mismatch
+                    _cast_buffers_to_dtype_and_device(
+                        buffers, buffer_dtypes_for_computation, state.compute_device
+                    )
+            # We don't have to check this again until we cast buffers to full precision again.
+            state._needs_buffer_dtype_restore_check = False
+
         if state.forward_prefetch:
             handles_keys = []
             for fsdp_state in state._all_fsdp_states:
@@ -660,8 +601,6 @@
         if state.mixed_precision.cast_root_forward_inputs:
             args, kwargs = _cast_forward_inputs(input_dtype, *args, **kwargs)
         return args, kwargs
->>>>>>> cec11b45
-
 
 def _cast_forward_inputs(
     input_dtype: Optional[torch.dtype],
