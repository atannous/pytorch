--- conflicted
+++ resolved
@@ -38,13 +38,6 @@
 )
 from torch.distributed.algorithms._comm_hooks import default_hooks, LOW_PRECISION_HOOKS
 from torch.distributed.distributed_c10d import _get_default_group
-<<<<<<< HEAD
-from torch.distributed.fsdp import (
-    BackwardPrefetch,
-    CPUOffload,
-    MixedPrecision,
-    ShardingStrategy,
-)
 from torch.distributed.fsdp._common_utils import (
     _get_param_to_unflat_param_names,
     clean_tensor_name,
@@ -66,24 +59,17 @@
     _move_module_to_device,
     _sync_module_states,
 )
-=======
-from torch.distributed.fsdp._common_utils import HandleTrainingState, TrainingState
->>>>>>> ed7ab0c1
 from torch.distributed.fsdp._runtime_utils import (
     _clear_grads_if_needed,
     _prepare_forward_inputs,
     _wait_for_computation_stream,
 )
-<<<<<<< HEAD
-=======
 from torch.distributed.fsdp.api import (
     BackwardPrefetch,
     CPUOffload,
     MixedPrecision,
     ShardingStrategy,
 )
-from torch.distributed.utils import _sync_params_and_buffers
->>>>>>> ed7ab0c1
 
 from ._optim_utils import (
     _broadcast_pos_dim_tensor_states,
@@ -137,7 +123,6 @@
     "LocalStateDictConfig",
     "ShardedStateDictConfig",
     "OptimStateKeyType",
-    "clean_tensor_name",
 ]
 
 
