import functools
import math
import warnings
from typing import Any, Callable, cast, Dict

import torch
import torch.distributed as dist
import torch.distributed.algorithms._checkpoint.checkpoint_wrapper as checkpoint_wrapper

# Import the entire FSDP file to avoid circular imports
import torch.distributed.fsdp.fully_sharded_data_parallel as fsdp_file
import torch.nn as nn
import torch.nn.functional as F

from torch.distributed._shard.sharded_tensor import (
    init_from_local_shards,
    Shard,
    ShardedTensor,
)
from torch.distributed.fsdp._common_utils import clean_tensor_name
from torch.distributed.utils import _replace_by_prefix

from ._fsdp_extensions import (
    _ext_chunk_tensor,
    _ext_pre_load_state_dict_transform,
    _extensions as _user_extensions,
)
from .flat_param import FlatParamHandle


def _enter_full_param_ctx(
    module,
    recurse: bool = False,
    writeback: bool = False,
    rank0_only: bool = False,
    offload_to_cpu: bool = False,
    with_grads: bool = False,
) -> None:
    """
    state_dict hooks cannot use the pure context call as the checkpoint flow
    requires to enter the context in the pre-hook but leave the context in the
    post-hook. This API enters the context of ``summon_full_params``.
    """
    assert module._full_param_ctx is None, (
        "Entering the ``summon_full_params`` context but module._full_param_ctx "
        "is not None."
    )
    assert module.training_state != FSDP.TrainingState_.SUMMON_FULL_PARAMS, (
        "Entering the summon_full_params context but the state is already "
        "SUMMON_FULL_PARAMS."
    )
    module._full_param_ctx = module._summon_full_params(
        recurse=recurse,
        writeback=writeback,
        rank0_only=rank0_only,
        offload_to_cpu=offload_to_cpu,
        with_grads=with_grads,
    )
    module._full_param_ctx.__enter__()


def _exit_full_param_ctx(module) -> None:
    """A helper function to exit ``summon_full_params`` context."""
    module._assert_state([FSDP.TrainingState_.SUMMON_FULL_PARAMS])
    assert module._full_param_ctx is not None
    module._full_param_ctx.__exit__(None, None, None)
    module._full_param_ctx = None


def _common_pre_state_dict_hook(
    module,
    state_dict: Dict[str, Any],
    prefix: str,
) -> None:
    """Performs the pre-state_dict tasks shared by all state_dict types."""
    if torch.cuda.is_available():
        torch.cuda.synchronize()
    module._lazy_init()
    module._clear_grads_if_needed()


def _common_summon_pre_state_dict_hook(
    module,
    offload_to_cpu: bool,
    rank0_only: bool,
) -> None:
    """
    Performs the pre-state_dict tasks sharded by all state_dict types that require
    ``summon_full_params()``. FULL_STATE_DICT and SHARDED_STATE_DICT use this hook.
    """
    _enter_full_param_ctx(
        module,
        recurse=False,
        writeback=False,
        offload_to_cpu=offload_to_cpu,
        rank0_only=rank0_only,
    )
    # Since buffers are not sharded and stay casted, restore them to their
    # original user module specified types for checkpoint. We take care to
    # recast in post_state_dict_hook for consistency with the fact that
    # buffers stay casted after forward/backward. We must have the
    # call here instead of above because _summon_full_params calls _lazy_init()
    # which would cast the buffers.
    if module._mixed_precision_enabled_for_buffers():
        module._cast_buffers(dtype=module._buffer_name_to_orig_dtype, recurse=False)


# TODO: change to the decorator style. See ``_full_pre_state_dict_hook``.
def _common_summon_post_state_dict_hook(
    module,
    state_dict: Dict[str, Any],
    prefix: str,
    inner_hook: Callable,
) -> Dict[str, Any]:
    """
    The post-state_dict flow that shared by all state_dict types that require
    ``summon_full_params()``. FULL_STATE_DICT and SHARDED_STATE_DICT use this
    hook.
    """
    _replace_by_prefix(state_dict, prefix + f"{fsdp_file.FSDP_PREFIX}", prefix)
    module._assert_state([fsdp_file.TrainingState.SUMMON_FULL_PARAMS])
    # Return early for trivial cases
    if not state_dict or not module._has_params:
        _exit_full_param_ctx(module)
        return state_dict

<<<<<<< HEAD
    # TODO: Once pre_state_dict hook is supported, this pop should be removed.
    # For `use_orig_params=True`, the `FlatParameter` is not registered, so
    # there is no entry in the state dict for it to pop.
    if not module._use_orig_params:
        state_dict.pop(f"{prefix}{FSDP.FLAT_PARAM}")
=======
    # If a rank has already exited the `summon_full_params()` context here
    # (e.g. when `rank0_only=True` and `rank != 0`), then the rank only
    # needed to participate in the all-gather and does not need to save the
    # state dict. For `use_orig_params=False`, we can check this via
    # `FlatParameter` registration.
    # TODO: For `use_orig_params=True`, we check for the reshard upon
    # exiting `summon_full_params()` via the parameter shape. However, for
    # `NO_SHARD`, we cannot tell from the shape, so we do not return early.
    if (
        not module._use_orig_params
        and fsdp_file.FLAT_PARAM in module.module._parameters
    ) or (
        module._use_orig_params
        and module._handles
        and module._handles[0].uses_sharded_strategy
        and module._handles[0].is_sharded(module._handles[0].flat_param)
    ):
        return state_dict
>>>>>>> f78f0d80

    # If a rank does not have unsharded parameters(when `rank0_only=True`
    # and `rank != 0`), then the rank only needed to participate in the
    # all-gather and does not need to save the # state dict. We simply check
    # rank0_only to ensure this issue.
    rank0_only = (
        module._state_dict_type == FSDP.StateDictType.FULL_STATE_DICT
        and cast(FSDP.FullStateDictConfig, module._state_dict_config).rank0_only
    )
    # no_fsdp_return means the state_dict returned by this rank should contain
    # only non-FSDP controlled parameters and buffers.
    no_fsdp_return = rank0_only and module.rank != 0
    if no_fsdp_return and not module._use_orig_params:
        for clean_key in module._buffer_names:
            # This is a hack to support activation checkpoint.
            clean_key = clean_key.replace(
                f"{checkpoint_wrapper._CHECKPOINT_PREFIX}.", ""
            )
            state_dict.pop(f"{prefix}{clean_key}", None)
        _exit_full_param_ctx(module)
        return state_dict

    # Loop only the parameters saved in this instance's wrapped module to
    # avoid processing buffers.
    for fqn, param_name, module_name in module._param_fqns:
        # TODO: remove the parameter retrieval. See ``_full_pre_state_dict_hook``.
        param = functools.reduce(getattr, fqn.split("."), module.module)
        fqn = f"{prefix}{fqn}"
        if no_fsdp_return:
            state_dict.pop(fqn)
            continue
        state_dict[fqn] = param
        assert fqn in state_dict, (
            f"FSDP assumes {fqn} is in the state_dict but the state_dict only "
            f"has {state_dict.keys()}. "
            f"prefix={prefix}, module_name={module_name}, "
            f"param_name={param_name} rank={module.rank}."
        )

        inner_hook(module, state_dict, prefix, fqn)
    _exit_full_param_ctx(module)

    # Offload the buffer to CPU if needed -- we do not do this in
    # `_summon_full_params()` since without care, that would free
    # the original buffer's GPU memory and require reallocating
    # that memory later; this only affects the state dict's buffer
    # variable and leaves the original buffer's GPU memory intact
    cpu_device = torch.device("cpu")
    for clean_key in module._buffer_names:
        # This is a hack to support activation checkpoint.
        clean_key = clean_key.replace(f"{checkpoint_wrapper._CHECKPOINT_PREFIX}.", "")
        fqn = f"{prefix}{clean_key}"
        if fqn not in state_dict:
            # A buffer can be registered as non-persistent.
            continue
        if no_fsdp_return:
            state_dict.pop(fqn)
        else:
            # TODO: remove the buffer retrieval. See ``_full_pre_state_dict_hook``.
            buf = functools.reduce(getattr, clean_key.split("."), module.module)
            if module._state_dict_config.offload_to_cpu and buf != cpu_device:
                buf = buf.to(cpu_device)
            state_dict[fqn] = buf
    assert module.training_state != FSDP.TrainingState_.SUMMON_FULL_PARAMS
    return state_dict


def _full_pre_state_dict_hook(
    module,
    state_dict: Dict[str, Any],
    prefix: str,
) -> None:
    """
    Hook that runs before model.state_dict() is called. pre-state_dict hook is
    not actually supported by ``nn.Module``. As a result, this API is called
    from ``_full_post_state_dict_hook()`` to simulate the case. Once pre-state_dict
    is supported in ``nn.Module``, this hook will be registered as a hook in
    ``nn.Module``.

    TODO: clean the callsites and hacks after ``pre_state_dict_hook` ` is supported
    in ``nn.Module``.
    """
    _common_pre_state_dict_hook(module, state_dict, prefix)
    _common_summon_pre_state_dict_hook(
        module,
        offload_to_cpu=module._state_dict_config.offload_to_cpu,
        rank0_only=cast(FSDP.FullStateDictConfig, module._state_dict_config).rank0_only,
    )


def _full_post_state_dict_hook(
    module,
    state_dict: Dict[str, Any],
    prefix: str,
) -> Dict[str, Any]:
    """
    Hook that runs after model.state_dict() is called before returning result to
    user. For FSDP, we may have to clone the tensors in state_dict as params go
    back to sharded version after _summon_full_params ends, and also remove
    the ``FSDP_WRAPPED_MODULE`` prefix.
    """
    # TODO: remove the hack. See ``_full_pre_state_dict_hook``.
    _full_pre_state_dict_hook(module, state_dict, prefix)

    def inner_hook(
        module,
        state_dict: Dict[str, Any],
        prefix: str,
        fqn: str,
    ) -> None:
        clean_key = fqn
        clean_prefix = clean_tensor_name(prefix)
        # Strip prefix out of key if needed as buffer names and param names
        # do not have prefix considered as they are not computed in `state_dict`
        # call.
        if clean_key.startswith(clean_prefix):
            clean_key = clean_key[len(clean_prefix) :]

        # Clone non-ignored parameters before exiting the
        # `_summon_full_params()` context
        if clean_key not in module._ignored_param_names and not getattr(
            state_dict[fqn], "_has_been_cloned", False
        ):
            try:
                state_dict[fqn] = state_dict[fqn].clone().detach()
                state_dict[fqn]._has_been_cloned = True  # type: ignore[attr-defined]
            except BaseException as e:
                warnings.warn(
                    f"Failed to clone() tensor with name {fqn} on rank {module.rank}. "
                    "This may mean that this state_dict entry could point to invalid "
                    "memory regions after returning from state_dict() call if this "
                    "parameter is managed by FSDP. Please check clone "
                    f"implementation of {fqn}. Error: {str(e)}"
                )

    return _common_summon_post_state_dict_hook(module, state_dict, prefix, inner_hook)


def _full_pre_load_state_dict_hook(
    module,
    state_dict: Dict[str, Any],
    prefix: str,
) -> None:
<<<<<<< HEAD
    _enter_full_param_ctx(module, recurse=False, writeback=True)
    _replace_by_prefix(state_dict, prefix, prefix + f"{FSDP.FSDP_PREFIX}")


def _full_post_load_state_dict_hook(module, *args, **kwargs) -> None:
    _exit_full_param_ctx(module)


def _local_pre_state_dict_hook(
    module,
    state_dict: Dict[str, Any],
    prefix: str,
) -> None:
    """
    Hook that runs before model.state_dict() is called. Right now, pre-state_dict
    hook is not supported by the PyTorch core. So this API is called from
    `_local_post_state_dict_hook()` to simulate the case.
    """
    if module._has_params and not module._handles[0].uses_sharded_strategy:
        raise RuntimeError(
            "``local_state_dict`` can only be used when parameters are flatten "
            "and sharded."
        )
    _common_pre_state_dict_hook(module, state_dict, prefix)
=======
    # We do not expect to be calling pre-hooks twice without post-hook
    # call in between.
    assert getattr(module, "_full_param_ctx", None) is None
    # Note that it needs writeback=True to persist.
    module._full_param_ctx = module._summon_full_params(recurse=False, writeback=True)
    module._full_param_ctx.__enter__()
    _replace_by_prefix(state_dict, prefix, prefix + f"{fsdp_file.FSDP_PREFIX}")


def _full_post_load_state_dict_hook(module, *args, **kwargs) -> None:
    # We should exit summon_full_params context.
    module._assert_state([fsdp_file.TrainingState.SUMMON_FULL_PARAMS])
    assert getattr(module, "_full_param_ctx", None) is not None
    module._full_param_ctx.__exit__(None, None, None)
    module._full_param_ctx = None
>>>>>>> f78f0d80


def _local_post_state_dict_hook(
    module,
    state_dict: Dict[str, Any],
    prefix: str,
) -> Dict[str, Any]:
    """
    This hook create a ShardedTensor from the local flat_param and replace
    the state_dict[f"{prefix}{FLAT_PARAM}] with the ShardedTensor. No copy
    will happen. The underlying storage is the same.
    """
<<<<<<< HEAD
    # TODO: remove the hack. See ``_full_pre_state_dict_hook``.
    _local_pre_state_dict_hook(module, state_dict, prefix)

    _replace_by_prefix(state_dict, f"{prefix}{FSDP.FSDP_PREFIX}", prefix)
=======
    _replace_by_prefix(state_dict, f"{prefix}{fsdp_file.FSDP_PREFIX}", prefix)
>>>>>>> f78f0d80
    if not module._has_params:
        return state_dict

    # state_dict[f"{prefix}{FLAT_PARAM}"] exists and has the same tensor
    # value as the flat_param but it is a pure Tensor because
    # nn.Module.state_dict() will detach the parameter. Therefore, we need
    # to get flat_param to get the metadata.
    assert module._handles, "Should have returned early"
    flat_param = module._handles[0].flat_param
    # Construct a ShardedTensor from the flat_param.
    full_numel = flat_param._unpadded_unsharded_size.numel()  # type: ignore[attr-defined]
    shard_offset = flat_param.numel() * module.rank
    valid_data_size = flat_param.numel() - flat_param._shard_numel_padded
    if valid_data_size > 0 and flat_param._shard_numel_padded > 0:
        flat_param = flat_param.narrow(0, 0, valid_data_size)
    local_shards = [
        Shard.from_tensor_and_offsets(flat_param, [shard_offset], module.rank)
    ]
    sharded_tensor = init_from_local_shards(
        local_shards, full_numel, process_group=module.process_group
    )  # type: ignore[assignment]
    if module._state_dict_config.offload_to_cpu:
        sharded_tensor = sharded_tensor.cpu()
    state_dict[f"{prefix}{fsdp_file.FLAT_PARAM}"] = sharded_tensor
    return state_dict


def _local_post_load_state_dict_hook(module, *args, **kwargs) -> None:
    pass


def _local_pre_load_state_dict_hook(
    module,
    state_dict: Dict[str, Any],
    prefix: str,
) -> None:
    """
    This hook finds the local flat_param for this FSDP module from the
    state_dict. The flat_param should be a ShardedTensor. This hook converts
    the ShardedTensor to a tensor. No copy happen unless padding is required.
    """
    _replace_by_prefix(state_dict, prefix, f"{prefix}{fsdp_file.FSDP_PREFIX}")
    fqn = f"{prefix}{fsdp_file.FSDP_PREFIX}{fsdp_file.FLAT_PARAM}"
    if fqn not in state_dict:
        assert not module._has_params, (
            "No `FlatParameter` in `state_dict` for this FSDP instance "
            "but it has parameters"
        )
        return
    load_tensor = state_dict[fqn]
    assert isinstance(
        load_tensor, ShardedTensor
    ), "Tensors in local_state_dict should be ShardedTensor."

    # Convert the ShardedTensor to a Tensor.
    shards = load_tensor.local_shards()
    assert len(shards), "load_local_state_dict assume one shard per ShardedTensor."
    load_tensor = shards[0].tensor

    # Get the metadata of the flat_param to decide whether to pad the loaded
    # tensor.
    flat_param = module._handles[0].flat_param
    assert flat_param is not None
    if flat_param._shard_numel_padded not in (0, flat_param.numel()):
        assert load_tensor.numel() < flat_param.numel(), (
            f"Local shard size = {flat_param.numel()} and the tensor in "
            f"the state_dict is {load_tensor.numel()}."
        )
        load_tensor = F.pad(load_tensor, [0, flat_param._shard_numel_padded])
    state_dict[fqn] = load_tensor


def _sharded_pre_state_dict_hook(
    module,
    state_dict: Dict[str, Any],
    prefix: str,
) -> None:
    """
    Hook that runs before model.state_dict() is called. Check
    ``_full_pre_load_state_dict_hook`` for the detail.
    """
    if module._has_params and not module._handles[0].uses_sharded_strategy:
        raise RuntimeError(
            "``sharded_state_dict`` can only be used when parameters are flatten "
            "and sharded."
        )
    _common_pre_state_dict_hook(module, state_dict, prefix)
    # Setting offload_to_cpu here does not work even if offload_to_cpu is True.
    # We have to create ShardedTensor first then move it to CPU.
    _common_summon_pre_state_dict_hook(
        module,
        offload_to_cpu=False,
        rank0_only=False,
    )


def _sharded_post_state_dict_hook(
    module,
    state_dict: Dict[str, Any],
    prefix: str,
) -> Dict[str, Any]:
    """
    The hook replaces the unflattened, unsharded parameter in the state_dict
    with a unflattened, sharded parameter (a ShardedTensor).
    """
<<<<<<< HEAD

    # TODO: remove the hack. See ``_full_pre_state_dict_hook``.
    _sharded_pre_state_dict_hook(module, state_dict, prefix)

    def inner_hook(module, state_dict: Dict[str, Any], prefix: str, fqn: str):
        param = state_dict[fqn]
        sharded_tensor = _ext_chunk_tensor(
            tensor=param,
            rank=module.rank,
            world_size=module.world_size,
            num_devices_per_node=torch.cuda.device_count(),
            pg=module.process_group,
        )
        if module._state_dict_config.offload_to_cpu:
            sharded_tensor = sharded_tensor.cpu()
        state_dict[fqn] = sharded_tensor

    return _common_summon_post_state_dict_hook(module, state_dict, prefix, inner_hook)
=======
    _replace_by_prefix(state_dict, f"{prefix}{fsdp_file.FSDP_PREFIX}", prefix)
    if not module._has_params:
        return state_dict

    assert module.training_state != fsdp_file.TrainingState.SUMMON_FULL_PARAMS, (
        "Inside _sharded_post_state_dict_hook, the training_state must "
        "not be SUMMON_FULL_PARAMS."
    )
    with module._summon_full_params(recurse=False, writeback=False):
        for fqn, _, _ in module._param_fqns:
            # Create a ShardedTensor for the unflattened, non-sharded parameter.
            param = functools.reduce(getattr, fqn.split("."), module.module)
            sharded_tensor = _ext_chunk_tensor(
                tensor=param,
                rank=module.rank,
                world_size=module.world_size,
                num_devices_per_node=torch.cuda.device_count(),
                pg=module.process_group,
            )
            if module._state_dict_config.offload_to_cpu:
                sharded_tensor = sharded_tensor.cpu()
            state_dict[f"{prefix}{fqn}"] = sharded_tensor
    # For `use_orig_params=True`, the `FlatParameter` is not registered, so
    # there is no entry in the state dict for it to pop.
    if not module._use_orig_params:
        state_dict.pop(f"{prefix}{fsdp_file.FLAT_PARAM}")
    return state_dict
>>>>>>> f78f0d80


def _sharded_post_load_state_dict_hook(module, *args, **kwargs) -> None:
    if module._use_orig_params:
        module._register_orig_params()


def _sharded_pre_load_state_dict_hook(
    module,
    state_dict: Dict[str, Any],
    prefix: str,
) -> None:
    """
    The hook combines the unflattened, sharded parameters (ShardedTensor) to
    a new FlatParameter and shards the new FlatParameter to the local chunk.
    """
    _replace_by_prefix(state_dict, prefix, prefix + f"{fsdp_file.FSDP_PREFIX}")
    if not module._has_params:
        return

    if not module._handles[0].uses_sharded_strategy:
        raise RuntimeError(
            "load_sharded_state_dict can only be called when parameters "
            "are flatten and sharded."
        )

    nonsharded_tensors = []
    shared_fqns = [fqn for fqn, _, _ in module._shared_param_fqns]
    loaded_shapes = []
    for fqn, _, _ in module._param_fqns:
        full_fqn = f"{prefix}{fsdp_file.FSDP_PREFIX}{fqn}"
        param = state_dict.pop(full_fqn)
        if fqn in shared_fqns:
            continue
        # All-gather the param (ShardedTensor)
        param, shards = _ext_pre_load_state_dict_transform(param)
        loaded_shapes.append(param.size())
        assert len(shards) < 2, (
            "Expects 0 or 1 shard per rank "
            f"but got {len(shards)} shards on rank {module.rank}."
        )
        param_numel = param.size().numel()
        dim_0_size = param.size()[0]
        chunk_size = (
            math.ceil(dim_0_size / module.world_size) * param_numel // dim_0_size
        )
        if len(shards) == 1:
            local_tensor = shards[0].tensor.flatten()
            if not local_tensor.is_cuda:
                local_tensor = local_tensor.cuda()
            num_padding = chunk_size - local_tensor.numel()
            if num_padding > 0:
                local_tensor = F.pad(local_tensor, [0, num_padding])
        else:
            local_tensor = torch.zeros(chunk_size, dtype=param.dtype).cuda()
        tensor = torch.empty(
            chunk_size * module.world_size, dtype=local_tensor.dtype
        ).cuda()
        dist.all_gather_into_tensor(tensor, local_tensor, group=module.process_group)
        tensor = tensor.narrow(0, 0, param_numel).reshape(param.size())
        nonsharded_tensors.append(tensor)

    # Create a new flat_param from the loaded, non-sharded tensors.
    flat_param = module._handles[0].flat_param
    loaded_flat_param = FlatParamHandle.flatten_params(
        nonsharded_tensors, requires_grad=False
    )

    # Get the chunk from the loaded flat_param for the local rank.
    loaded_flat_tensor, num_to_pad = FlatParamHandle._get_shard(
        loaded_flat_param,
        module.rank,
        module.world_size,
    )
    loaded_flat_tensor.to(flat_param.device)
    assert all(s1 == s2 for s1, s2 in zip(loaded_shapes, flat_param._shapes)), (
        f"The original shapes in FSDP are {flat_param._shapes}. "
        f"The loaded shapes are {loaded_shapes}. "
        f"FSDP extension is {'NOT' if _user_extensions is None else ''} None."
    )
    assert flat_param.numel() == loaded_flat_tensor.numel(), (
        f"The loaded local chunk has different numel({loaded_flat_tensor.numel()}) "
        f"from the local chunk {flat_param.numel()}."
    )
    assert flat_param._shard_numel_padded == num_to_pad, (
        f"The loaded local chunk has different padding({num_to_pad}) "
        f"from the local chunk {flat_param._shard_numel_padded}."
    )
    state_dict[
        f"{prefix}{fsdp_file.FSDP_PREFIX}{fsdp_file.FLAT_PARAM}"
    ] = loaded_flat_tensor
    if module._use_orig_params:
        module._deregister_orig_params()


@torch.no_grad()
def _post_state_dict_hook(
    module: nn.Module,
    state_dict: Dict[str, Any],
    prefix: str,
    *args: Any,
) -> Dict[str, Any]:
    """
    _post_state_dict_hook() is called after the state_dict() of this
    FSDP module is executed. ``module._state_dict_type`` is used to decide
    what postprocessing will be done.
    """
    _post_state_dict_hook_fn = {
        fsdp_file.StateDictType.FULL_STATE_DICT: _full_post_state_dict_hook,
        fsdp_file.StateDictType.LOCAL_STATE_DICT: _local_post_state_dict_hook,
        fsdp_file.StateDictType.SHARDED_STATE_DICT: _sharded_post_state_dict_hook,
    }
    fsdp_module = cast(fsdp_file.FullyShardedDataParallel, module)
    processed_state_dict = _post_state_dict_hook_fn[fsdp_module._state_dict_type](
        fsdp_module, state_dict, prefix
    )
    # Restore buffers, which currently are in their full precision type,
    # back to their mixed precision type. This is because buffers are cast
    # during lazy_init() and stay at their mixed precision type before/after
    # forward/backward. As a result state_dict() should maintain this.
    if fsdp_module._is_root and fsdp_module._mixed_precision_enabled_for_buffers():
        fsdp_module._cast_buffers(recurse=True)
    return processed_state_dict


@torch.no_grad()
def _pre_load_state_dict_hook(
    module: nn.Module,
    state_dict: Dict[str, Any],
    prefix: str,
    *args: Any,
) -> None:
    """
    ``_pre_state_dict_hook` is called before ``module._load_from_state_dict()``
    is called. ``module._state_dict_type`` is used to decide what preprocessing
    will be done.
    """
    _pre_load_state_dict_hook_fn = {
        fsdp_file.StateDictType.FULL_STATE_DICT: _full_pre_load_state_dict_hook,
        fsdp_file.StateDictType.LOCAL_STATE_DICT: _local_pre_load_state_dict_hook,
        fsdp_file.StateDictType.SHARDED_STATE_DICT: _sharded_pre_load_state_dict_hook,
    }
    # Code that is common for all state_dict impls
    fsdp_module = cast(fsdp_file.FullyShardedDataParallel, module)
    if torch.cuda.is_available():
        torch.cuda.synchronize()
    # Dispatch into state_dict specific implementation of pre-hook.
    _pre_load_state_dict_hook_fn[fsdp_module._state_dict_type](
        fsdp_module, state_dict, prefix
    )


@torch.no_grad()
def _post_load_state_dict_hook(module: nn.Module, *args: Any) -> None:
    _post_load_state_dict_hook_fn = {
        fsdp_file.StateDictType.FULL_STATE_DICT: _full_post_load_state_dict_hook,
        fsdp_file.StateDictType.LOCAL_STATE_DICT: _local_post_load_state_dict_hook,
        fsdp_file.StateDictType.SHARDED_STATE_DICT: _sharded_post_load_state_dict_hook,
    }
    # Code that is common for all state_dict impls
    fsdp_module = cast(fsdp_file.FullyShardedDataParallel, module)
    # Dispatch into state_dict type specific implementation of post-hook for
    # loading state_dict.
    _post_load_state_dict_hook_fn[fsdp_module._state_dict_type](fsdp_module)<|MERGE_RESOLUTION|>--- conflicted
+++ resolved
@@ -17,7 +17,12 @@
     Shard,
     ShardedTensor,
 )
-from torch.distributed.fsdp._common_utils import clean_tensor_name
+from torch.distributed.fsdp._common_utils import (
+    clean_tensor_name,
+    FSDP_PREFIX,
+    TrainingState,
+)
+from torch.distributed.fsdp._runtime_utils import _clear_grads_if_needed
 from torch.distributed.utils import _replace_by_prefix
 
 from ._fsdp_extensions import (
@@ -45,7 +50,7 @@
         "Entering the ``summon_full_params`` context but module._full_param_ctx "
         "is not None."
     )
-    assert module.training_state != FSDP.TrainingState_.SUMMON_FULL_PARAMS, (
+    assert module.training_state != TrainingState.SUMMON_FULL_PARAMS, (
         "Entering the summon_full_params context but the state is already "
         "SUMMON_FULL_PARAMS."
     )
@@ -61,7 +66,7 @@
 
 def _exit_full_param_ctx(module) -> None:
     """A helper function to exit ``summon_full_params`` context."""
-    module._assert_state([FSDP.TrainingState_.SUMMON_FULL_PARAMS])
+    module._assert_state([TrainingState.SUMMON_FULL_PARAMS])
     assert module._full_param_ctx is not None
     module._full_param_ctx.__exit__(None, None, None)
     module._full_param_ctx = None
@@ -76,7 +81,11 @@
     if torch.cuda.is_available():
         torch.cuda.synchronize()
     module._lazy_init()
-    module._clear_grads_if_needed()
+    # TODO: change to this call after pre_state_dict_hook is in `nn.Module`.
+    # if module.is_root:
+    #    _clear_grads_if_needed(module._fsdp_handles(module))
+    if module._has_params:
+        _clear_grads_if_needed([module._handles[0]])
 
 
 def _common_summon_pre_state_dict_hook(
@@ -117,47 +126,26 @@
     ``summon_full_params()``. FULL_STATE_DICT and SHARDED_STATE_DICT use this
     hook.
     """
-    _replace_by_prefix(state_dict, prefix + f"{fsdp_file.FSDP_PREFIX}", prefix)
-    module._assert_state([fsdp_file.TrainingState.SUMMON_FULL_PARAMS])
+    _replace_by_prefix(state_dict, prefix + f"{FSDP_PREFIX}", prefix)
+    module._assert_state([TrainingState.SUMMON_FULL_PARAMS])
     # Return early for trivial cases
     if not state_dict or not module._has_params:
         _exit_full_param_ctx(module)
         return state_dict
 
-<<<<<<< HEAD
     # TODO: Once pre_state_dict hook is supported, this pop should be removed.
     # For `use_orig_params=True`, the `FlatParameter` is not registered, so
     # there is no entry in the state dict for it to pop.
     if not module._use_orig_params:
-        state_dict.pop(f"{prefix}{FSDP.FLAT_PARAM}")
-=======
-    # If a rank has already exited the `summon_full_params()` context here
-    # (e.g. when `rank0_only=True` and `rank != 0`), then the rank only
-    # needed to participate in the all-gather and does not need to save the
-    # state dict. For `use_orig_params=False`, we can check this via
-    # `FlatParameter` registration.
-    # TODO: For `use_orig_params=True`, we check for the reshard upon
-    # exiting `summon_full_params()` via the parameter shape. However, for
-    # `NO_SHARD`, we cannot tell from the shape, so we do not return early.
-    if (
-        not module._use_orig_params
-        and fsdp_file.FLAT_PARAM in module.module._parameters
-    ) or (
-        module._use_orig_params
-        and module._handles
-        and module._handles[0].uses_sharded_strategy
-        and module._handles[0].is_sharded(module._handles[0].flat_param)
-    ):
-        return state_dict
->>>>>>> f78f0d80
+        state_dict.pop(f"{prefix}{fsdp_file.FLAT_PARAM}")
 
     # If a rank does not have unsharded parameters(when `rank0_only=True`
     # and `rank != 0`), then the rank only needed to participate in the
     # all-gather and does not need to save the # state dict. We simply check
     # rank0_only to ensure this issue.
     rank0_only = (
-        module._state_dict_type == FSDP.StateDictType.FULL_STATE_DICT
-        and cast(FSDP.FullStateDictConfig, module._state_dict_config).rank0_only
+        module._state_dict_type == fsdp_file.StateDictType.FULL_STATE_DICT
+        and cast(fsdp_file.FullStateDictConfig, module._state_dict_config).rank0_only
     )
     # no_fsdp_return means the state_dict returned by this rank should contain
     # only non-FSDP controlled parameters and buffers.
@@ -213,7 +201,7 @@
             if module._state_dict_config.offload_to_cpu and buf != cpu_device:
                 buf = buf.to(cpu_device)
             state_dict[fqn] = buf
-    assert module.training_state != FSDP.TrainingState_.SUMMON_FULL_PARAMS
+    assert module.training_state != TrainingState.SUMMON_FULL_PARAMS
     return state_dict
 
 
@@ -236,7 +224,9 @@
     _common_summon_pre_state_dict_hook(
         module,
         offload_to_cpu=module._state_dict_config.offload_to_cpu,
-        rank0_only=cast(FSDP.FullStateDictConfig, module._state_dict_config).rank0_only,
+        rank0_only=cast(
+            fsdp_file.FullStateDictConfig, module._state_dict_config
+        ).rank0_only,
     )
 
 
@@ -293,9 +283,8 @@
     state_dict: Dict[str, Any],
     prefix: str,
 ) -> None:
-<<<<<<< HEAD
     _enter_full_param_ctx(module, recurse=False, writeback=True)
-    _replace_by_prefix(state_dict, prefix, prefix + f"{FSDP.FSDP_PREFIX}")
+    _replace_by_prefix(state_dict, prefix, prefix + f"{FSDP_PREFIX}")
 
 
 def _full_post_load_state_dict_hook(module, *args, **kwargs) -> None:
@@ -318,23 +307,6 @@
             "and sharded."
         )
     _common_pre_state_dict_hook(module, state_dict, prefix)
-=======
-    # We do not expect to be calling pre-hooks twice without post-hook
-    # call in between.
-    assert getattr(module, "_full_param_ctx", None) is None
-    # Note that it needs writeback=True to persist.
-    module._full_param_ctx = module._summon_full_params(recurse=False, writeback=True)
-    module._full_param_ctx.__enter__()
-    _replace_by_prefix(state_dict, prefix, prefix + f"{fsdp_file.FSDP_PREFIX}")
-
-
-def _full_post_load_state_dict_hook(module, *args, **kwargs) -> None:
-    # We should exit summon_full_params context.
-    module._assert_state([fsdp_file.TrainingState.SUMMON_FULL_PARAMS])
-    assert getattr(module, "_full_param_ctx", None) is not None
-    module._full_param_ctx.__exit__(None, None, None)
-    module._full_param_ctx = None
->>>>>>> f78f0d80
 
 
 def _local_post_state_dict_hook(
@@ -347,14 +319,10 @@
     the state_dict[f"{prefix}{FLAT_PARAM}] with the ShardedTensor. No copy
     will happen. The underlying storage is the same.
     """
-<<<<<<< HEAD
     # TODO: remove the hack. See ``_full_pre_state_dict_hook``.
     _local_pre_state_dict_hook(module, state_dict, prefix)
 
-    _replace_by_prefix(state_dict, f"{prefix}{FSDP.FSDP_PREFIX}", prefix)
-=======
-    _replace_by_prefix(state_dict, f"{prefix}{fsdp_file.FSDP_PREFIX}", prefix)
->>>>>>> f78f0d80
+    _replace_by_prefix(state_dict, f"{prefix}{FSDP_PREFIX}", prefix)
     if not module._has_params:
         return state_dict
 
@@ -396,8 +364,8 @@
     state_dict. The flat_param should be a ShardedTensor. This hook converts
     the ShardedTensor to a tensor. No copy happen unless padding is required.
     """
-    _replace_by_prefix(state_dict, prefix, f"{prefix}{fsdp_file.FSDP_PREFIX}")
-    fqn = f"{prefix}{fsdp_file.FSDP_PREFIX}{fsdp_file.FLAT_PARAM}"
+    _replace_by_prefix(state_dict, prefix, f"{prefix}{FSDP_PREFIX}")
+    fqn = f"{prefix}{FSDP_PREFIX}{fsdp_file.FLAT_PARAM}"
     if fqn not in state_dict:
         assert not module._has_params, (
             "No `FlatParameter` in `state_dict` for this FSDP instance "
@@ -460,7 +428,6 @@
     The hook replaces the unflattened, unsharded parameter in the state_dict
     with a unflattened, sharded parameter (a ShardedTensor).
     """
-<<<<<<< HEAD
 
     # TODO: remove the hack. See ``_full_pre_state_dict_hook``.
     _sharded_pre_state_dict_hook(module, state_dict, prefix)
@@ -479,35 +446,6 @@
         state_dict[fqn] = sharded_tensor
 
     return _common_summon_post_state_dict_hook(module, state_dict, prefix, inner_hook)
-=======
-    _replace_by_prefix(state_dict, f"{prefix}{fsdp_file.FSDP_PREFIX}", prefix)
-    if not module._has_params:
-        return state_dict
-
-    assert module.training_state != fsdp_file.TrainingState.SUMMON_FULL_PARAMS, (
-        "Inside _sharded_post_state_dict_hook, the training_state must "
-        "not be SUMMON_FULL_PARAMS."
-    )
-    with module._summon_full_params(recurse=False, writeback=False):
-        for fqn, _, _ in module._param_fqns:
-            # Create a ShardedTensor for the unflattened, non-sharded parameter.
-            param = functools.reduce(getattr, fqn.split("."), module.module)
-            sharded_tensor = _ext_chunk_tensor(
-                tensor=param,
-                rank=module.rank,
-                world_size=module.world_size,
-                num_devices_per_node=torch.cuda.device_count(),
-                pg=module.process_group,
-            )
-            if module._state_dict_config.offload_to_cpu:
-                sharded_tensor = sharded_tensor.cpu()
-            state_dict[f"{prefix}{fqn}"] = sharded_tensor
-    # For `use_orig_params=True`, the `FlatParameter` is not registered, so
-    # there is no entry in the state dict for it to pop.
-    if not module._use_orig_params:
-        state_dict.pop(f"{prefix}{fsdp_file.FLAT_PARAM}")
-    return state_dict
->>>>>>> f78f0d80
 
 
 def _sharded_post_load_state_dict_hook(module, *args, **kwargs) -> None:
@@ -524,7 +462,7 @@
     The hook combines the unflattened, sharded parameters (ShardedTensor) to
     a new FlatParameter and shards the new FlatParameter to the local chunk.
     """
-    _replace_by_prefix(state_dict, prefix, prefix + f"{fsdp_file.FSDP_PREFIX}")
+    _replace_by_prefix(state_dict, prefix, prefix + f"{FSDP_PREFIX}")
     if not module._has_params:
         return
 
@@ -538,7 +476,7 @@
     shared_fqns = [fqn for fqn, _, _ in module._shared_param_fqns]
     loaded_shapes = []
     for fqn, _, _ in module._param_fqns:
-        full_fqn = f"{prefix}{fsdp_file.FSDP_PREFIX}{fqn}"
+        full_fqn = f"{prefix}{FSDP_PREFIX}{fqn}"
         param = state_dict.pop(full_fqn)
         if fqn in shared_fqns:
             continue
@@ -596,9 +534,7 @@
         f"The loaded local chunk has different padding({num_to_pad}) "
         f"from the local chunk {flat_param._shard_numel_padded}."
     )
-    state_dict[
-        f"{prefix}{fsdp_file.FSDP_PREFIX}{fsdp_file.FLAT_PARAM}"
-    ] = loaded_flat_tensor
+    state_dict[f"{prefix}{FSDP_PREFIX}{fsdp_file.FLAT_PARAM}"] = loaded_flat_tensor
     if module._use_orig_params:
         module._deregister_orig_params()
 
