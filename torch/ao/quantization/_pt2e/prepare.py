--- conflicted
+++ resolved
@@ -1,8 +1,4 @@
 import torch
-<<<<<<< HEAD
-from .quantizer import Quantizer
-=======
->>>>>>> a1633b17
 from torch._subclasses import FakeTensor
 from torch.ao.quantization.fx.prepare import (
     _maybe_insert_input_observers_for_node,
@@ -93,12 +89,6 @@
     node_name_to_scope: Dict[str, Tuple[str, type]],
     is_qat: bool,
 ) -> GraphModule:
-<<<<<<< HEAD
-    quantizer.annotate(model)
-    quantizer.validate(model)
-
-=======
->>>>>>> a1633b17
     # Since we are mutating the graph as we go, we iterate over the original
     # nodes before observer insertion, instead of model.graph.nodes.
     nodes_before_observation = list(model.graph.nodes)
