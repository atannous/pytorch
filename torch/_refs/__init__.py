import torch

import torch._prims as prims
import torch._prims.utils as utils
from torch._prims.utils import (
    DimsType,
    ShapeType,
    StrideType,
    TensorLike,
    TensorLikeType,
    DeviceLikeType,
    TensorOrNumberLikeType,
    DimsSequenceType,
    TensorSequenceType,
    Number,
    NumberType,
    ELEMENTWISE_TYPE_PROMOTION_KIND,
    REDUCTION_OUTPUT_TYPE_KIND,
)
from torch._prims.wrappers import (
    elementwise_type_promotion_wrapper,
    out_wrapper,
    _maybe_convert_to_dtype,
    _maybe_resize_out,
<<<<<<< HEAD
    elementwise_unary_scalar_wrapper,
=======
    _safe_copy_out,
>>>>>>> 192aa3ad
)

from functools import reduce, partial
from typing import Sequence, Optional, Union, Callable, List, Tuple
import operator
import warnings
import math
from enum import Enum

# Experimental module containing prototype Python references for existing
#   PyTorch operations.

__all__ = [
    #
    # Elementwise Unary References
    #
    "abs",
    "acos",
    "acosh",
    "asin",
    "atan",
    # "bessel_i0e",  # special.i0e
    # "bessel_i1e",  # special.i1e
    "bitwise_not",
    # "cbrt",  # No corresponding torch operation
    "ceil",
    "cos",
    "cosh",
    "digamma",
    "erf",
    "erfinv",
    "erfc",
    "exp",
    "expm1",
    "exp2",
    "fill",
    "floor",
    "frac",
    "isfinite",
    "isinf",
    "isnan",
    "lgamma",
    "log",
    "log1p",
    "log2",
    "log10",
    "neg",
    "reciprocal",
    "round",  # TODO: model kwargs
    "sign",
    "sin",
    "sinh",
    "sqrt",
    "square",
    "tan",
    "tanh",
    #
    # Elementwise Binary References
    #
    "add",
    "atan2",
    "bitwise_and",
    "bitwise_left_shift",
    "bitwise_or",
    "bitwise_right_shift",
    "bitwise_xor",
    # "complex",
    # 'copysign', # where
    # 'div', # need to implement all rounding modes first
    "eq",
    "float_power",
    # 'floor_divide', # requires floor
    # 'fmax', # requires where
    # 'fmod',
    # 'gcd',
    "ge",
    "gt",
    # 'heaviside',
    # 'hypot',
    "igamma",
    "igammac",
    "isclose",
    # 'lcm',
    # 'ldexp',
    "le",
    "logical_and",
    "logical_or",
    # 'logical_xor',
    "lt",
    # 'max', # implement with reductions
    "maximum",
    # 'min', # implement with reductions
    "minimum",
    "mul",
    "ne",
    "nextafter",
    # 'polar',  # abs, cos, sin
    "pow",
    # 'remainder',
    # 'rsub', # unblocked
    # # special.xlog1py
    # # special.zeta
    "sub",
    "true_divide",
    # 'xlogy', # where?, log, mul
    #
    # Elementwise Ternary References
    #
    #
    # Conditional references
    #
    "where",  # TODO: add opinfo
    #
    # Data conversion and movement references
    #
    "clone",
    "copy_to",  # TODO: add opinfo
    #
    # Reduction ops
    #
    "sum",
    "amax",
    "amin",
    "var",
    "mean",
    "std_mean",
    "std_var",
    #
    # View & Shape Ops
    #
    "as_strided",
    "broadcast_tensors",
    "cat",
    "chunk",
    "flatten",
    "flip",
    "fliplr",
    "flipud",
    "narrow",
    "permute",
    "reshape",
    "stack",
    "swap_axes",  # alias for transpose
    "squeeze",
    "tensor_split",
    "transpose",
    "unsqueeze",
    "view",
    #
    # Tensor Creation
    #
    "empty",
    "empty_like",
    "empty_strided",
    "full",
    "full_like",
    "ones",
    "ones_like",
    "zeros",
    "zeros_like",
    #
    # Randomness References
    #
    "randn",
    "uniform",
]

Tensor = torch.Tensor


def _broadcast_shapes(*_shapes):
    shapes = tuple(filter(lambda x: x is not None, _shapes))

    # Short-circuits on no input
    if len(shapes) == 0:
        return None

    # Type checking
    # TODO: make common validations available as utils
    for shape in shapes:
        assert isinstance(shape, Sequence)

    # Computes common shape
    common_shape = [
        1,
    ] * reduce(max, (len(shape) for shape in shapes))
    for shape in shapes:
        for idx in range(-1, -1 - len(shape), -1):
            if common_shape[idx] == 1:
                if shape[idx] < 0:
                    raise ValueError(
                        "Attempting to broadcast a dimension with negative length!"
                    )
                common_shape[idx] = shape[idx]
            elif shape[idx] != 1:
                if common_shape[idx] != shape[idx]:
                    raise RuntimeError(
                        "Attempting to broadcast a dimension of length ",
                        str(shape[idx]),
                        "!",
                    )

    return common_shape


def _maybe_broadcast(*args, preserve_cpu_scalar_tensors=True):
    # Computes common shape
    common_shape = _broadcast_shapes(
        *map(lambda t: t.shape if isinstance(t, TensorLike) else None, args)
    )

    def __maybe_broadcast(x, shape):
        if x is None:
            return None
        elif isinstance(x, Number):
            return x
        elif isinstance(x, TensorLike):
            if preserve_cpu_scalar_tensors and utils.is_cpu_scalar_tensor(x):
                return x

            if tuple(x.shape) != common_shape:
                common_rank = len(common_shape) + 1
                start = common_rank - (len(x.shape) + 1)
                dims = tuple(range(start, len(x.shape) + start))
                return prims.broadcast_in_dim(x, common_shape, dims)
        else:
            raise RuntimeError(
                "Unexpected type when broadcasting: " + str(type(x)) + "!"
            )

    return tuple(__maybe_broadcast(x, common_shape) for x in args)


# Utilities should come BEFORE this import
from torch._decomp import register_decomposition

#
# Elementwise unary references
#

infer_aten_op = object()

# TODO: add type promotion support
def _make_elementwise_unary_reference(
    prim: Callable,
    *,
    type_promotion_kind,
    aten_op=infer_aten_op,
    disable_meta=False,
    extra_meta=None,
) -> Callable:
    @out_wrapper
    @elementwise_unary_scalar_wrapper
    @elementwise_type_promotion_wrapper(
        type_promoting_args=("a",),
        type_promotion_kind=type_promotion_kind,
    )
    def _ref(a: TensorLikeType) -> TensorLikeType:
        if not isinstance(a, TensorLike):
            raise RuntimeError(
                "Expected a tensor input for an elementwise unary operation!"
            )

        if extra_meta is not None:
            extra_meta(a)

        return prim(a)

    if aten_op is infer_aten_op:
        aten_op = getattr(torch.ops.aten, prim.__name__.split(".")[0])
    if aten_op is not None:
        register_decomposition(aten_op, disable_meta=disable_meta)(_ref)

    return _ref


abs = _make_elementwise_unary_reference(
    prims.abs,
    type_promotion_kind=ELEMENTWISE_TYPE_PROMOTION_KIND.COMPLEX_TO_FLOAT,
)

acos = _make_elementwise_unary_reference(
    prims.acos,
    type_promotion_kind=ELEMENTWISE_TYPE_PROMOTION_KIND.INT_TO_FLOAT,
)

acosh = _make_elementwise_unary_reference(
    prims.acosh,
    type_promotion_kind=ELEMENTWISE_TYPE_PROMOTION_KIND.INT_TO_FLOAT,
)

asin = _make_elementwise_unary_reference(
    prims.asin,
    type_promotion_kind=ELEMENTWISE_TYPE_PROMOTION_KIND.INT_TO_FLOAT,
)

atan = _make_elementwise_unary_reference(
    prims.atan,
    type_promotion_kind=ELEMENTWISE_TYPE_PROMOTION_KIND.INT_TO_FLOAT,
)

bitwise_not = _make_elementwise_unary_reference(
    prims.bitwise_not,
    type_promotion_kind=ELEMENTWISE_TYPE_PROMOTION_KIND.DEFAULT,
)

ceil = _make_elementwise_unary_reference(
    prims.ceil,
    type_promotion_kind=ELEMENTWISE_TYPE_PROMOTION_KIND.DEFAULT,
)

cos = _make_elementwise_unary_reference(
    prims.cos,
    type_promotion_kind=ELEMENTWISE_TYPE_PROMOTION_KIND.INT_TO_FLOAT,
)

cosh = _make_elementwise_unary_reference(
    prims.cosh,
    type_promotion_kind=ELEMENTWISE_TYPE_PROMOTION_KIND.INT_TO_FLOAT,
)

digamma = _make_elementwise_unary_reference(
    prims.digamma,
    type_promotion_kind=ELEMENTWISE_TYPE_PROMOTION_KIND.INT_TO_FLOAT,
)

erf = _make_elementwise_unary_reference(
    prims.erf,
    type_promotion_kind=ELEMENTWISE_TYPE_PROMOTION_KIND.INT_TO_FLOAT,
)

erfinv = _make_elementwise_unary_reference(
    prims.erf_inv,
    type_promotion_kind=ELEMENTWISE_TYPE_PROMOTION_KIND.INT_TO_FLOAT,
    aten_op=torch.ops.aten.erfinv,  # prim/aten name mismatch
)

erfc = _make_elementwise_unary_reference(
    prims.erfc,
    type_promotion_kind=ELEMENTWISE_TYPE_PROMOTION_KIND.INT_TO_FLOAT,
)

exp = _make_elementwise_unary_reference(
    prims.exp,
    type_promotion_kind=ELEMENTWISE_TYPE_PROMOTION_KIND.INT_TO_FLOAT,
)

expm1 = _make_elementwise_unary_reference(
    prims.expm1,
    type_promotion_kind=ELEMENTWISE_TYPE_PROMOTION_KIND.INT_TO_FLOAT,
)

exp2 = _make_elementwise_unary_reference(
    prims.exp2,
    type_promotion_kind=ELEMENTWISE_TYPE_PROMOTION_KIND.INT_TO_FLOAT,
)

# Fill has its own implementation because it has a value parameter
@out_wrapper
@elementwise_type_promotion_wrapper(
    type_promoting_args=("a,"),
    type_promotion_kind=ELEMENTWISE_TYPE_PROMOTION_KIND.NO_OPMATH,
)
def fill(a: TensorLikeType, value: NumberType) -> TensorLikeType:

    assert isinstance(a, TensorLike)
    assert isinstance(value, Number)

    python_type = utils.dtype_to_type(a.dtype)
    if not utils.is_weakly_lesser_type(type(value), python_type):
        msg = "value argument of type {0} cannot be safely cast to type {1}!".format(
            type(value), python_type
        )
        raise ValueError(msg)

    return prims.fill(a, value)

floor = _make_elementwise_unary_reference(
    prims.floor,
    type_promotion_kind=ELEMENTWISE_TYPE_PROMOTION_KIND.DEFAULT,
)


def _frac(x: TensorLikeType) -> TensorLikeType:
    trunc_x = mul(floor(abs(x)), sign(x))
    return sub(x, trunc_x)


frac = _make_elementwise_unary_reference(
    _frac,
    type_promotion_kind=ELEMENTWISE_TYPE_PROMOTION_KIND.DEFAULT,
    aten_op=torch.ops.aten.frac,
)


def _isfinite(a: TensorLikeType) -> TensorLikeType:
    if utils.is_float_dtype(a.dtype) or utils.is_complex_dtype(a.dtype):
        return prims.is_finite(a)

    return ones_like(a, dtype=torch.bool)


isfinite = _make_elementwise_unary_reference(
    _isfinite,
    type_promotion_kind=ELEMENTWISE_TYPE_PROMOTION_KIND.ALWAYS_BOOL,
    aten_op=None,  # CompositeImplicitAutograd
)


def _isinf(a: TensorLikeType) -> TensorLikeType:
    # TODO Add complex tensor support to remove is_infinite prim
    # if utils.is_complex_dtype(a):
    #     return bitwise_or(_isinf(real(a), _isinf(imag(a))
    # else:
    #     return bitwise_not(bitwise_or(isnan(a), isfinite(a)))
    if utils.is_float_dtype(a.dtype) or utils.is_complex_dtype(a.dtype):
        return prims.is_infinite(a)

    return zeros_like(a, dtype=torch.bool)


isinf = _make_elementwise_unary_reference(
    _isinf,
    type_promotion_kind=ELEMENTWISE_TYPE_PROMOTION_KIND.ALWAYS_BOOL,
    aten_op=torch.ops.aten.isinf,  # prim/aten name mismatch
)


def _isnan(a: TensorLikeType) -> TensorLikeType:
    return prims.ne(a, a)


isnan = _make_elementwise_unary_reference(
    _isnan,
    type_promotion_kind=ELEMENTWISE_TYPE_PROMOTION_KIND.ALWAYS_BOOL,
    aten_op=torch.ops.aten.isnan,  # prim/aten name mismatch
)

lgamma = _make_elementwise_unary_reference(
    prims.lgamma,
    type_promotion_kind=ELEMENTWISE_TYPE_PROMOTION_KIND.INT_TO_FLOAT,
)

log = _make_elementwise_unary_reference(
    prims.log,
    type_promotion_kind=ELEMENTWISE_TYPE_PROMOTION_KIND.INT_TO_FLOAT,
)

log1p = _make_elementwise_unary_reference(
    prims.log1p,
    type_promotion_kind=ELEMENTWISE_TYPE_PROMOTION_KIND.INT_TO_FLOAT,
)

log2 = _make_elementwise_unary_reference(
    prims.log2,
    type_promotion_kind=ELEMENTWISE_TYPE_PROMOTION_KIND.INT_TO_FLOAT,
)

log10 = _make_elementwise_unary_reference(
    prims.log10,
    type_promotion_kind=ELEMENTWISE_TYPE_PROMOTION_KIND.INT_TO_FLOAT,
)


def _neg_meta(a: TensorLikeType):
    if a.dtype is torch.bool:
        msg = "neg is not supported on bool tensors."
        raise RuntimeError(msg)


neg = _make_elementwise_unary_reference(
    prims.neg,
    type_promotion_kind=ELEMENTWISE_TYPE_PROMOTION_KIND.DEFAULT,
    extra_meta=_neg_meta,
)

reciprocal = _make_elementwise_unary_reference(
    prims.reciprocal,
    type_promotion_kind=ELEMENTWISE_TYPE_PROMOTION_KIND.INT_TO_FLOAT,
)

# TODO: round takes additional kwargs
round = _make_elementwise_unary_reference(
    prims.round,
    type_promotion_kind=ELEMENTWISE_TYPE_PROMOTION_KIND.DEFAULT,
    aten_op=None,  # TODO: this does need a decomp, but kwarg handling is needed
)

sign = _make_elementwise_unary_reference(
    prims.sign,
    type_promotion_kind=ELEMENTWISE_TYPE_PROMOTION_KIND.DEFAULT,
)

sin = _make_elementwise_unary_reference(
    prims.sin,
    type_promotion_kind=ELEMENTWISE_TYPE_PROMOTION_KIND.INT_TO_FLOAT,
)

sinh = _make_elementwise_unary_reference(
    prims.sinh,
    type_promotion_kind=ELEMENTWISE_TYPE_PROMOTION_KIND.INT_TO_FLOAT,
)

sqrt = _make_elementwise_unary_reference(
    prims.sqrt,
    type_promotion_kind=ELEMENTWISE_TYPE_PROMOTION_KIND.INT_TO_FLOAT,
)

square = _make_elementwise_unary_reference(
    prims.square,
    type_promotion_kind=ELEMENTWISE_TYPE_PROMOTION_KIND.BOOL_TO_LONG,
    aten_op=None,  # CompositeImplicitAutograd,
)

tan = _make_elementwise_unary_reference(
    prims.tan,
    type_promotion_kind=ELEMENTWISE_TYPE_PROMOTION_KIND.INT_TO_FLOAT,
)

tanh = _make_elementwise_unary_reference(
    prims.tanh, type_promotion_kind=ELEMENTWISE_TYPE_PROMOTION_KIND.INT_TO_FLOAT
)


def _make_elementwise_binary_reference(
    prim: Callable,
    *,
    type_promotion_kind,
    aten_op=infer_aten_op,
    has_out=True,
    supports_lhs_python_scalar=True,
    supports_rhs_python_scalar=True,
    disable_meta=False,
) -> Callable:
    @elementwise_type_promotion_wrapper(
        type_promoting_args=("a", "b"),
        type_promotion_kind=type_promotion_kind,
    )
    def _ref(
        a: Union[Tensor, NumberType],
        b: Union[Tensor, NumberType],
    ) -> Tensor:
        if not supports_lhs_python_scalar and isinstance(a, Number):
            raise ValueError(
                "Received a lhs Python scalar to an elementwise binary operation that does not accept lhs scalars!"
            )

        if not supports_rhs_python_scalar and isinstance(b, Number):
            raise ValueError(
                "Received a rhs Python scalar to an elementwise binary operation that does not accept rhs scalars!"
            )

        # TODO: enable this for operations that support it, like add
        if isinstance(a, Number) and isinstance(b, Number):
            raise ValueError(
                "Receive two Number inputs to an elementwise binary operation!"
            )

        a, b = _maybe_broadcast(a, b)
        return prim(a, b)

    if has_out:
        _ref = out_wrapper(_ref)

    if aten_op is infer_aten_op:
        aten_op = getattr(torch.ops.aten, prim.__name__.split(".")[0])
    if aten_op is not None:
        register_decomposition(aten_op, disable_meta=disable_meta)(_ref)

    return _ref


# Add has its own implementation because it has an alpha argument
@out_wrapper
@elementwise_type_promotion_wrapper(
    type_promoting_args=("a", "b"),
    type_promotion_kind=ELEMENTWISE_TYPE_PROMOTION_KIND.DEFAULT,
)
def add(
    a: Union[TensorLikeType, NumberType],
    b: Union[TensorLikeType, NumberType],
    *,
    alpha: Optional[NumberType] = None,
):
    """
    Reference implementation of torch.add
    """

    if isinstance(a, Number) and isinstance(b, Number):
        raise ValueError(
            "Receive two Number inputs to an elementwise binary operation!"
        )

    a, b = _maybe_broadcast(a, b)

    if alpha is not None:
        dtype = a.dtype if isinstance(a, TensorLike) else b.dtype  # type: ignore[union-attr]
        python_type = utils.dtype_to_type(dtype)
        if not utils.is_weakly_lesser_type(type(alpha), python_type):
            msg = (
                "alpha argument of type {0} cannot be safely cast to type {1}!".format(
                    type(alpha), python_type
                )
            )
            raise ValueError(msg)
        b = prims.mul(b, alpha)

    return prims.add(a, b)


# TODO: add docstring
atan2 = _make_elementwise_binary_reference(
    prims.atan2,
    type_promotion_kind=ELEMENTWISE_TYPE_PROMOTION_KIND.INT_TO_FLOAT,
    supports_lhs_python_scalar=False,
    supports_rhs_python_scalar=False,
)

# TODO: add docstring
bitwise_and = _make_elementwise_binary_reference(
    prims.bitwise_and,
    type_promotion_kind=ELEMENTWISE_TYPE_PROMOTION_KIND.DEFAULT,
)

# TODO: add docstring
bitwise_left_shift = _make_elementwise_binary_reference(
    prims.shift_left,
    type_promotion_kind=ELEMENTWISE_TYPE_PROMOTION_KIND.DEFAULT,
    aten_op=torch.ops.aten.bitwise_left_shift,  # prim/aten name mismatch
)

# TODO: add docstring
bitwise_or = _make_elementwise_binary_reference(
    prims.bitwise_or,
    type_promotion_kind=ELEMENTWISE_TYPE_PROMOTION_KIND.DEFAULT,
)

# TODO: add docstring
bitwise_right_shift = _make_elementwise_binary_reference(
    prims.shift_right_arithmetic,
    type_promotion_kind=ELEMENTWISE_TYPE_PROMOTION_KIND.DEFAULT,
    aten_op=torch.ops.aten.bitwise_right_shift,  # prim/aten name mismatch
)

# TODO: add docstring
bitwise_xor = _make_elementwise_binary_reference(
    prims.bitwise_xor,
    type_promotion_kind=ELEMENTWISE_TYPE_PROMOTION_KIND.DEFAULT,
)

# TODO: add docstring
# complex =  _make_elementwise_binary_reference(prims.complex, type_promotion_kind=ELEMENTWISE_TYPE_PROMOTION_KIND.DEFAULT)

# TODO: add docstring
eq = _make_elementwise_binary_reference(
    prims.eq,
    type_promotion_kind=ELEMENTWISE_TYPE_PROMOTION_KIND.ALWAYS_BOOL,
    supports_lhs_python_scalar=False,
)

# TODO: add docstring
# Float power has its own implementation because it has unique type promotion.
# NB: aten_op not registered because CompositeExplicitAutograd
@out_wrapper
def float_power(
    a: Union[TensorLikeType, NumberType],
    b: Union[TensorLikeType, NumberType],
) -> Tensor:

    if isinstance(a, Number) and isinstance(b, Number):
        raise ValueError(
            "Receive two Number inputs to an elementwise binary operation!"
        )

    # Handles type promotion
    dtype = utils.get_higher_dtype(a, b)
    assert dtype is not None
    if utils.is_complex_dtype(dtype):
        dtype = torch.complex128
    else:
        dtype = torch.float64

    # Float power has the following contiguous cast behavior to be
    # consistent with its C++ impl
    if isinstance(a, TensorLike) and a.dtype != dtype:
        a = prims.to_dtype(a, dtype)
    if isinstance(b, TensorLike) and b.dtype != dtype:
        b = prims.to_dtype(b, dtype)

    a, b = _maybe_broadcast(a, b)
    return prims.pow(a, b)


# TODO: add docstring
ge = _make_elementwise_binary_reference(
    prims.ge,
    type_promotion_kind=ELEMENTWISE_TYPE_PROMOTION_KIND.ALWAYS_BOOL,
    supports_lhs_python_scalar=False,
)

# TODO: add docstring
gt = _make_elementwise_binary_reference(
    prims.gt,
    type_promotion_kind=ELEMENTWISE_TYPE_PROMOTION_KIND.ALWAYS_BOOL,
    supports_lhs_python_scalar=False,
)

igamma = _make_elementwise_binary_reference(
    prims.igamma,
    type_promotion_kind=ELEMENTWISE_TYPE_PROMOTION_KIND.INT_TO_FLOAT,
    supports_lhs_python_scalar=False,
    supports_rhs_python_scalar=False,
)

igammac = _make_elementwise_binary_reference(
    prims.igammac,
    type_promotion_kind=ELEMENTWISE_TYPE_PROMOTION_KIND.INT_TO_FLOAT,
    supports_lhs_python_scalar=False,
    supports_rhs_python_scalar=False,
)


def isclose(
    a: TensorLikeType,
    b: TensorLikeType,
    rtol: float = 1e-05,
    atol: float = 1e-08,
    equal_nan: bool = False,
) -> TensorLikeType:
    if a.dtype != b.dtype:
        msg = "Attempting to compare tensors of different dtypes {0} and {1}!".format(
            a.dtype, b.dtype
        )
        raise ValueError(a, b)
    if rtol < 0:
        msg = "rtol must be greater than or equal to zero, but got {0}!".format(rtol)
    if atol < 0:
        msg = "atol must be greater than or equal to zero, but got {0}!".format(atol)

    close = eq(a, b)
    if equal_nan and (utils.is_float_dtype(a.dtype) or utils.is_complex_dtype(a.dtype)):
        close = logical_or(close, logical_and(isnan(a), isnan(b)))

    # Note: In case of zero tolerances the closeness inequality degenerates to an equality check.
    # In this case, the short-circuit prevents false positives as detailed in the paragraph below.
    if atol == 0 and rtol == 0:
        return close

    # Note [closeness error computation]
    # atol and rtol are provided as doubles, so the computation
    # rtol * other will produce a float or complex tensor.
    # When the difference (self - other) is compared to it then the
    # tensor representing the difference will also be cast to float or complex.
    # However, since (self - other) in uint8 is very likely to produce a
    # negative value, this moves the cast forward so the difference is
    # always computed in a float or complex type.
    # If the values of the integer tensors cannot be exactly represented
    # by the default scalar type then this may cause an incorrect result.
    if not utils.is_float_dtype(a.dtype) and not utils.is_complex_dtype(a.dtype):
        a = prims.convert_element_type(a, torch.get_default_dtype())
        b = prims.convert_element_type(b, torch.get_default_dtype())

    allowed_error = add(atol, abs(mul(b, rtol)))
    actual_error = abs(sub(a, b))

    # Computes finite closeness
    result = logical_or(
        close, logical_and(isfinite(actual_error), le(actual_error, allowed_error))
    )

    return result


# TODO: add docstring
le = _make_elementwise_binary_reference(
    prims.le,
    type_promotion_kind=ELEMENTWISE_TYPE_PROMOTION_KIND.ALWAYS_BOOL,
    supports_lhs_python_scalar=False,
)


def _logical_and(a: TensorLikeType, b: TensorLikeType):
    if not utils.is_boolean_dtype(a.dtype):
        a = ne(a, 0)
    if not utils.is_boolean_dtype(b.dtype):
        b = ne(b, 0)
    return bitwise_and(a, b)


logical_and = _make_elementwise_binary_reference(
    _logical_and,
    type_promotion_kind=ELEMENTWISE_TYPE_PROMOTION_KIND.ALWAYS_BOOL,
    aten_op=torch.ops.aten.logical_and,
)


def _logical_or(a: TensorLikeType, b: TensorLikeType):
    if not utils.is_boolean_dtype(a.dtype):
        a = ne(a, 0)
    if not utils.is_boolean_dtype(b.dtype):
        b = ne(b, 0)
    return bitwise_or(a, b)


logical_or = _make_elementwise_binary_reference(
    _logical_or,
    type_promotion_kind=ELEMENTWISE_TYPE_PROMOTION_KIND.ALWAYS_BOOL,
    aten_op=torch.ops.aten.logical_or,
)

# TODO: add docstring
lt = _make_elementwise_binary_reference(
    prims.lt,
    type_promotion_kind=ELEMENTWISE_TYPE_PROMOTION_KIND.ALWAYS_BOOL,
    supports_lhs_python_scalar=False,
)

# TODO: add docstring
maximum = _make_elementwise_binary_reference(
    prims.maximum,
    type_promotion_kind=ELEMENTWISE_TYPE_PROMOTION_KIND.DEFAULT,
)

# TODO: add docstring
minimum = _make_elementwise_binary_reference(
    prims.minimum,
    type_promotion_kind=ELEMENTWISE_TYPE_PROMOTION_KIND.DEFAULT,
)

# TODO: add docstring
mul = _make_elementwise_binary_reference(
    prims.mul,
    type_promotion_kind=ELEMENTWISE_TYPE_PROMOTION_KIND.DEFAULT,
)

# TODO: add docstring
ne = _make_elementwise_binary_reference(
    prims.ne,
    type_promotion_kind=ELEMENTWISE_TYPE_PROMOTION_KIND.ALWAYS_BOOL,
    supports_lhs_python_scalar=False,
)

# TODO: add docstring
nextafter = _make_elementwise_binary_reference(
    prims.nextafter,
    type_promotion_kind=ELEMENTWISE_TYPE_PROMOTION_KIND.NO_OPMATH,
    supports_lhs_python_scalar=False,
    supports_rhs_python_scalar=False,
)

# TODO: add docstring
pow = _make_elementwise_binary_reference(
    prims.pow,
    type_promotion_kind=ELEMENTWISE_TYPE_PROMOTION_KIND.BOOL_TO_LONG,
)

# TODO: add docstring
# TODO: consider refactoring this with add impl
# sub has its own implementation because it has an alpha argument
@register_decomposition(torch.ops.aten.sub)
@out_wrapper
@elementwise_type_promotion_wrapper(
    type_promoting_args=("a", "b"),
    type_promotion_kind=ELEMENTWISE_TYPE_PROMOTION_KIND.DEFAULT,
)
def sub(
    a: Union[TensorLikeType, NumberType],
    b: Union[TensorLikeType, NumberType],
    *,
    alpha: Optional[NumberType] = None,
):
    """
    Reference implementation of torch.add
    """

    if isinstance(a, Number) and isinstance(b, Number):
        raise ValueError(
            "Receive two Number inputs to an elementwise binary operation!"
        )

    a, b = _maybe_broadcast(a, b)

    if alpha is not None:
        dtype = a.dtype if isinstance(a, TensorLike) else b.dtype  # type: ignore[union-attr]
        python_type = utils.dtype_to_type(dtype)
        if not utils.is_weakly_lesser_type(type(alpha), python_type):
            msg = (
                "alpha argument of type {0} cannot be safely cast to type {1}!".format(
                    type(alpha), python_type
                )
            )
            raise ValueError(msg)
        b = prims.mul(b, alpha)

    return prims.sub(a, b)


# TODO: add docstring
true_divide = _make_elementwise_binary_reference(
    prims.div,
    type_promotion_kind=ELEMENTWISE_TYPE_PROMOTION_KIND.INT_TO_FLOAT,
    aten_op=None,  # CompositeImplicitAutograd
)

#
# Elementwise Ternary References
#


@out_wrapper
@elementwise_type_promotion_wrapper(
    type_promoting_args=("a", "min", "max"),
    type_promotion_kind=ELEMENTWISE_TYPE_PROMOTION_KIND.DEFAULT,
)
def clamp(
    a: TensorLikeType,
    min: Optional[TensorOrNumberLikeType] = None,
    max: Optional[TensorOrNumberLikeType] = None,
) -> TensorLikeType:
    a, min, max = _maybe_broadcast(a, min, max)

    if min is not None and max is not None:
        return minimum(maximum(a, min), max)
    if min is not None:
        return maximum(a, min)
    if max is not None:
        return minimum(a, max)

    msg = "clamp called but both min and max are none!"
    raise ValueError(msg)


#
# Conditional references
#

# https://pytorch.org/docs/stable/generated/torch.where.html
# TODO: implement alternate where
@register_decomposition(torch.ops.aten.where)
@out_wrapper
@elementwise_type_promotion_wrapper(
    type_promoting_args=("a", "b"),
    type_promotion_kind=ELEMENTWISE_TYPE_PROMOTION_KIND.NO_OPMATH,
)
def where(
    pred: Tensor,
    a: Optional[Union[TensorLikeType, NumberType]] = None,
    b: Optional[Union[TensorLikeType, NumberType]] = None,
):
    """ """

    if a is None or b is None:
        raise NotImplementedError

    utils.check_same_device(pred, a, b, allow_cpu_scalar_tensors=True)
    assert pred.dtype is torch.bool

    pred, a, b = _maybe_broadcast(pred, a, b)
    return prims.where(pred, a, b)


#
# Data Movement References
#
def clone(
    a: TensorLikeType, *, memory_format: torch.memory_format = torch.preserve_format
) -> TensorLikeType:

    return prims.clone(a, memory_format=memory_format)


def copy_to(a: Tensor, b: Tensor, *, allow_cross_device=True):
    if not allow_cross_device and a.device != b.device:
        msg = "Attempting to copy from device {0} to device {1}, but cross-device copies are not allowed!".format(
            b.device, a.device
        )
        raise RuntimeError(msg)

    return prims.copy_to(a, b)


#
# Reduction references
#


def _reduction(
    a: TensorLikeType,
    prim: Callable,
    *,
    has_identity: bool = True,
    accepts_dim_tuple: bool = True,  # to handle min/argmin that accept single dim only
    dims: Optional[DimsType] = None,
    keepdims: bool = False,
    dtype: Optional[torch.dtype] = None,  # should be specified for ops that support it
    out: Optional[Tensor] = None,
    output_dtype_kind: REDUCTION_OUTPUT_TYPE_KIND,
) -> TensorLikeType:  # it is usually SAME, but I want
    # ref writers to actually think about what to put here
    assert isinstance(a, TensorLike)
    if a.ndim > 64:
        raise RuntimeError(
            "Received a tensor with {0} dimensions, but only tensors with up to 64 dims are supported!".format(
                a.ndim
            )
        )

    if out is not None:
        assert isinstance(out, TensorLike)
        if dtype is not None:
            # TODO - this is true for eager mode currently, but it's wrong behavior for complex norms
            if dtype != out.dtype:
                raise RuntimeError(
                    "dtype argument and out dtype must match in reduction"
                )
    if not accepts_dim_tuple:
        assert dims is None or isinstance(dims, int)
    if isinstance(dims, int):
        dims = (dims,)  # type: ignore[assignment]
    dims = utils.reduction_dims(a.shape, dims)
    if not has_identity:
        valid_shape = a.ndim == 0 or all(a.shape[i] for i in dims)
        if not valid_shape:
            raise RuntimeError(
                "reducing over zero-size dimension for reduction operation without identity"
            )
    computation_dtype, result_dtype = utils.reduction_dtypes(
        a, output_dtype_kind, dtype
    )
    a_converted = prims.convert_element_type(a, computation_dtype)
    result = prim(a_converted, dims)
    if keepdims:
        output_shape = [a.shape[i] if i not in dims else 1 for i in range(a.ndim)]
        broadcast_dims = [i for i in range(a.ndim) if i not in dims]
        result = prims.broadcast_in_dim(result, output_shape, broadcast_dims)

    if out is not None:
        assert result_dtype is not None
        if dtype is not None and result_dtype != out.dtype:
            raise RuntimeError(
                "Expected the dtype of reduction result and out to match"
            )
        out = _maybe_resize_out(out, result.shape)
        return _safe_copy_out(copy_from=result, copy_to=out)  # type: ignore[arg-type]

    if result.dtype != result_dtype and result_dtype is not None:
        result = prims.convert_element_type(result, result_dtype)

    return result


# TODO: register decomp after stride logic is fixed
def sum(
    a: TensorLikeType,
    dim: Union[Optional[int], Optional[List[int]]] = None,
    keepdim: bool = False,
    *,
    dtype=None,
    out: Optional[Tensor] = None,
) -> TensorLikeType:
    if dtype is None:
        if utils.is_boolean_dtype(a.dtype) or utils.is_integer_dtype(a.dtype):
            dtype = torch.int64
        else:
            dtype = a.dtype
    # reduces over all dimensions if dim=() is passed
    if dim == () or dim == []:
        dim = None
    return _reduction(
        a,
        prims.sum,
        dims=dim,
        keepdims=keepdim,
        dtype=dtype,
        out=out,
        output_dtype_kind=REDUCTION_OUTPUT_TYPE_KIND.SAME,
    )


def amin(
    a: TensorLikeType,
    dim: Union[Optional[int], Optional[List[int]]] = None,
    keepdim: bool = False,
    *,
    out: Optional[Tensor] = None,
) -> TensorLikeType:
    # reduces over all dimensions if dim=() is passed
    if dim == () or dim == []:
        dim = None

    return _reduction(
        a,
        prims.amin,
        dims=dim,
        keepdims=keepdim,
        dtype=None,
        out=out,
        has_identity=False,
        output_dtype_kind=REDUCTION_OUTPUT_TYPE_KIND.SAME,
    )


def amax(
    a: TensorLikeType,
    dim: Union[Optional[int], Optional[List[int]]] = None,
    keepdim: bool = False,
    *,
    out: Optional[Tensor] = None,
) -> TensorLikeType:
    # reduces over all dimensions if dim=() is passed
    if dim == () or dim == []:
        dim = None

    return _reduction(
        a,
        prims.amax,
        dims=dim,
        keepdims=keepdim,
        dtype=None,
        out=out,
        has_identity=False,
        output_dtype_kind=REDUCTION_OUTPUT_TYPE_KIND.SAME,
    )


def _set_correction(
    unbiased: Optional[bool] = None,
    correction: Optional[int] = None,
):
    if correction is not None and unbiased is not None:
        raise RuntimeError("cannot specify both correction and unbiased arguments")
    elif correction is None and unbiased is None:
        correction = 1
    elif correction is None and unbiased is not None:
        correction = 0 if unbiased is False else 1
    if not isinstance(correction, int):
        raise ValueError("correction argument should be integer")
    if correction < 0:
        raise ValueError("correction argument should be non-negative")
    return correction


@out_wrapper
def var(
    a: TensorLikeType,
    dim: Union[Optional[int], Optional[List[int]]] = None,
    unbiased: Optional[bool] = None,
    keepdim: bool = False,
    *,
    correction: Optional[int] = None,
) -> TensorLikeType:
    correction = _set_correction(unbiased, correction)
    # reduces over all dimensions if dim=() is passed
    if dim == () or dim == []:
        dim = None

    result = _reduction(
        a,
        partial(prims.var, correction=correction),
        dims=dim,
        keepdims=keepdim,
        dtype=None,
        out=None,
        has_identity=True,
        output_dtype_kind=REDUCTION_OUTPUT_TYPE_KIND.COMPLEX_TO_FLOAT,
    )
    return result


@out_wrapper
def std(
    a: TensorLikeType,
    dim: Union[Optional[int], Optional[List[int]]] = None,
    unbiased: Optional[bool] = None,
    keepdim: bool = False,
    *,
    correction: Optional[int] = None,
) -> TensorLikeType:
    correction = _set_correction(unbiased, correction)
    # reduces over all dimensions if dim=() is passed
    if dim == () or dim == []:
        dim = None

    result = _reduction(
        a,
        partial(prims.var, correction=correction),
        dims=dim,
        keepdims=keepdim,
        dtype=None,
        out=None,
        has_identity=True,
        output_dtype_kind=REDUCTION_OUTPUT_TYPE_KIND.COMPLEX_TO_FLOAT,
    )
    result = sqrt(result)
    return result


def mean(
    a: TensorLikeType,
    dim: Union[Optional[int], Optional[List[int]]] = None,
    keepdim: bool = False,
    *,
    dtype=None,
    out=None,
) -> TensorLikeType:
    # reduces over all dimensions if dim=() is passed
    if dim == () or dim == []:
        dim = None
    if dtype is None:
        dtype = a.dtype
    # can't use out wrapper because of this argument
    if out is not None and out.dtype != dtype:
        raise RuntimeError("expected out dtype and dtype to match")
    result = _reduction(
        a,
        prims.sum,
        dims=dim,
        keepdims=keepdim,
        dtype=dtype,
        out=None,
        output_dtype_kind=REDUCTION_OUTPUT_TYPE_KIND.KEEP_PROMOTED_TYPE,
    )
    if utils.is_integer_dtype(dtype):
        raise RuntimeError("result type should be floating point or complex")
    if isinstance(dim, int):
        dim = (dim,)  # type: ignore[assignment]
    dims = utils.reduction_dims(a.shape, dim)  # type: ignore[arg-type]
    nelem = 1 if a.ndim == 0 else reduce(operator.mul, (a.shape[i] for i in dims), 1)
    result = true_divide(result, nelem)
    result_dtype = a.dtype if dtype is None else dtype
    result = _maybe_convert_to_dtype(result, result_dtype)  # type: ignore[assignment]
    if out is not None:
        assert isinstance(out, TensorLike)
        out = _maybe_resize_out(out, result.shape)
        return _safe_copy_out(copy_from=result, copy_to=out)  # type: ignore[arg-type]
    return result


def std_mean(
    a: TensorLikeType,
    dim: Union[Optional[int], Optional[List[int]]] = None,
    unbiased: Optional[bool] = None,
    keepdim: bool = False,
    *,
    correction: Optional[int] = None,
):
    s = std(a, dim, unbiased, keepdim, correction=correction)
    m = mean(a, dim, keepdim)
    return s, m


def var_mean(
    a: TensorLikeType,
    dim: Union[Optional[int], Optional[List[int]]] = None,
    unbiased: Optional[bool] = None,
    keepdim: bool = False,
    *,
    correction: Optional[int] = None,
):
    v = var(a, dim, unbiased, keepdim, correction=correction)
    m = mean(a, dim, keepdim)
    return v, m


def as_strided(
    a: TensorLikeType, size: ShapeType, stride: StrideType, storage_offset: int = 0
) -> TensorLikeType:
    return prims.as_strided(a, size, stride, storage_offset)


def broadcast_tensors(*tensors) -> List[TensorLikeType]:
    return list(_maybe_broadcast(*tensors, preserve_cpu_scalar_tensors=False))


@out_wrapper
@elementwise_type_promotion_wrapper(
    type_promoting_args=("tensors",),
    type_promotion_kind=ELEMENTWISE_TYPE_PROMOTION_KIND.NO_OPMATH,
)
def cat(tensors: TensorSequenceType, dim: int = 0) -> TensorLikeType:
    if len(tensors) == 0:
        msg = "cat expects at least one tensor, but received zero!"
        raise ValueError(msg)

    for tensor in tensors:
        assert isinstance(tensor, TensorLike)

    utils.check_same_device(*tensors, allow_cpu_scalar_tensors=False)

    dim = utils.canonicalize_dim(tensors[0].ndim, dim)
    utils.validate_idx(tensors[0].ndim, dim)

    # Filters tensors with one dimension of length zero
    filtered = tuple(x for x in tensors if not (x.ndim == 1 and x.numel() == 0))
    if len(filtered) == 0:
        t = tensors[0]

        # TODO: fix this to work with meta tensors
        try:
            requires_grad = any(x.requires_grad for x in tensors)
        except Exception:
            requires_grad = False

        return empty((0,), dtype=t.dtype, device=t.device, requires_grad=requires_grad)

    return prims.cat(filtered, dim)


def chunk(a: TensorLikeType, chunks: int, dim: int = 0) -> Tuple[TensorLikeType, ...]:
    if chunks <= 0:
        msg = "Expected at least one chunk, but got {0}!".format(chunks)
        raise ValueError(msg)

    dim = utils.canonicalize_dim(a.ndim, dim)
    length = a.shape[dim]
    chunk_size = math.ceil(length / chunks)
    full_chunks = math.floor(length / chunk_size)
    tail_chunk_size = length % chunk_size

    result = []
    for i in range(full_chunks):
        result.append(narrow(a, dim, i * chunk_size, chunk_size))

    if tail_chunk_size != 0:
        result.append(narrow(a, dim, full_chunks * chunk_size, tail_chunk_size))

    return tuple(result)


# Note: flatten, unlike prim.collapse and prim.collapse_view has an inclusive end_dim
# Note: flatten, unlike other shape operators, returns the input tensor on a no-op (unless
# a 0D tensor is flattened, in which case it's returned in 1D)
def flatten(a: TensorLikeType, start_dim: int = 0, end_dim: int = -1) -> TensorLikeType:
    start_dim = utils.canonicalize_dim(a.ndim, start_dim)
    end_dim = utils.canonicalize_dim(a.ndim, end_dim)

    # Short-circuits on no-op
    if start_dim == end_dim and a.ndim != 0:
        return a

    # Tries to take a view
    # TODO: we could look at directing collapse_view to skip its meta function here (unsafe_collapse_view)
    new_shape, new_strides = prims._collapse_view_helper(a, start_dim, end_dim + 1)
    if new_shape is not None:
        return prims.collapse_view(a, start_dim, end_dim + 1)

    # Makes a copy if it can't make a view
    return prims.collapse(a, start_dim, end_dim + 1)


@register_decomposition(torch.ops.aten.flip)
def flip(a: TensorLikeType, dims: DimsSequenceType) -> TensorLikeType:
    if not isinstance(dims, tuple) and not isinstance(dims, list):
        raise ValueError("dims has to be a sequence of ints")
    dims = utils.canonicalize_dims(a.ndim, dims)  # type: ignore[assignment]
    utils.validate_no_repeating_dims(dims)
    return prims.rev(a, dims)


def fliplr(a: TensorLikeType) -> TensorLikeType:
    if a.ndim < 2:
        raise RuntimeError("Input must be >= 2-d.")

    return flip(a, (1,))


def flipud(a: TensorLikeType) -> TensorLikeType:
    if a.ndim < 1:
        raise RuntimeError("Input must be >= 1-d.")

    return flip(a, (0,))


def narrow(a: TensorLikeType, dim: int, start: int, length: int) -> TensorLikeType:
    dim = utils.canonicalize_dim(a.ndim, dim)
    return prims.slice_in_dim(a, start, start + length, axis=dim)


def permute(a: TensorLikeType, dims: DimsSequenceType) -> TensorLikeType:
    _permutation = utils.canonicalize_dims(a.ndim, dims)
    return prims.transpose(a, _permutation)


def _reshape_view_helper(
    a: TensorLikeType, shape: ShapeType, *, allow_copy: bool
) -> TensorLikeType:
    # NOTE: Reshape may be given a shape with a -1 length
    # This indicates that the dimension's length should be inferred
    # Creates a valid shape

    for idx in range(len(shape)):
        if shape[idx] == -1:
            # Verifies there's only one dimension of length -1 in the shape
            if shape.count(-1) > 1:
                msg = "Can only infer the length of one dimension, but got shape {0}!".format(
                    str(shape)
                )
                raise ValueError(msg)

            # TODO: improve error message
            if a.numel() > 0:
                length = reduce(
                    operator.floordiv, (x for x in shape if x != -1), a.numel()
                )
            else:
                msg = "Cannot reshape a tensor of zero elements into shape {0} because the unspecified length is ambiguous!".format(
                    str(shape)
                )
                raise ValueError(msg)

            shape = list(shape)
            shape[idx] = length
            break

    # Short-circuits if shape is the same
    utils.validate_shape(shape)
    if tuple(a.shape) == tuple(shape):
        return prims.view_of(a)

    numel = reduce(operator.mul, shape) if len(shape) > 0 else 1
    if a.numel() != numel:
        msg = "Attempting to reshape a tensor with shape {0} and {1} elements to a shape {2} with {3} elements!".format(
            str(a.shape), a.numel(), str(shape), numel
        )
        raise ValueError(msg)

    # Special-cases tensors with no elements
    if a.numel() == 0:
        return as_strided(a, shape, utils.make_contiguous_strides_for(shape))

    # Special-cases reshaping zero dim tensors
    if a.ndim == 0:
        _a = a
        for length in shape:
            assert length == 1
            _a = unsqueeze(_a, -1)
        return _a

    # Special-cases reshaping to zero dim tensors
    if len(shape) == 0:
        _a = a
        for length in a.shape:
            assert length == 1
            _a = squeeze(_a, -1)
        return _a

    # Handles general case: a 1+D tensor reshaped into a distinct 1+D shape

    # NOTE [Reshape Algorithm]
    # This algorithm works by attempting to greedily construct the desired dimensions in
    # the output shape, left to right. It does this by, conceptually, accumulating
    # dimensions of the original tensor, also left to right, until the dimension
    # can be constructed using prims.split_dim.
    # The algorithm also has special handling for tail squeezes/unsqueezes, like
    # if a reshape from (5, 5) to (5, 5, 1) or vice versa.
    #
    # This algorithm does not flatten the original tensor and then split dims as appropriate
    # because that would create copies more often than this algorithm. flatten is the only
    # operation below which can create a view or a copy, and while it prefers creating
    # views it may sometimes create a copy if the tensor's strides do not permit a view.
    # As a result, this algorithm tries to minimize flattening.
    #
    # Note that a better version of this algorithm may exist. Regions which could be
    # flattened without creating a copy can be identified in advance, and that might
    # allow fewer flatten calls or faster short-circuiting to make a copy.
    idx = 0
    a_ = a
    for length in shape:
        # Handles tail unsqueezes
        if idx >= a_.ndim:
            assert length == 1
            last_dim = a_.ndim - 1
            # NOTE: using split_dim instead of unsqueeze may seem silly here,
            # but it's necessary to get the strides correct
            a_ = prims.split_dim(a_, last_dim, a_.shape[last_dim])
            idx = idx + 1
            continue

        # Skips dimensions that are already the correct length
        if length == a_.shape[idx]:
            idx = idx + 1
            continue

        # Gathers enough original dimensions such that this new dimension can be created
        # Note that this accumulation will terminate because we've verified a and the shape
        # specify the same number of elements above
        accum = a_.shape[idx]
        end = idx
        while accum % length != 0:
            end = end + 1
            accum = accum * a_.shape[end]
        if end != idx:
            # NOTE: in this case multiple dimensions must be flatten to create the desired dimension
            # This flattening is why reshape sometimes creates a copy -- because flattening
            # may return a view of a copy

            # Checks if collapse can be a view and short-circuits to copying reshape if it can't
            new_shape, new_strides = prims._collapse_view_helper(a_, idx, end + 1)
            if new_shape is None:
                if allow_copy:
                    return prims.reshape(a, shape)

                msg = "Cannot view a tensor with shape {0} and strides {1} as a tensor with shape {2}!".format(
                    a.shape, a.stride(), shape
                )
                raise ValueError(msg)

            a_ = flatten(a_, idx, end)

        # Splits the (possibly flattened) dimension to create the desired dim length
        if accum != length:
            a_ = prims.split_dim(a_, idx, length)

        idx = idx + 1

    # Squeezes tail
    while idx < a_.ndim:
        assert a_.shape[idx] == 1
        a_ = squeeze(a_, idx)

    return a_


def reshape(a: TensorLikeType, shape: ShapeType) -> TensorLikeType:
    return _reshape_view_helper(a, shape, allow_copy=True)


# update to cat then view instead of unsqueezing each tensor
@out_wrapper
def stack(tensors: TensorSequenceType, dim: int = 0) -> TensorLikeType:
    tensors = tuple(unsqueeze(a, dim) for a in tensors)
    return cat(tensors, dim)


# Note: although squeeze is documented as having the out= kwarg it doesn't
def squeeze(a: TensorLikeType, dim: Optional[int] = None) -> TensorLikeType:
    if dim is not None:
        dim = utils.canonicalize_dim(a.ndim, dim)
        # Short-circuits if the tensor has no dimensions
        if len(a.shape) == 0:
            assert dim == 0
            return prims.view_of(a)

        # Note: squeeze does not modify tensors when the given dim is not a dimension of length 1
        if a.shape[dim] != 1:
            return prims.view_of(a)
        return prims.squeeze(a, (dim,))

    dims = tuple(idx for idx in range(len(a.shape)) if a.shape[idx] == 1)
    return prims.squeeze(a, dims)


# Note: does not work with TensorMetas because of data-dependent control-flow
def tensor_split(
    a: TensorLikeType,
    indices_or_sections: Union[Tensor, DimsType],
    dim: int = 0,
) -> Tuple[TensorLikeType, ...]:
    _dim = utils.canonicalize_dim(a.ndim, dim)
    if a.ndim == 0:
        msg = "tensor_split: received a rank zero tensor, but expected a tensor of rank one or greater!"
        raise ValueError(msg)

    # If indices_or_sections is a tensor, it must be a CPU Long tensor
    if isinstance(indices_or_sections, TensorLike):
        if indices_or_sections.device != torch.device("cpu"):
            msg = "tensor_split: if indices_or_sections is a tensor it must be on the CPU, but received one on {0}".format(
                indices_or_sections.device
            )
            raise ValueError(msg)
        if indices_or_sections.dtype != torch.long:
            msg = "tensor_split: if indices_or_sections is a tensor it must have long dtype, "
            " but received one with dtype {0}".format(indices_or_sections.dtype)
            raise ValueError(msg)

    # Case 0 -- indices_or_sections is an integer or a scalar tensor n and a is split along dim into n parts of equal-ish length
    if isinstance(indices_or_sections, int) or (
        isinstance(indices_or_sections, TensorLike) and indices_or_sections.ndim == 0
    ):
        sections: int = (
            indices_or_sections  # type: ignore[assignment]
            if isinstance(indices_or_sections, Number)
            else indices_or_sections.item()
        )

        if sections <= 0:
            msg = "tensor_split: number of sections must be greater than 0, but was {0}".format(
                sections
            )
            raise ValueError(msg)

        splits = []
        dim_size = a.shape[_dim]
        min_split_size = math.floor(dim_size / sections)
        num_splits_one_extra = dim_size % sections
        start_idx = 0
        for split_idx in range(sections):
            split_size = (
                min_split_size + 1
                if (split_idx < num_splits_one_extra)
                else min_split_size
            )
            s = prims.slice_in_dim(a, start_idx, start_idx + split_size, axis=_dim)
            splits.append(s)
            start_idx = start_idx + split_size

        return tuple(splits)
    # Case 1 -- indices_or_sections is a sequence of integers or a 1D tensor describing the splits
    else:
        indices = indices_or_sections
        if isinstance(indices_or_sections, TensorLike):
            if indices_or_sections.ndim != 1:
                msg = "tensor_split: non-scalar indices_or_sections tensors must have only one dimension, "
                "but received a tensor with {0} dimensions".format(
                    indices_or_sections.ndim
                )
                raise ValueError(msg)

            indices = indices_or_sections.tolist()

        splits = []
        start_idx = 0
        for x in indices:
            splits.append(prims.slice_in_dim(a, start_idx, x, axis=_dim))
            start_idx = x
        splits.append(prims.slice_in_dim(a, start_idx, a.shape[_dim], axis=_dim))
        return tuple(splits)


def transpose(a: TensorLikeType, dim0: int, dim1: int) -> TensorLikeType:
    _dim0, _dim1 = utils.canonicalize_dims(a.ndim, (dim0, dim1))  # type: ignore[misc]

    if a.ndim <= 1:
        return prims.view_of(a)

    _permutation = list(range(0, a.ndim))
    _permutation[_dim0] = _dim1
    _permutation[_dim1] = _dim0
    return prims.transpose(a, _permutation)


# Aliases for transpose
swap_axes = transpose


def unsqueeze(a: TensorLikeType, dim: int) -> TensorLikeType:
    # Note that unsqueeze canonicalizes with rank + 1 because it allows
    # a new innermost dimension to be specified
    dim = utils.canonicalize_dim(a.ndim + 1, dim)
    return prims.expand_dims(a, (dim,))


def view(a: TensorLikeType, shape: ShapeType) -> TensorLikeType:
    return _reshape_view_helper(a, shape, allow_copy=False)


@out_wrapper
def empty(
    *shape,
    dtype: Optional[torch.dtype] = None,
    device: Optional[torch.device] = None,
    requires_grad: bool = False,
) -> TensorLikeType:
    shape = utils.extract_shape_from_varargs(shape)
    strides = utils.make_contiguous_strides_for(shape)
    return empty_strided(
        shape, strides, dtype=dtype, device=device, requires_grad=requires_grad
    )


def empty_like(
    a: TensorLikeType,
    *,
    dtype: Optional[torch.dtype] = None,
    device: Optional[torch.device] = None,
    requires_grad: bool = False,
) -> TensorLikeType:

    dtype = a.dtype if dtype is None else dtype
    device = a.device if device is None else device

    strides: Tuple[int, ...]
    if a.numel() == 0:
        strides = a.stride()
    else:
        strides = utils.compute_elementwise_output_strides(a)

    return empty_strided(
        a.shape, strides, dtype=dtype, device=device, requires_grad=requires_grad
    )

# NOTE: for convenience, shape can be a tuple of ints or a tuple containing a tuple of ints
def empty_strided(
    shape: Union[ShapeType, Tuple[ShapeType]],
    strides: StrideType,
    *,
    dtype: Optional[torch.dtype] = None,
    device: Optional[torch.device] = None,
    requires_grad: bool = False,
) -> TensorLikeType:

    shape = utils.extract_shape_from_varargs(shape)
    dtype = torch.get_default_dtype() if dtype is None else dtype
    device = torch.device("cpu") if device is None else device

    return prims.empty_strided(
        shape, strides, dtype=dtype, device=device, requires_grad=requires_grad
    )


@out_wrapper
def full(
    shape: ShapeType,
    fill_value: NumberType,
    *,
    dtype: torch.dtype,
    device: torch.device,
    requires_grad: bool,
) -> TensorLikeType:
    e = empty(shape, dtype=dtype, device=device, requires_grad=requires_grad)
    return fill(e, fill_value)


def full_like(
    a: TensorLikeType,
    fill_value: NumberType,
    *,
    dtype: Optional[torch.dtype] = None,
    device: Optional[torch.device] = None,
    requires_grad: bool = False,
) -> TensorLikeType:
    e = empty_like(a, dtype=dtype, device=device, requires_grad=requires_grad)
    return fill(e, fill_value)


ones = partial(full, fill_value=True)

ones_like = partial(full_like, fill_value=True)

zeros = partial(full, fill_value=False)

zeros_like = partial(full_like, fill_value=False)


def uniform(
    shape: ShapeType,
    low: Union[bool, int, float] = 0.0,
    high: Union[bool, int, float] = 1.0,
    *,
    dtype: torch.dtype,
    device: DeviceLikeType,
) -> TensorLikeType:
    utils.validate_shape(shape)

    assert isinstance(low, (bool, int, float))
    assert isinstance(high, (bool, int, float))
    low = float(low)
    high = float(high)

    assert isinstance(dtype, torch.dtype)
    device = utils.canonicalize_device(device)

    return prims.uniform(shape, low=low, high=high, dtype=dtype, device=device)<|MERGE_RESOLUTION|>--- conflicted
+++ resolved
@@ -22,11 +22,8 @@
     out_wrapper,
     _maybe_convert_to_dtype,
     _maybe_resize_out,
-<<<<<<< HEAD
     elementwise_unary_scalar_wrapper,
-=======
     _safe_copy_out,
->>>>>>> 192aa3ad
 )
 
 from functools import reduce, partial
