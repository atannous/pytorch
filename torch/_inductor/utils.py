import collections
import contextlib
import functools
import itertools
import logging
import math
import operator
import os
import shutil
import sys
import tempfile
import textwrap
import time
from io import StringIO
from typing import Any, Dict, List, NamedTuple, Optional, Union
from unittest import mock

import sympy

import torch
from torch.fx.immutable_collections import immutable_dict, immutable_list

from . import config
from .cuda_properties import get_device_capability

log = logging.getLogger(__name__)

VarRanges = Dict[sympy.Expr, sympy.Expr]


try:
    from triton.testing import do_bench
except ImportError:

    def do_bench(*args, **kwargs):
        raise NotImplementedError("requires Triton")


@functools.lru_cache(None)
def has_triton():
    if not torch.cuda.is_available():
        return False
    try:
        import triton

        return triton is not None and get_device_capability() >= (7, 0)
    except ImportError:
        return False


@functools.lru_cache(None)
def has_torchvision_roi_align():
    try:
        from torchvision.ops import roi_align  # noqa: F401

        return roi_align is not None and hasattr(
            getattr(torch.ops, "torchvision", None), "roi_align"
        )
    except ImportError:
        return False


def conditional_product(*args):
    return functools.reduce(operator.mul, [x for x in args if x])


def sympy_product(it):
    return functools.reduce(operator.mul, it, sympy.Integer(1))


def sympy_dot(seq1, seq2):
    assert len(seq1) == len(seq2)
    return sympy.expand(sum(a * b for a, b in zip(seq1, seq2)))


def unique(it):
    return {id(x): x for x in it}.values()


def ceildiv(numer: int, denom: int):
    # TODO: There is a bug in a call to this function, to repro:
    # python benchmarks/dynamo/huggingface.py --inductor -d cuda --accuracy
    # --amp --only YituTechConvBert --dynamic-shapes
    assert isinstance(numer, int) and isinstance(
        denom, int
    ), f"{numer}: {type(numer)}, {denom}: {type(denom)}"
    return -(numer // -denom)


def next_power_of_2(n):
    """Return the smallest power of 2 greater than or equal to n"""
    assert n <= 2**32, "32-bit only"
    n -= 1
    n |= n >> 1
    n |= n >> 2
    n |= n >> 4
    n |= n >> 8
    n |= n >> 16
    n += 1
    return n


def convert_shape_to_inductor(lst: List[Union[int, torch.SymInt]]) -> List[sympy.Expr]:
    """
    Gets the shape and stride of a tensor. For non-symbolic tensors, this is
    trivial. But for symbolic tensors, we need to map from SymIntNode into
    sympy.Expr.
    """
    return [
        i.node.expr if isinstance(i, torch.SymInt) else sympy.Integer(i) for i in lst
    ]


def convert_shape_to_symint(
    lst: List[Union[int, sympy.Expr]]
) -> List[Union[int, torch.SymInt]]:
    """
    Takes a list of shapes from Inductor and converts them into symints (or just
    ints if all shapes are static).
    """
    from .virtualized import V

    return [
        i
        if isinstance(i, int)
        else int(i)
        if isinstance(i, sympy.Integer)
        else V.graph.sizevars.shape_env.create_symintnode(i, hint=None)
        for i in lst
    ]


def gen_gm_and_inputs(target, args, kwargs):
    g = torch.fx.Graph()
    g_args = []
    a_args = []
    for n, arg in enumerate(args):
        if isinstance(arg, torch.Tensor):
            g_args.append(g.placeholder(f"arg{n}"))
            a_args.append(arg)
        else:
            g_args.append(arg)
    assert all(not isinstance(x, torch.Tensor) for x in kwargs.values())
    node = g.call_function(target, tuple(g_args), kwargs)
    if (
        len(target._schema.returns) == 1
        and str(target._schema.returns[0].type) == "Tensor"
    ):
        node = (node,)
    g.output(node)

    gm = torch.fx.GraphModule({}, g)
    return gm, a_args


def synchronize():
    if torch.cuda.is_available():
        torch.cuda.synchronize()


def timed(model, example_inputs, times=1):
    synchronize()
    torch.manual_seed(1337)
    t0 = time.perf_counter()
    for _ in range(times):
        result = model(*example_inputs)
        synchronize()
    t1 = time.perf_counter()
    # GC the result after timing
    assert result is not None
    return t1 - t0


def print_performance(fn, args=(), times=10, repeat=10, baseline=1.0):
    timings = torch.tensor([timed(fn, args, times) for _ in range(repeat)])
    took = torch.median(timings)
    print(f"{took/baseline:.6f}")
    return took


immutable_dict.__hash__ = lambda self: hash(tuple(self.items()))
immutable_list.__hash__ = lambda self: hash(tuple(self))


def freeze_inputs(f):
    """
    Useful for wrapping lists in tuples for caching purposes
    """

    def freeze_value(x):
        if isinstance(x, (immutable_dict, immutable_list)):
            return x
        if isinstance(x, list):
            return immutable_list(x)
        if isinstance(x, dict):
            return immutable_dict(x)
        return x

    @functools.wraps(f)
    def wrapped(*args):
        args = [freeze_value(x) for x in args]
        return f(*args)

    wrapped.cache_info = f.cache_info
    return wrapped


def precompute_method(obj: Any, method: str):
    """Replace obj.method() with a new method that returns a precomputed constant."""
    result = getattr(obj, method)()
    setattr(obj, method, lambda: result)


def precompute_methods(obj: Any, methods: List[str]):
    """Replace methods with new methods that returns a precomputed constants."""
    for method in methods:
        precompute_method(obj, method)


def cmp(a, b):
    return int(a > b) - int(a < b)


def pad_list(x):
    if len(x) == 1:
        return [x[0], x[0]]
    else:
        return x


def cache_on_self(fn):
    key = f"__{fn.__name__}_cache"

    @functools.wraps(fn)
    def wrapper(self):
        if not hasattr(self, key):
            setattr(self, key, fn(self))
        return getattr(self, key)

    return wrapper


def get_fused_kernel_name(node_schedule):
    all_origins = functools.reduce(
        operator.or_,
        [node.node.origins for node in node_schedule if hasattr(node, "node")],
    )
    if config.triton.descriptive_names == "original_aten":
        # Bases the kernel name off of the top-level aten operator (i.e. pre-decompositions)
        sources = [
            origin.meta["original_aten"]._overloadpacket.__name__
            for origin in all_origins
            if origin.op == "call_function" and "original_aten" in origin.meta
        ]
        sources = sorted(set(sources))
    elif config.triton.descriptive_names == "torch":
        # Bases the kernel name off of the top-level "torch" operator (i.e. post-dynamo graph)
        sources = []
        for origin in all_origins:
            if origin.op == "call_function" and "source_fn" in origin.meta:
                if isinstance(origin.meta["source_fn"], str):
                    sources.append(origin.meta["source_fn"])
                else:
                    sources.append(origin.meta["source_fn"].__name__)
        sources = sorted(set(sources))
    elif config.triton.descriptive_names == "inductor_node":
        sources = [
            origin.name for origin in all_origins if origin.op == "call_function"
        ]
    else:
        raise NotImplementedError
    sources = sources
    return "_".join(["fused"] + sources)


def get_kernel_metadata(node_schedule):
    all_origins = functools.reduce(
        operator.or_,
        [node.node.origins for node in node_schedule if hasattr(node, "node")],
    )
    inductor_nodes = [origin for origin in all_origins if origin.op == "call_function"]
    original_aten_dict = collections.defaultdict(list)
    for node in inductor_nodes:
        if "original_aten" in node.meta:
            original_aten_dict[str(node.meta["original_aten"]._overloadpacket)].append(
                node.name
            )
    metadata = [
        f"# Original ATen: {', '.join(sorted(original_aten_dict.keys()))}\n",
    ]
    for original_aten, nodes in sorted(original_aten_dict.items()):
        metadata.append(f"# {original_aten} => {', '.join(sorted(nodes))}")
    return "\n".join(metadata)


def gather_origins(args, kwargs):
    import itertools

    from . import ir

    def is_unrealized_node(n):
        if isinstance(n, ir.TensorBox):
            return is_unrealized_node(n.data)
        if isinstance(n, ir.StorageBox):
            return is_unrealized_node(n.data)
        return isinstance(n, ir.IRNode) and isinstance(n, ir.Pointwise)

    kwarg_origins = [val.origins for val in kwargs.values() if is_unrealized_node(val)]
    arg_origins = [arg.origins for arg in args if is_unrealized_node(arg)]
    return set(itertools.chain(*arg_origins, *kwarg_origins))


def sympy_str(expr: sympy.Expr):
    """
    Normal sympy str is very slow, this is a lot faster.  The result are
    somewhat worse, as it doesn't do as much simplification.  So don't
    use this for final codegen.
    """
    if isinstance(expr, sympy.Symbol):
        return expr.name
    if isinstance(expr, sympy.Add):
        return " + ".join(map(sympy_str, expr.args))
    if isinstance(expr, sympy.Mul):
        return " * ".join(map(sympy_str, expr.args))

    from .ir import CleanDiv, FloorDiv, ModularIndexing

    if isinstance(expr, (ModularIndexing, CleanDiv, FloorDiv)):
        return f"{expr.func.__name__}({', '.join(map(sympy_str, expr.args))})"
    return str(expr)


def sympy_symbol(name):
    # This should never be used for creating shape/stride symbols, as those
    # should all be allocated before Inductor.
    assert name[0] != "s"
    return sympy.Symbol(name, integer=True, positive=True)


def sympy_subs(expr: sympy.Expr, replacements: Dict[Any, Any]):
    """
    xreplace is faster than subs, but is way more picky
    """

    def promote_strings(key):
        if isinstance(key, str):
            return sympy_symbol(key)
        return key

    return expr.xreplace(
        {promote_strings(k): promote_strings(v) for k, v in replacements.items()}
    )


def free_symbol_startswith(index: sympy.Expr, prefix: str):
    return any(v.name.startswith(prefix) for v in index.free_symbols)


def free_symbol_has(index: sympy.Expr, pattern: str):
    return any(pattern in v.name for v in index.free_symbols)


def has_incompatible_cudagraph_ops(gm):
    forbidden_list = {
        "aten._fused_moving_avg_obs_fq_helper.default",
        "aten._fused_moving_avg_obs_fq_helper_functional.default",
        "fbgemm.dense_to_jagged.default",
        "fbgemm.jagged_to_padded_dense.default",
    }
    for node in gm.graph.nodes:
        if str(node.target) in forbidden_list:
            return True
    return False


instance_descriptor = collections.namedtuple(
    "instance_descriptor", ["divisible_by_16", "equal_to_1"]
)


@contextlib.contextmanager
def fresh_inductor_cache(cache_entries=None):
    """
    Contextmanager that provides a clean tmp cachedir for inductor.

    Optionally, pass a dict as 'cache_entries' to get a list of filenames and sizes
    generated with this cache instance.
    """
    with tempfile.TemporaryDirectory() as inductor_cache_dir:
        with mock.patch.dict(
            os.environ, {"TORCHINDUCTOR_CACHE_DIR": inductor_cache_dir}
        ):
            triton_cache_dir = os.path.join(inductor_cache_dir, "triton")
            with mock.patch.dict(os.environ, {"TRITON_CACHE_DIR": triton_cache_dir}):
                yield
                if isinstance(cache_entries, dict):
                    assert len(cache_entries) == 0, "expected empty cache_entries dict"
                    if os.path.exists(triton_cache_dir):
                        files = os.listdir(triton_cache_dir)
                        cache_entries.update(
                            {
                                f: os.path.getsize(os.path.join(triton_cache_dir, f))
                                for f in files
                                if ".lock" not in f
                            }
                        )


def argsort(seq):
    # preserve original order for equal strides
    getter = seq.__getitem__
    a_r = range(len(seq))
    return list(reversed(sorted(a_r, key=getter, reverse=True)))  # noqa: C413


@functools.lru_cache(8)
def get_dtype_size(dtype):
    return torch.empty((), dtype=dtype).element_size()


class LineContext(NamedTuple):
    context: Any


class IndentedBuffer:
    tabwidth = 4

    def __init__(self, initial_indent=0):
        self._lines = []
        self._indent = initial_indent

    def getvaluewithlinemap(self):
        buf = StringIO()
        p = 1
        linemap = []
        for line in self._lines:
            if isinstance(line, DeferredLineBase):
                line = line()
                if line is None:
                    continue
            elif isinstance(line, LineContext):
                linemap.append((p, line.context))
                continue
            assert isinstance(line, str)
            buf.write(line)
            buf.write("\n")
            p += 1 + line.count("\n")
        return buf.getvalue(), linemap

    def getvalue(self):
        v, _ = self.getvaluewithlinemap()
        return v

    def getrawvalue(self):
        buf = StringIO()
        for line in self._lines:
            if isinstance(line, DeferredLineBase):
                line = line()
                if line is None:
                    continue
            elif isinstance(line, LineContext):
                continue
            assert isinstance(line, str)
            # backslash implies line continuation
            if line.endswith("\\"):
                buf.write(line[:-1])
            else:
                buf.write(line)
                buf.write("\n")
        return buf.getvalue()

    def clear(self):
        self._lines.clear()

    def __bool__(self):
        return bool(self._lines)

    def prefix(self):
        return " " * (self._indent * self.tabwidth)

    def writeline(self, line):
        if isinstance(line, LineContext):
            self._lines.append(line)
        elif isinstance(line, DeferredLineBase):
            self._lines.append(line.with_prefix(self.prefix()))
        elif line.strip():
            self._lines.append(f"{self.prefix()}{line}")
        else:
            self._lines.append("")

    def writelines(self, lines):
        for line in lines:
            self.writeline(line)

    def indent(self, offset=1):
        @contextlib.contextmanager
        def ctx():
            self._indent += offset
            try:
                yield
            finally:
                self._indent -= offset

        return ctx()

    def splice(self, other_code, strip=False):
        if isinstance(other_code, IndentedBuffer):
            dedent = float("inf")
            for line in other_code._lines:
                if not isinstance(line, LineContext) and line:
                    dedent = min(dedent, len(line) - len(line.lstrip()))
            if math.isinf(dedent):
                dedent = 0
            for line in other_code._lines:
                if isinstance(line, LineContext):
                    self._lines.append(line)
                else:
                    IndentedBuffer.writeline(self, line[dedent:])
        else:
            other_code = textwrap.dedent(other_code)
            if strip:
                other_code = other_code.lstrip()
            if not other_code:
                return
            other_code = other_code.rstrip()
            for line in other_code.split("\n"):
                self.writeline(line)


class DeferredLineBase:
    """A line that can be 'unwritten' at a later time"""

    def __init__(self, line):
        if not line.strip():
            line = ""
        self.line = line

    def __call__(self) -> Optional[str]:
        """Returns either self.line or None to indicate the line has been 'unwritten'"""
        raise NotImplementedError()

    def _new_line(self, line: str) -> "DeferredLineBase":
        """Returns a new deferred line with the same condition"""
        raise NotImplementedError()

    def with_prefix(self, prefix):
        return self._new_line(f"{prefix}{self.line}")

    def lstrip(self):
        return self._new_line(self.line.lstrip())

    def __getitem__(self, index):
        return self._new_line(self.line[index])

    def __bool__(self):
        return bool(self.line)

    def __len__(self):
        return len(self.line)


@functools.lru_cache(None)
def is_big_gpu(index):
    sms = torch.cuda.get_device_properties(index).multi_processor_count
    if sms < 80:  # V100
        log.warning("not enough SMs to use max_autotune_gemm mode")
        return False
    return True


def use_triton_template(layout):
    return (
        (
            config.max_autotune
            or config.max_autotune_gemm
            or config.search_autotune_cache
        )
        and layout.device.type == "cuda"
        and layout.dtype in (torch.float16, torch.bfloat16, torch.float32)
        and is_big_gpu(layout.device.index or 0)
    )


class DebugDirManager:
    counter = itertools.count(0)

    def __init__(self):
        self.id = next(DebugDirManager.counter)
        self.prev_debug_name = None

    def __enter__(self):
        self.prev_debug_name = torch._dynamo.config.debug_dir_root
        self.new_name = f"{self.prev_debug_name}_tmp_{self.id}"
        torch._dynamo.config.debug_dir_root = self.new_name

    def __exit__(self, *args):
        shutil.rmtree(self.new_name)
        torch._dynamo.config.debug_dir_root = self.prev_debug_name


def run_and_get_code(fn, *args, **kwargs):
    from .graph import GraphLowering

    compile_to_module = GraphLowering.compile_to_module
    source_codes = []

    def patched_compile_to_module(self):
        mod = compile_to_module(self)
        with open(mod.__file__, "r") as f:
            source_codes.append(f.read())
        return mod

    with mock.patch.object(
        GraphLowering, "compile_to_module", patched_compile_to_module
    ):
        torch._dynamo.reset()
        fn(*args, **kwargs)
    return source_codes


def run_and_get_triton_code(fn, *args, **kwargs):
    source_codes = run_and_get_code(fn, *args, **kwargs)
    assert (
        len(source_codes) == 1
    ), f"expected exactly one code output got {len(source_codes)}"
    return source_codes[0]


def developer_warning(msg):
    """
    Warnings that will be actionable for PyTorch developers, but not
    end users.  Allows us to easily disable them in stable releases but
    keep them on for nightly builds.
    """
    if config.developer_warnings:
        log.warning(msg)
    else:
        log.info(msg)


def get_num_bytes(*args, num_in_out_args=0):
    """
    Return the total number of bytes the arguments of tensor type takes.

    For in/out args, tensor sizes are counted twice: once for reading and
    once for writing.

    The first num_in_out_args arguments are in out tensors.
    """
    return sum(
        arg.numel() * arg.element_size() * (1 + int(i < num_in_out_args))
        for i, arg in enumerate(args)
        if isinstance(arg, torch.Tensor)
    )


def create_bandwidth_info_str(ms, num_gb, gb_per_s, prefix="", suffix=""):
    info_str = f"{prefix}{ms:.3f}ms    \t{num_gb:.3f} GB \t {gb_per_s:7.2f}GB/s{suffix}"
    try:
        import colorama

        if ms > 0.012 and gb_per_s < 650:
            info_str = colorama.Fore.RED + info_str + colorama.Fore.RESET
    except ImportError:
        log.warning("Colorama is not installed. Install it if you want colored output")

    return info_str


def get_benchmark_name():
    """
    An experimental API used only when config.benchmark_kernel is true.

    The benchmark name is only available at codegen time. So we can not
    directly call it in benchmark_all_kernels which is run after codegen.

    The function assumes the argument after --only is the benchmark name.
    It works for torchbench.py/hugginface.py/timm_models.py. But for ad-hoc
    scripts, this function may return None.

    There are 2 flavors of --only argument we need handle:
    1. --only model_name
    2. --only=model_name
    """
    try:
        idx = sys.argv.index("--only")
        if (
            idx + 1 < len(sys.argv)
            and len(sys.argv[idx + 1]) > 0
            and sys.argv[idx + 1][0] != "-"
        ):
            return sys.argv[idx + 1]
    except ValueError:
        pass

    for arg in sys.argv:
        if arg.startswith("--only="):
            return arg[len("--only=") :]


def get_kernel_category(kernel_mod):
    """
    Given the module defining a triton kernel, return the category of the kernel.
    Cateogry can be one of:
    - pointwise
    - reduction
    - persistent_reduction

    Currently we simply decide the cateory depending on what decorator is imported
    by the kernel.
    """
    choices = [
        "pointwise",
        "reduction",
        "persistent_reduction",
    ]
    choices = [ch for ch in choices if ch in kernel_mod.__dict__]
    if len(choices) == 1:
        return choices[0]
    else:
        return "unknown"


def benchmark_all_kernels(benchmark_name, benchmark_all_configs):
    """
    An experimental API used only when config.benchmark_kernel is true.

    Run the kernel benchmarks for all the kernels cached in PyCodeCache.
    Used in the compiled modules.

    Put this method here rather than codegen it for convenience since its implementation
    does not change based on different graph modules being compiled.
    """
    from torch._inductor.codecache import PyCodeCache

    nfound = 0
    for kernel_key, kernel_mod in PyCodeCache.cache.items():
        if not hasattr(kernel_mod, "get_args") or not hasattr(kernel_mod, "call"):
            continue

        kernel_category = get_kernel_category(kernel_mod)
        args = kernel_mod.get_args()
        num_in_out_ptrs = len(
            [
                arg_name
                for arg_name in kernel_mod.triton_.fn.arg_names
                if arg_name.startswith("in_out_ptr")
            ]
        )
        num_gb = get_num_bytes(*args, num_in_out_args=num_in_out_ptrs) / 1e9

        def get_info_str(ms, n_regs, n_spills, shared, prefix=""):
            if not any(x is None for x in [n_regs, n_spills, shared]):
                kernel_detail_str = (
                    f"  {n_regs:3} regs  {n_spills:3} spills  {shared:8} shared mem"
                )
            else:
                kernel_detail_str = ""

            gb_per_s = num_gb / (ms / 1e3)
            return create_bandwidth_info_str(
                ms, num_gb, gb_per_s, prefix=prefix, suffix=kernel_detail_str
            )

        bench_result = []
        kernel_desc = (
            f"{benchmark_name:20} {kernel_category[:3].upper()} {kernel_key[:10]}"
        )
        if benchmark_all_configs:
            assert hasattr(kernel_mod, "benchmark_all_configs")
            bench_result = kernel_mod.benchmark_all_configs(args)
            print(kernel_desc)
            for launcher, ms in bench_result.items():
                print(
                    f"  {get_info_str(ms, launcher.n_regs, launcher.n_spills, launcher.shared)} @ {launcher.config}"
                )
        else:
            ms = do_bench(lambda: kernel_mod.call(args), rep=40, fast_flush=True)[0]
            assert (
                len(kernel_mod.triton_.launchers) == 1
            ), "Autotuner should have selected the best config"
            launcher = kernel_mod.triton_.launchers[0]
            print(
                get_info_str(
                    ms,
                    launcher.n_regs,
                    launcher.n_spills,
                    launcher.shared,
                    prefix=f"{kernel_desc} ",
                )
            )

        nfound += 1
    if nfound == 0:
        print(
            "No kernel with benchmark functionality found. Make sure you run inductor with config.benchmark_kernel being True"
        )


<<<<<<< HEAD
def is_cpu_device(inputs):
    return all(
        item.device == torch.device("cpu")
        for item in inputs
        if isinstance(item, torch.Tensor)
    )
=======
def is_ones(items):
    return all(x == 1 for x in items)


def is_zeros(items):
    return all(x == 0 for x in items)
>>>>>>> 5b9c1bbb
<|MERGE_RESOLUTION|>--- conflicted
+++ resolved
@@ -797,18 +797,17 @@
         )
 
 
-<<<<<<< HEAD
+def is_ones(items):
+    return all(x == 1 for x in items)
+
+
+def is_zeros(items):
+    return all(x == 0 for x in items)
+
+
 def is_cpu_device(inputs):
     return all(
         item.device == torch.device("cpu")
         for item in inputs
         if isinstance(item, torch.Tensor)
-    )
-=======
-def is_ones(items):
-    return all(x == 1 for x in items)
-
-
-def is_zeros(items):
-    return all(x == 0 for x in items)
->>>>>>> 5b9c1bbb
+    )