--- conflicted
+++ resolved
@@ -76,10 +76,7 @@
 CI_SKIP[CI("eager", training=False)] = [
     # TorchBench
     "DALLE2_pytorch",  # AttributeError: text_encodings
-    "gat",  # only works on CPU
-    "gcn",  # only works on CPU
     "llama",  # does not support complex32
-    "sage",  # only works on CPU
     # TypeError: pad_center() takes 1 positional argument but 2 were given
     "tacotron2",
     # torchrec_dlrm requires gcc-11, https://github.com/pytorch/benchmark/pull/1427
@@ -261,19 +258,7 @@
 CI_SKIP[CI("inductor", training=False, dynamic=True)] = [
     *CI_SKIP[CI("aot_eager", training=False, dynamic=True)],
     *CI_SKIP[CI("inductor", training=False)],
-<<<<<<< HEAD
-    # torchbench
-    "functorch_dp_cifar10",  # timeout
-    "opacus_cifar10",  # timeout
-    "PegasusForCausalLM",  # TypeError: Cannot convert symbols to int
-    "PegasusForConditionalGeneration",  # TypeError: Cannot convert symbols to int
-    # timm_models
-    "convit_base",  # TypeError: Cannot convert symbols to int
-    "pnasnet5large",  # CompilationError: math.ceil
-    "tf_efficientnet_b0",  # CompilationError: math.ceil
-=======
     "convit_base",  # _print_Pow: assert exp.is_integer
->>>>>>> b4420f0f
 ]
 
 CI_SKIP[CI("inductor", training=True, dynamic=True)] = [
@@ -282,7 +267,6 @@
     *CI_SKIP[CI("inductor", training=False, dynamic=True)],
     *CI_SKIP[CI("inductor", training=True)],
 ]
-
 
 CI_SKIP_OPTIMIZER = {
     # TIMM
@@ -1093,6 +1077,10 @@
 
     @property
     def skip_models(self):
+        return set()
+
+    @property
+    def skip_models_for_cuda(self):
         return set()
 
     @property
@@ -1670,11 +1658,6 @@
     """,
     )
     parser.add_argument(
-        "--training",
-        action="store_true",
-        help="Performs training",
-    )
-    parser.add_argument(
         "--ddp",
         action="store_true",
         help="Wraps model in DDP before running it, and uses dynamo DDPOptmizer (graph breaks) by default.",
@@ -1925,6 +1908,17 @@
     mode_group.add_argument(
         "--performance", action="store_true", help="Measures performance speedup"
     )
+
+    run_mode_group = parser.add_mutually_exclusive_group(required=True)
+    run_mode_group.add_argument(
+        "--training",
+        action="store_true",
+        help="Performs training",
+    )
+    run_mode_group.add_argument(
+        "--inference", action="store_true", help="Performs inference"
+    )
+
     return parser.parse_args(args)
 
 
@@ -2141,6 +2135,8 @@
 
     if args.devices == ["cpu"]:
         runner.skip_models.update(runner.very_slow_models)
+    elif args.devices == ["cuda"]:
+        runner.skip_models.update(runner.skip_models_for_cuda)
 
     if args.inductor or args.inductor_settings:
         runner.skip_models.update(runner.failing_torchinductor_models)
