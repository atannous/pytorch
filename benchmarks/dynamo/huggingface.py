#!/usr/bin/env python3
import importlib
import logging
import os
import re
import subprocess
import sys
import warnings

import torch
from common import BenchmarkRunner, main, reset_rng_state

from torch._dynamo.testing import collect_results
from torch._dynamo.utils import clone_inputs

log = logging.getLogger(__name__)


def pip_install(package):
    subprocess.check_call([sys.executable, "-m", "pip", "install", package])


# Disable the flake warnings for the imports. Flake8 does not provide a way to
# disable just warning for the entire file. Disabling flake8 entirely.
# flake8: noqa
imports = [
    "AlbertForPreTraining",
    "AutoConfig",
    "AutoModelForCausalLM",
    "AutoModelForMaskedLM",
    "AutoModelForSeq2SeqLM",
    "BigBirdConfig",
    "BlenderbotForConditionalGeneration",
    "BlenderbotModel",
    "BlenderbotSmallForConditionalGeneration",
    "BlenderbotSmallModel",
    "CLIPModel",
    "CLIPVisionModel",
    "ElectraForPreTraining",
    "GPT2ForSequenceClassification",
    "GPTJForSequenceClassification",
    "GPTNeoForSequenceClassification",
    "HubertForSequenceClassification",
    "LxmertForPreTraining",
    "LxmertForQuestionAnswering",
    "MarianForCausalLM",
    "MarianModel",
    "MarianMTModel",
    "PegasusForConditionalGeneration",
    "PegasusModel",
    "ReformerConfig",
    "ViTForImageClassification",
    "ViTForMaskedImageModeling",
    "ViTModel",
]


try:
    mod = importlib.import_module("transformers")
    for cls in imports:
        if not hasattr(mod, cls):
            raise ModuleNotFoundError
except ModuleNotFoundError:
    print("Installing HuggingFace Transformers...")
    pip_install("git+https://github.com/huggingface/transformers.git#egg=transformers")
finally:
    for cls in imports:
        exec(f"from transformers import {cls}")


# These models contain the models present in huggingface_models_list. It is a
# combination of models supported by HF Fx parser and some manually supplied
# models. For these models, we already know the largest batch size that can fit
# on A100 GPUs - 40 GB.
BATCH_SIZE_KNOWN_MODELS = dict()


# Get the list of models and their batch sizes
MODELS_FILENAME = os.path.join(os.path.dirname(__file__), "huggingface_models_list.txt")
assert os.path.exists(MODELS_FILENAME)
with open(MODELS_FILENAME, "r") as fh:
    lines = fh.readlines()
    lines = [line.rstrip() for line in lines]
    for line in lines:
        model_name, batch_size = line.split(",")
        batch_size = int(batch_size)
        BATCH_SIZE_KNOWN_MODELS[model_name] = batch_size
assert len(BATCH_SIZE_KNOWN_MODELS)


SKIP = {
    # Difficult to setup accuracy test because .eval() not supported
    "Reformer",
    # Fails deepcopy
    "BlenderbotForConditionalGeneration",
    "GPTNeoForCausalLM",
    "GPTNeoForSequenceClassification",
    # Fails with even batch size = 1
    "GPTJForCausalLM",
    "GPTJForQuestionAnswering",
}

# TODO - Fails even after fake tensors
BATCH_SIZE_DIVISORS = {
    "AlbertForMaskedLM": 2,
    "AlbertForQuestionAnswering": 2,
    "AllenaiLongformerBase": 2,
    "BartForCausalLM": 2,
    "BartForConditionalGeneration": 2,
    "BertForMaskedLM": 2,
    "BertForQuestionAnswering": 2,
    "BlenderbotForCausalLM": 8,
    # "BlenderbotForConditionalGeneration" : 16,
    "BlenderbotSmallForCausalLM": 4,
    "BlenderbotSmallForConditionalGeneration": 2,
    "CamemBert": 2,
    "DebertaForMaskedLM": 4,
    "DebertaForQuestionAnswering": 2,
    "DebertaV2ForMaskedLM": 4,
    "DebertaV2ForQuestionAnswering": 4,
    "DistilBertForMaskedLM": 2,
    "DistilBertForQuestionAnswering": 2,
    "DistillGPT2": 2,
    "ElectraForCausalLM": 2,
    "ElectraForQuestionAnswering": 2,
    "GPT2ForSequenceClassification": 2,
    # "GPTJForCausalLM" : 2,
    # "GPTJForQuestionAnswering" : 2,
    # "GPTNeoForCausalLM" : 32,
    # "GPTNeoForSequenceClassification" : 2,
    "GoogleFnet": 2,
    "LayoutLMForMaskedLM": 2,
    "LayoutLMForSequenceClassification": 2,
    "M2M100ForConditionalGeneration": 4,
    "MBartForCausalLM": 2,
    "MBartForConditionalGeneration": 2,
    "MT5ForConditionalGeneration": 2,
    "MegatronBertForCausalLM": 4,
    "MegatronBertForQuestionAnswering": 2,
    "MobileBertForMaskedLM": 2,
    "MobileBertForQuestionAnswering": 2,
    "OPTForCausalLM": 2,
    "PLBartForCausalLM": 2,
    "PLBartForConditionalGeneration": 2,
    "PegasusForCausalLM": 4,
    "PegasusForConditionalGeneration": 2,
    "RobertaForCausalLM": 2,
    "RobertaForQuestionAnswering": 2,
    "Speech2Text2ForCausalLM": 4,
    "T5ForConditionalGeneration": 2,
    "T5Small": 2,
    "TrOCRForCausalLM": 2,
    "XGLMForCausalLM": 4,
    "XLNetLMHeadModel": 2,
    "YituTechConvBert": 2,
}

SKIP_ACCURACY_CHECK_MODELS = {
    # Models too large to have eager, dynamo and fp64_numbers simultaneosuly
    # even for 40 GB machine.
    "DebertaV2ForMaskedLM",
    "BlenderbotForCausalLM",
}

REQUIRE_HIGHER_TOLERANCE = set("MT5ForConditionalGeneration")


def get_module_cls_by_model_name(model_cls_name):
    _module_by_model_name = {
        "Speech2Text2Decoder": "transformers.models.speech_to_text_2.modeling_speech_to_text_2",
        "TrOCRDecoder": "transformers.models.trocr.modeling_trocr",
    }
    module_name = _module_by_model_name.get(model_cls_name, "transformers")
    module = importlib.import_module(module_name)
    return getattr(module, model_cls_name)


def get_sequence_length(model_cls, model_name):
    if model_name.startswith(("Blenderbot",)):
        seq_length = 128
    elif model_name.startswith(("GPT2", "Bart", "T5", "PLBart", "MBart")):
        seq_length = 1024
    elif model_name in ("AllenaiLongformerBase", "BigBird"):
        seq_length = 1024
    elif model_name.startswith("OPT"):
        seq_length = 2048
    elif "Reformer" in model_name:
        seq_length = 4096
    elif model_name.startswith(
        (
            "Albert",
            "Deberta",
            "Layout",
            "Electra",
            "XLNet",
            "MegatronBert",
            "Bert",
            "Roberta",
        )
    ) or model_name in ("DistillGPT2", "GoogleFnet", "YituTechConvBert", "CamemBert"):
        seq_length = 512
    elif model_name in ("TrOCRForCausalLM"):
        seq_length = 256
    elif model_name.startswith("MobileBert"):
        seq_length = 128
    else:
        log.warning(
            f"Sequence Length not defined for {model_name}. Choosing 128 arbitrarily"
        )
        seq_length = 128
    return seq_length


def generate_inputs_for_model(
    model_cls, model, model_name, bs, device, include_loss_args=False
):
    # TODO - Check if following values are representative
    num_choices = 3
    num_visual_features = 42
    seq_length = get_sequence_length(model_cls, model_name)
    vocab_size = model.config.vocab_size
    if model_name.endswith("MultipleChoice"):
        input = rand_int_tensor(device, 0, vocab_size, (bs, num_choices, seq_length))
<<<<<<< HEAD
        torch._dynamo.mark_dynamic(input, 2)
    elif model_name.startswith("Roberta"):
        input = rand_int_tensor(device, 0, 1, (bs, seq_length))
        torch._dynamo.mark_dynamic(input, 1)
    else:
        input = rand_int_tensor(device, 0, vocab_size, (bs, seq_length))
        torch._dynamo.mark_dynamic(input, 1)
=======
    elif model_name.startswith("Roberta"):
        input = rand_int_tensor(device, 0, 1, (bs, seq_length))
    else:
        input = rand_int_tensor(device, 0, vocab_size, (bs, seq_length))
>>>>>>> 5b4a5235

    if "Bart" in model_name:
        input[:, -1] = model.config.eos_token_id

    input_dict = {"input_ids": input}

    if (
        model_name.startswith("T5")
        or model_name.startswith("M2M100")
        or model_name.startswith("MT5")
        or model_cls
        in [
            BlenderbotModel,
            BlenderbotSmallModel,
            BlenderbotForConditionalGeneration,
            BlenderbotSmallForConditionalGeneration,
            PegasusModel,
            PegasusForConditionalGeneration,
            MarianModel,
            MarianMTModel,
        ]
    ):
        input_dict["decoder_input_ids"] = input

    if model_name.startswith("Lxmert"):
        visual_feat_dim, visual_pos_dim = (
            model.config.visual_feat_dim,
            model.config.visual_pos_dim,
        )
        input_dict["visual_feats"] = torch.randn(
            bs, num_visual_features, visual_feat_dim
        )
        input_dict["visual_pos"] = torch.randn(bs, num_visual_features, visual_pos_dim)

    if include_loss_args:
        if model_name.endswith("PreTraining"):
            if model_cls in [ElectraForPreTraining, LxmertForPreTraining]:
                input_dict["labels"] = rand_int_tensor(device, 0, 1, (bs, seq_length))
            else:
                label_name = (
                    "sentence_order_label"
                    if model_cls in [AlbertForPreTraining]
                    else "next_sentence_label"
                )
                input_dict["labels"] = (
                    rand_int_tensor(device, 0, vocab_size, (bs, seq_length)),
                )
                input_dict[label_name] = rand_int_tensor(device, 0, 1, (bs,))
        elif model_name.endswith("QuestionAnswering"):
            input_dict["start_positions"] = rand_int_tensor(
                device, 0, seq_length, (bs,)
            )
            input_dict["end_positions"] = rand_int_tensor(device, 0, seq_length, (bs,))
        elif (
            model_name.endswith("MaskedLM")
            or model_name.endswith("HeadModel")
            or model_name.endswith("CausalLM")
            or model_name.endswith("DoubleHeadsModel")
        ):
            input_dict["labels"] = rand_int_tensor(
                device, 0, vocab_size, (bs, seq_length)
            )
        elif model_name.endswith("TokenClassification"):
            input_dict["labels"] = rand_int_tensor(
                device, 0, model.config.num_labels - 1, (bs, seq_length)
            )
        elif model_name.endswith("MultipleChoice"):
            input_dict["labels"] = rand_int_tensor(device, 0, num_choices, (bs,))
        elif model_name.endswith("SequenceClassification"):
            input_dict["labels"] = rand_int_tensor(
                device, 0, model.config.num_labels - 1, (bs,)
            )
        elif model_name.endswith("NextSentencePrediction"):
            input_dict["labels"] = rand_int_tensor(device, 0, 1, (bs,))
        elif model_name.endswith("ForConditionalGeneration"):
            input_dict["labels"] = rand_int_tensor(
                device, 0, vocab_size - 1, (bs, seq_length)
            )
        elif model_name in EXTRA_MODELS:
            input_dict["labels"] = rand_int_tensor(
                device, 0, vocab_size, (bs, seq_length)
            )
        else:
            raise NotImplementedError(
                f"Class {model_name} unsupported for training test "
            )

    return input_dict


def rand_int_tensor(device, low, high, shape):
    return torch.randint(
        low,
        high,
        shape,
        device=device,
        dtype=torch.int64,
        requires_grad=False,
    )


EXTRA_MODELS = {
    "AllenaiLongformerBase": (
        AutoConfig.from_pretrained("allenai/longformer-base-4096"),
        AutoModelForMaskedLM,
    ),
    "Reformer": (
        ReformerConfig(),
        AutoModelForMaskedLM,
    ),
    "T5Small": (
        AutoConfig.from_pretrained("t5-small"),
        AutoModelForSeq2SeqLM,
    ),
    # "BigBird": (
    #     BigBirdConfig(attention_type="block_sparse"),
    #     AutoModelForMaskedLM,
    # ),
    "DistillGPT2": (
        AutoConfig.from_pretrained("distilgpt2"),
        AutoModelForCausalLM,
    ),
    "GoogleFnet": (
        AutoConfig.from_pretrained("google/fnet-base"),
        AutoModelForMaskedLM,
    ),
    "YituTechConvBert": (
        AutoConfig.from_pretrained("YituTech/conv-bert-base"),
        AutoModelForMaskedLM,
    ),
    "CamemBert": (
        AutoConfig.from_pretrained("camembert-base"),
        AutoModelForMaskedLM,
    ),
}


class HuggingfaceRunner(BenchmarkRunner):
    def __init__(self):
        super().__init__()
        self.suite_name = "huggingface"

    def load_model(
        self,
        device,
        model_name,
        batch_size=None,
    ):
        is_training = self.args.training
        use_eval_mode = self.args.use_eval_mode
        dtype = torch.float32
        reset_rng_state()
        if model_name not in EXTRA_MODELS:
            model_cls = get_module_cls_by_model_name(model_name)
            config_cls = model_cls.config_class
            config = config_cls()

            # NB: some models need a pad token defined to handle BS > 1
            if (
                model_cls
                in [
                    GPT2ForSequenceClassification,
                    GPTNeoForSequenceClassification,
                    GPTJForSequenceClassification,
                ]
                or model_cls.__name__.startswith("Roberta")
                or model_cls.__name__.startswith("Marian")
            ):
                config.pad_token_id = 0

        else:
            config, model_cls = EXTRA_MODELS[model_name]

        if "auto" in model_cls.__module__:
            # Handle auto classes
            model = model_cls.from_config(config).to(device, dtype=dtype)
        else:
            model = model_cls(config).to(device, dtype=dtype)

        if model_name in BATCH_SIZE_KNOWN_MODELS:
            batch_size_default = BATCH_SIZE_KNOWN_MODELS[model_name]
        elif batch_size is None:
            batch_size_default = 16
            log.warning(
                "Batch size not specified for {model_name}. Setting batch_size=16"
            )

        if batch_size is None:
            batch_size = batch_size_default
            if model_name in BATCH_SIZE_DIVISORS:
                batch_size = max(int(batch_size / BATCH_SIZE_DIVISORS[model_name]), 1)
                log.warning(
                    f"Running smaller batch size={batch_size} for {model_name}, orig batch_size={batch_size_default}"
                )

        example_inputs = generate_inputs_for_model(
            model_cls, model, model_name, batch_size, device, include_loss_args=True
        )

        # So we can check for correct gradients without eliminating the dropout computation
        for attr in dir(config):
            if "drop" in attr and isinstance(getattr(config, attr), float):
                setattr(config, attr, 1e-30)

        if is_training and not use_eval_mode:
            model.train()
        else:
            model.eval()

        self.validate_model(model, example_inputs)
        return device, model_name, model, example_inputs, batch_size

    def iter_model_names(self, args):
        model_names = list(BATCH_SIZE_KNOWN_MODELS.keys()) + list(EXTRA_MODELS.keys())
        model_names = set(model_names)
        model_names = sorted(model_names)

        start, end = self.get_benchmark_indices(len(model_names))
        for index, model_name in enumerate(model_names):
            if index < start or index >= end:
                continue
            if (
                not re.search("|".join(args.filter), model_name, re.I)
                or re.search("|".join(args.exclude), model_name, re.I)
                or model_name in args.exclude_exact
                or model_name in SKIP
            ):
                continue
            yield model_name

    @property
    def skip_accuracy_checks_large_models_dashboard(self):
        if self.args.dashboard or self.args.accuracy:
            return SKIP_ACCURACY_CHECK_MODELS
        return set()

    def pick_grad(self, name, is_training):
        if is_training:
            return torch.enable_grad()
        else:
            return torch.no_grad()

    def get_tolerance_and_cosine_flag(self, is_training, current_device, name):
        cosine = self.args.cosine
        if is_training:
            if name in REQUIRE_HIGHER_TOLERANCE:
                return 2e-2, cosine
            else:
                return 1e-2, cosine
        return 1e-3, cosine

    def compute_loss(self, pred):
        return pred[0]

    def forward_pass(self, mod, inputs, collect_outputs=True):
        with self.autocast():
            return mod(**inputs)

    def forward_and_backward_pass(self, mod, inputs, collect_outputs=True):
        cloned_inputs = clone_inputs(inputs)
        self.optimizer_zero_grad(mod)
        with self.autocast():
            pred = mod(**cloned_inputs)
            loss = self.compute_loss(pred)
        self.grad_scaler.scale(loss).backward()
        self.optimizer_step()
        if collect_outputs:
            return collect_results(mod, pred, loss, cloned_inputs)
        return None


def refresh_model_names_and_batch_sizes():
    """
    This function reads the HF Fx tracer supported models and finds the largest
    batch size that could fit on the GPU with PyTorch eager.

    The resulting data is written in huggingface_models_list.txt.

    Note - We only need to run this function if we believe that HF Fx tracer now
    supports more models.
    """
    import transformers.utils.fx as hf_fx

    family = dict()
    lm_seen = set()
    family_seen = set()
    for cls_name in hf_fx._SUPPORTED_MODELS:
        if "For" not in cls_name:
            continue

        model_cls = get_module_cls_by_model_name(cls_name)

        # TODO: AttributeError: '*Config' object has no attribute 'vocab_size'
        if model_cls in [
            CLIPModel,
            CLIPVisionModel,
            # SwinForImageClassification,
            # SwinForImageClassification,
            # SwinForMaskedImageModeling,
            # SwinModel,
            ViTForImageClassification,
            ViTForMaskedImageModeling,
            ViTModel,
        ]:
            continue

        # TODO: AssertionError: Padding_idx must be within num_embeddings
        if model_cls in [MarianForCausalLM, MarianMTModel, MarianModel]:
            continue

        # TODO: "model is not supported yet" from HFTracer
        if model_cls in [HubertForSequenceClassification]:
            continue

        # TODO: shape mismatch in loss calculation
        if model_cls in [LxmertForQuestionAnswering]:
            continue

        family_name = cls_name.split("For")[0]
        if family_name not in family:
            family[family_name] = []
        if cls_name.endswith(("MaskedLM", "CausalLM")) and family_name not in lm_seen:
            family[family_name].append(cls_name)
            lm_seen.add(family_name)
        elif (
            cls_name.endswith(
                ("SequenceClassification", "ConditionalGeneration", "QuestionAnswering")
            )
            and family_name not in family_seen
        ):
            family[family_name].append(cls_name)
            family_seen.add(family_name)
        elif cls_name.endswith("ImageClassification"):
            family[family_name].append(cls_name)

    chosen_models = set()
    for members in family.values():
        chosen_models.update(set(members))

    # Add the EXTRA_MODELS
    chosen_models.update(set(EXTRA_MODELS.keys()))

    for model_name in sorted(chosen_models):
        try:
            subprocess.check_call(
                [sys.executable]
                + sys.argv
                + ["--find-batch-sizes"]
                + [f"--only={model_name}"]
                + [f"--output={MODELS_FILENAME}"]
            )
        except subprocess.SubprocessError:
            log.warning(f"Failed to find suitable batch size for {model_name}")


def huggingface_main():
    # Code to refresh model names and batch sizes
    # if "--find-batch-sizes" not in sys.argv:
    #     refresh_model_names_and_batch_sizes()
    logging.basicConfig(level=logging.WARNING)
    warnings.filterwarnings("ignore")
    main(HuggingfaceRunner())


if __name__ == "__main__":
    huggingface_main()<|MERGE_RESOLUTION|>--- conflicted
+++ resolved
@@ -221,20 +221,10 @@
     vocab_size = model.config.vocab_size
     if model_name.endswith("MultipleChoice"):
         input = rand_int_tensor(device, 0, vocab_size, (bs, num_choices, seq_length))
-<<<<<<< HEAD
-        torch._dynamo.mark_dynamic(input, 2)
-    elif model_name.startswith("Roberta"):
-        input = rand_int_tensor(device, 0, 1, (bs, seq_length))
-        torch._dynamo.mark_dynamic(input, 1)
-    else:
-        input = rand_int_tensor(device, 0, vocab_size, (bs, seq_length))
-        torch._dynamo.mark_dynamic(input, 1)
-=======
     elif model_name.startswith("Roberta"):
         input = rand_int_tensor(device, 0, 1, (bs, seq_length))
     else:
         input = rand_int_tensor(device, 0, vocab_size, (bs, seq_length))
->>>>>>> 5b4a5235
 
     if "Bart" in model_name:
         input[:, -1] = model.config.eos_token_id
