import argparse
import logging
import os
from functools import partial

import torch
import torch._dynamo as dynamo
import torch.utils._pytree as pytree
from torch._dynamo.testing import reduce_to_scalar_loss
from torch.nn.parallel import DistributedDataParallel as DDP
from torch.profiler import profile, ProfilerActivity, record_function

try:
    from .common import timed
    from .dist_util import apply_fsdp, cleanup, get_model, model_iter_fn, setup
except ImportError:
    from common import timed
    from dist_util import apply_fsdp, cleanup, get_model, model_iter_fn, setup


def profile_model(args, model, inputs, rank):
    with profile(activities=[ProfilerActivity.CPU, ProfilerActivity.CUDA]) as prof:
        for i in range(args.repeat):
            with record_function("Forward"):
                outputs = model(*inputs)
                loss = reduce_to_scalar_loss(outputs)
            with record_function("Backward"):
                loss.backward()
    if rank == 0:
        prof.export_chrome_trace(args.trace_file)


def run_model(args, model, inputs, key):
    rank = int(os.getenv("RANK", 0))
    world_size = int(os.getenv("WORLD_SIZE", 1))
    # result_q = []

    setup(rank, world_size)
    if args.device == "cuda":
        # needed for FSDP
        torch.cuda.set_device(rank)

    dev_rank = f"{args.device}:{rank}"
    model = model.to(dev_rank)

    def move_tensor(maybe_tensor):
        if torch.is_tensor(maybe_tensor):
            return maybe_tensor.to(dev_rank)
        return maybe_tensor

    inputs = pytree.tree_map(move_tensor, inputs)

    if args.fsdp:
        model = apply_fsdp(
            args,
            model,
            use_checkpointing=args.fsdp_checkpoint,
            use_wrap_policy=args.fsdp_wrap,
        )
    elif args.ddp:
        model = DDP(model)

    if args.verbose:
        print(model)

    if args.dynamo:
        dynamo.reset()
        if args.verbose:
            dynamo.config.verbose = True
            dynamo.config.log_level = logging.DEBUG
<<<<<<< HEAD
        if args.dynamo_no_optimize_ddp:
            dynamo.config.optimize_ddp = False
=======
        if args.dynamo_optimize_ddp:
            dynamo.config.optimize_ddp = True
>>>>>>> 047e542a

        def print_compile(gm, ex):
            print(
                f"print_compile:\n{str(gm.graph)}\n-----------------------------------------"
            )
            return gm

        dynamo_ctx = dynamo.optimize(
            print_compile if args.dynamo == "print" else args.dynamo
        )
        model = dynamo_ctx(model)

    # warmup
    _ = timed(model, model_iter_fn, inputs, times=3, return_result=False)
    t_total = timed(
        model, model_iter_fn, inputs, times=args.repeat, return_result=False
    )

    if args.profile:
        profile_model(args, model, inputs, rank)

    cleanup()
    return t_total


if __name__ == "__main__":
    parser = argparse.ArgumentParser()
    parser.add_argument("--device", default="cuda")
    parser.add_argument(
        "--dynamo",
        default=None,
        help="if set to a str, uses dynamo[str] backend. else, eager",
    )
    parser.add_argument("--verbose", action="store_true")
    parser.add_argument("--batch_size", default=None)
    parser.add_argument("--profile", action="store_true", help="Run the profiler")
    parser.add_argument("--trace_file", default="profile.json", help="Run the profiler")
    parser.add_argument("--repeat", default=10, help="Repeats for timing run")
    parser.add_argument(
<<<<<<< HEAD
        "--dynamo_no_optimize_ddp",
=======
        "--dynamo_optimize_ddp",
>>>>>>> 047e542a
        action="store_true",
        help="Enable dynamo's ddp optimizer",
    )
    parser.add_argument(
        "--fsdp_checkpoint",
        action="store_true",
        help="whether to use gradient checkpointing via model-specific policy",
    )
    parser.add_argument(
        "--fsdp_wrap",
        action="store_true",
        help="whether to apply fsdp to submodules via model-specific policy",
    )

    dist_arg = parser.add_mutually_exclusive_group()
    dist_arg.add_argument("--ddp", action="store_true")
    dist_arg.add_argument("--fsdp", action="store_true")

    model_arg = parser.add_mutually_exclusive_group(required=True)
    model_arg.add_argument(
        "--torchbench_model", help="name of torchbench model, e.g. hf_Bert"
    )
    model_arg.add_argument(
        "--toy_model", action="store_true", help="use toy model instead"
    )
    args = parser.parse_args()

    model_name = args.torchbench_model
    if args.toy_model:
        model_name = "ToyModel"
    model, inputs = get_model(args)

    fn = partial(run_model, args, model, inputs)

    world_size = os.getenv("WORLD_SIZE", 1)
    t_total = fn(f"{model_name}_{world_size}")
    print(f"mean latency {t_total / args.repeat} across {args.repeat} runs")<|MERGE_RESOLUTION|>--- conflicted
+++ resolved
@@ -68,13 +68,8 @@
         if args.verbose:
             dynamo.config.verbose = True
             dynamo.config.log_level = logging.DEBUG
-<<<<<<< HEAD
-        if args.dynamo_no_optimize_ddp:
-            dynamo.config.optimize_ddp = False
-=======
         if args.dynamo_optimize_ddp:
             dynamo.config.optimize_ddp = True
->>>>>>> 047e542a
 
         def print_compile(gm, ex):
             print(
@@ -114,11 +109,7 @@
     parser.add_argument("--trace_file", default="profile.json", help="Run the profiler")
     parser.add_argument("--repeat", default=10, help="Repeats for timing run")
     parser.add_argument(
-<<<<<<< HEAD
-        "--dynamo_no_optimize_ddp",
-=======
         "--dynamo_optimize_ddp",
->>>>>>> 047e542a
         action="store_true",
         help="Enable dynamo's ddp optimizer",
     )
