# Owner(s): ["module: inductor"]
import contextlib
import dataclasses
import functools
import glob
import importlib
import itertools
import os
import random
import shutil
import sys
import typing
import unittest
import weakref
from typing import Any, Callable
from unittest.mock import patch

import numpy as np

import torch

import torch._dynamo
from torch._dynamo.debug_utils import same_two_models
from torch._dynamo.testing import rand_strided, same
from torch.fx.experimental.proxy_tensor import make_fx
from torch.fx.passes.shape_prop import ShapeProp
from torch.nn import functional as F
from torch.testing import make_tensor
from torch.testing._internal.common_utils import (
    TEST_WITH_ASAN,
    TEST_WITH_ROCM,
    TestCase as TorchTestCase,
)
from torch.utils._python_dispatch import TorchDispatchMode
from torch.utils._pytree import tree_flatten, tree_unflatten

try:
    import sympy

    importlib.import_module("functorch")
    importlib.import_module("filelock")

    import torch._inductor.config
    from functorch.compile import config as functorch_config
    from torch._decomp import get_decompositions
    from torch._inductor import codecache, config, metrics, test_operators
    from torch._inductor.codegen.cpp import cexpr, CppOverrides, CppVecOverrides
    from torch._inductor.codegen.triton import texpr
    from torch._inductor.compile_fx import compile_fx, complex_memory_overlap
    from torch._inductor.ir import IndexingDiv, ModularIndexing
    from torch._inductor.overrides import (
        linear_permute_fusion,
        linear_transpose,
        permute_linear_fusion,
        permute_matmul_fusion,
        sink_cat_after_pointwise,
        transpose_linear,
        transpose_matmul,
    )
    from torch._inductor.sizevars import SizeVarAllocator
    from torch._inductor.utils import has_torchvision_roi_align, timed

    # This will only pass on pytorch builds newer than roughly 5/15/2022
    assert get_decompositions([torch.ops.aten.trace])
    # Requires functorch
    from torch._inductor.compile_fx import compile_fx_inner
except (ImportError, AssertionError) as e:
    sys.stderr.write(f"{type(e)}: {e}\n")
    if __name__ == "__main__":
        sys.exit(0)
    raise unittest.SkipTest("requires sympy/functorch/filelock") from e

from torch.testing._internal.inductor_utils import HAS_CPU, HAS_CUDA

HAS_MULTIGPU = HAS_CUDA and torch.cuda.device_count() >= 2
aten = torch.ops.aten
requires_cuda = functools.partial(unittest.skipIf, not HAS_CUDA, "requires cuda")
requires_multigpu = functools.partial(
    unittest.skipIf, not HAS_MULTIGPU, "requires multiple cuda devices"
)

torch._inductor.config.triton.autotune = False  # too slow


# For OneDNN bf16 path, OneDNN requires the cpu has intel avx512 with avx512bw,
# avx512vl, and avx512dq at least. So we will skip the test case if one processor
# is not meet the requirement.
@functools.lru_cache(maxsize=None)
def has_bf16_support():
    import sys

    if sys.platform != "linux":
        return False
    with open("/proc/cpuinfo", encoding="ascii") as f:
        lines = f.read()
    return all(word in lines for word in ["avx512bw", "avx512vl", "avx512dq"])


unary_list = [
    torch.nn.ReLU(),
    torch.nn.Sigmoid(),
    torch.nn.Tanh(),
    torch.nn.Hardswish(),
    torch.nn.LeakyReLU(0.1, inplace=False),
    torch.nn.Hardtanh(min_val=-0.5, max_val=4, inplace=False),
    torch.nn.GELU(approximate="none"),
    torch.nn.GELU(approximate="tanh"),
    torch.nn.ReLU6(),
    torch.nn.SiLU(),
    lambda x: F.relu(x),
    lambda x: F.sigmoid(x),
    lambda x: F.tanh(x),
    lambda x: F.hardswish(x),
    lambda x: F.leaky_relu(x, 0.1),
    lambda x: F.hardtanh(x, min_val=-0.5, max_val=4),
    lambda x: F.gelu(x, approximate="none"),
    lambda x: F.gelu(x, approximate="tanh"),
    lambda x: F.relu6(x),
    lambda x: F.silu(x),
]


binary_list = [
    lambda x, y: torch.add(x, y),  # call_function
    lambda x, y: torch.add(y, x),  # call_function
    lambda x, y: x.add(y),  # call_method
    lambda x, y: x.add_(y),  # call_method
    lambda x, y: torch.sub(x, y),  # call_function
    lambda x, y: x.sub(y),  # call_method
    lambda x, y: x.sub_(y),  # call_method
]


def requires_decomp(fn):
    """Decorator to disable test if a decomp is missing"""

    def wrap_test(test):
        @functools.wraps(test)
        def maybe_test(*args, **kwargs):
            if len(get_decompositions([fn])) == 0:
                raise unittest.SkipTest(f"requires decomp for {fn.__name__}")
            return test(*args, **kwargs)

        return maybe_test

    return wrap_test


PassFunc = Callable[[torch.fx.GraphModule, Any], torch.fx.GraphModule]


def chain_passes(*passes: PassFunc) -> PassFunc:
    def parent_pass(module: torch.fx.GraphModule, input: Any) -> torch.fx.GraphModule:
        for pass_ in passes:
            if isinstance(module, torch.fx.GraphModule):
                ShapeProp(module).propagate(*input)
            module = pass_(module)
        return module

    return parent_pass


def count_call(module: torch.fx.GraphModule, op: str, target_op: Any) -> int:
    return sum(
        [1 if (n.op == op and n.target == target_op) else 0 for n in module.graph.nodes]
    )


def count_call_function(module: torch.fx.GraphModule, target_op: Any) -> int:
    return count_call(module, "call_function", target_op)


def count_call_method(module: torch.fx.GraphModule, target_op: Any) -> int:
    return count_call(module, "call_method", target_op)


class TestCase(TorchTestCase):
    @classmethod
    def setUpClass(cls):
        super().setUpClass()
        cls._stack = contextlib.ExitStack()
        cls._stack.enter_context(patch.object(config, "debug", True))
        cls._stack.enter_context(patch.object(config.cpp, "min_chunk_size", 1))

    @classmethod
    def tearDownClass(cls):
        cls._stack.close()
        super().tearDownClass()


class ToTuple(torch.nn.Module):
    def forward(self, x):
        return (x,)


@dataclasses.dataclass
class InputGen:
    n: int
    device: str

    def dense(self):
        return torch.randn((self.n, self.n), device=self.device)

    def transposed(self):
        return self.dense().transpose(0, 1)

    def strided(self):
        return torch.randn((self.n * 2, self.n * 3), device=self.device)[
            self.n :, self.n :: 2
        ]

    def broadcast1(self):
        return torch.randn((self.n,), device=self.device)

    def broadcast2(self):
        return torch.randn((1, self.n, 1), device=self.device)

    def broadcast3(self):
        return torch.randn((1,), device=self.device)

    def double(self):
        return torch.randn((self.n, self.n), device=self.device, dtype=torch.double)

    def int(self):
        return torch.arange(self.n, device=self.device, dtype=torch.int32)


def compute_grads(args, kwrags, results, grads):
    def gather_leaf_tensors(args, kwargs):
        args, _ = tree_flatten(args)
        kwargs, _ = tree_flatten(kwargs)
        args = args + kwargs
        leaf_tensors = [
            arg for arg in args if isinstance(arg, torch.Tensor) and arg.requires_grad
        ]
        return leaf_tensors

    flat_results, _ = tree_flatten(results)
    flat_diff_results = [r for r in flat_results if r.requires_grad]
    assert len(flat_diff_results) > 0

    leaf_tensors = gather_leaf_tensors(args, kwrags)
    assert len(leaf_tensors) > 0
    return torch.autograd.grad(
        flat_diff_results,
        leaf_tensors,
        grads,
        allow_unused=True,
        retain_graph=True,
    )


def clone_preserve_strides(x):
    if not isinstance(x, torch.Tensor):
        return x
    buffer = torch.as_strided(x, (x.storage().size(),), (1,), 0).clone()
    out = torch.as_strided(buffer, x.size(), x.stride(), x.storage_offset())
    return out


@patch.object(torch._inductor.config.triton, "cudagraphs", False)
def check_model(
    self: TestCase,
    model,
    example_inputs,
    kwargs=None,
    *,
    atol=None,
    rtol=None,
    check_lowp=True,
    exact_dtype=True,
    nopython=True,
    copy_to_cuda=True,
    reference_in_float=True,
    assert_equal=True,
    check_gradient=False,
):
    kwargs = kwargs or {}
    torch._dynamo.reset()

    ref_inputs = [clone_preserve_strides(x) for x in example_inputs]
    ref_kwargs = kwargs
    has_lowp_args = False
    original_lowp_dtype = torch.half

    if reference_in_float:
        # check_lowp is ignored here, it's kept just to be able to call `common` with extra arg
        def upcast_fn(x):
            nonlocal has_lowp_args
            if isinstance(x, torch.Tensor) and (
                x.dtype == torch.float16 or x.dtype == torch.bfloat16
            ):
                has_lowp_args = True
                return x.float()
            else:
                return x

        def get_original_lowp_dtype(example_inputs):
            dtypes = [x.dtype for x in example_inputs if isinstance(x, torch.Tensor)]
            dtype_set = set(dtypes)
            return dtype_set.pop() if len(dtype_set) == 1 else torch.half

        ref_inputs = list(map(upcast_fn, example_inputs))
        ref_kwargs = {k: upcast_fn(v) for k, v in kwargs.items()}
        if has_lowp_args:
            original_lowp_dtype = get_original_lowp_dtype(example_inputs)
            if hasattr(model, "to"):
                model = model.to(torch.float)

    torch.manual_seed(0)

    correct = model(*ref_inputs, **ref_kwargs)
    # downcast the model back if needed
    if reference_in_float and has_lowp_args:
        if hasattr(model, "to"):
            model = model.to(original_lowp_dtype)

    torch._inductor.metrics.reset()

    called = False

    def compile_fx_wrapper(model_, example_inputs_):
        nonlocal called
        called = True
        return compile_fx(model_, example_inputs_)

    def run(*ex, **kwargs):
        return model(*ex, **kwargs)

    run = torch._dynamo.optimize(compile_fx_wrapper, nopython=nopython)(run)

    torch.manual_seed(0)
    actual = run(*example_inputs, **kwargs)
    # if not called:
    #     exp = torch._dynamo.explain(run, *example_inputs)
    #     print("Explain:", exp[0])
    #     for graph in exp[2]:
    #         print("Graph", graph)
    assert called, "Ran graph without calling compile_fx"
    assert type(actual) == type(correct)

    correct_flat, correct_spec = tree_flatten(correct)
    actual_flat, _ = tree_flatten(actual)
    if reference_in_float:
        correct_flat = tuple(
            y.to(x.dtype)
            if isinstance(y, torch.Tensor) and y.dtype.is_floating_point
            else y
            for x, y in zip(actual_flat, correct_flat)
        )
        correct = tree_unflatten(correct_flat, correct_spec)

    if assert_equal:
        self.assertEqual(
            actual,
            correct,
            atol=atol,
            rtol=rtol,
            equal_nan=True,
            exact_dtype=exact_dtype,
        )
        # In case of input mutations, check that inputs are the same
        self.assertEqual(
            ref_inputs,
            example_inputs,
            atol=atol,
            rtol=rtol,
            equal_nan=True,
            # our testing sometimes uses higher precision inputs for the reference
            exact_dtype=False,
        )
    else:
        for correct_val, actual_val in zip(correct_flat, actual_flat):
            if isinstance(correct_val, torch.Tensor):
                assert correct_val.device == actual_val.device
                assert correct_val.size() == actual_val.size()
                assert correct_val.stride() == actual_val.stride()
                assert correct_val.layout == actual_val.layout
                if exact_dtype:
                    assert correct_val.dtype == actual_val.dtype

    if check_gradient:

        # generate random unit norm gradients
        grads = [
            torch.rand(r.shape, device=r.device, dtype=r.dtype)
            for r in correct_flat
            if r.requires_grad
        ]
        for g in grads:
            g /= g.norm()

        correct_grad = compute_grads(ref_inputs, ref_kwargs, correct, grads)
        actual_grad = compute_grads(example_inputs, kwargs, actual, grads)

        self.assertEqual(
            actual_grad,
            correct_grad,
            atol=atol,
            rtol=rtol,
            equal_nan=True,
            exact_dtype=exact_dtype,
        )

    torch._dynamo.reset()


@patch.object(torch._inductor.config.triton, "cudagraphs", False)
def check_model_cuda(
    self: TestCase,
    model,
    example_inputs,
    kwargs=None,
    *,
    atol=None,
    rtol=None,
    check_lowp=True,
    exact_dtype=True,
    nopython=True,
    copy_to_cuda=True,
    reference_in_float=True,
    assert_equal=True,
    check_gradient=False,
):
    kwargs = kwargs or {}
    if hasattr(model, "to"):
        model = model.to("cuda")

    def copy_fn(x):
        # preserve strides of the input on the device
        if not isinstance(x, torch.Tensor):
            return x
        return torch.empty_strided(
            x.size(), x.stride(), device="cuda", dtype=x.dtype
        ).copy_(x)

    if copy_to_cuda:
        example_inputs = tuple(copy_fn(x) for x in example_inputs)

    check_model(
        self,
        model,
        example_inputs,
        kwargs,
        atol=atol,
        rtol=rtol,
        exact_dtype=exact_dtype,
        nopython=nopython,
        reference_in_float=reference_in_float,
        assert_equal=assert_equal,
        check_gradient=check_gradient,
    )

    if check_lowp:

        def downcast_fn(x):
            if not isinstance(x, torch.Tensor) or not x.dtype == torch.float:
                return x
            return torch.empty_strided(
                x.size(), x.stride(), device="cuda", dtype=torch.half
            ).copy_(x)

        example_inputs = list(map(downcast_fn, example_inputs))
        if hasattr(model, "to"):
            model = model.to(torch.half)
        check_model(
            self,
            model,
            example_inputs,
            kwargs,
            atol=atol,
            rtol=rtol,
            exact_dtype=exact_dtype,
            nopython=nopython,
            reference_in_float=reference_in_float,
            assert_equal=assert_equal,
            check_gradient=check_gradient,
        )


class SweepInputs2:
    input_gen_types1 = [
        "dense",
        "transposed",
        "strided",
        "broadcast1",
        "broadcast2",
        "broadcast3",
        "double",
        "int",
    ]
    input_gen_types2 = input_gen_types1
    gen = None

    @staticmethod
    def kernel(a, b):
        return (a + b,)

    @classmethod
    def gen_template(cls, name1, name2):
        def test(self):
            check_model(
                self,
                cls.kernel,
                (
                    getattr(cls.gen, name1)(),
                    getattr(cls.gen, name2)(),
                ),
            )

        test.__name__ = f"test_{cls.gen.device}_{name1}_{name2}"
        setattr(cls, test.__name__, test)

    @classmethod
    def populate(cls):
        for name1 in cls.input_gen_types1:
            for name2 in cls.input_gen_types2:
                cls.gen_template(name1, name2)


class TestIndexingSimplification(TorchTestCase):
    def test_indexing_simplification(self):
        sizevars = SizeVarAllocator()
        i0 = sympy.Symbol("i0")
        i1 = sympy.Symbol("i1")
        i2 = sympy.Symbol("i2")
        r3 = sympy.Symbol("r3")

        var_ranges = {i0: 3136, i1: 64, i2: 32, r3: 3}
        expr = (
            128 * i2
            + ModularIndexing(i1, 1, 64)
            + 64 * ModularIndexing(i1 + 64 * r3, 64, 2)
        )
        # check that `i1//64` is removed when i1 is always less than 64,
        # and the next simplificaton doesn't happen
        self.assertEqual(
            sizevars.simplify_with_ranges(expr, var_ranges),
            i1 + 128 * i2 + 64 * ModularIndexing(r3, 1, 2),
        )
        # all the modular indexing should be removed when the body cant be larger than the modulus
        var_ranges[r3] = 2
        self.assertEqual(
            sizevars.simplify_with_ranges(expr, var_ranges), i1 + 128 * i2 + 64 * r3
        )
        # if there are negative terms in ModularIndexing base, we cannot replace it with IndexingDiv
        expr = ModularIndexing(i1 - 15, 1, 64)
        self.assertEqual(
            sizevars.simplify_with_ranges(expr, var_ranges),
            ModularIndexing(i1 - 15, 1, 64),
        )
        # small terms should be kept if the rest is not guaranteed to be divisible
        self.assertEqual(
            sizevars.simplify_with_ranges(IndexingDiv(r3 + i2 + i1, 32), var_ranges),
            IndexingDiv(r3 + i2 + i1, 32),
        )

        expr = ModularIndexing(2 * i2 + r3, 1, 64)
        # modular indexing is removed if base is smaller than modulo
        self.assertEqual(sizevars.simplify_with_ranges(expr, var_ranges), 2 * i2 + r3)

        # check the same thing but with symbolic divisor
        self.assertEqual(IndexingDiv(r3 * i0, r3), i0)
        self.assertEqual(ModularIndexing(r3 * i0, r3, 10), ModularIndexing(i0, 1, 10))

        # (10*i) % 10 is always zero and should get optimized away
        self.assertEqual(
            ModularIndexing(i0 + i1 * 10, 1, 10), ModularIndexing(i0, 1, 10)
        )

        # ((20*i)//2) % 10 is always zero and should get optimized away
        self.assertEqual(
            ModularIndexing(i0 + i1 * 20, 2, 10), ModularIndexing(i0, 2, 10)
        )

        # the same things happens with symbolic divisor
        self.assertEqual(
            ModularIndexing(i0 + i1 * i2 * r3, i2, r3), ModularIndexing(i0, i2, r3)
        )

        # if there are negative terms, we cannot optimize away zero terms due to https://github.com/openai/triton/issues/619
        self.assertEqual(
            ModularIndexing(-i0 + i1 * 20, 2, 10), ModularIndexing(-i0 + i1 * 20, 2, 10)
        )
        self.assertEqual(
            ModularIndexing(-15 + i1 * 20, 2, 10), ModularIndexing(-15 + i1 * 20, 2, 10)
        )

        # Constant fold from divisor into base
        self.assertEqual(ModularIndexing(i0 * 4, 2, 10), ModularIndexing(i0 * 2, 1, 10))
        self.assertEqual(IndexingDiv(i0 * 4, 2), i0 * 2)

        # Nested modular indexing is correctly simplified
        var_ranges = {"i1": 13, "i2": 121}
        expr = ModularIndexing(ModularIndexing(121 * i1 + i2, 1, 784), 1, 28)
        self.assertEqual(sizevars.simplify_with_ranges(expr, var_ranges), expr)
        expr = ModularIndexing(ModularIndexing(121 * i1 + i2, 1, 784) + 1, 1, 28)
        self.assertEqual(sizevars.simplify_with_ranges(expr, var_ranges), expr)
        var_ranges = {"i2": 784}
        expr = ModularIndexing(ModularIndexing(i2, 1, 28), 7, 4)
        expected = IndexingDiv(ModularIndexing(i2, 1, 28), 7)
        self.assertEqual(sizevars.simplify_with_ranges(expr, var_ranges), expected)
        expr = ModularIndexing(ModularIndexing(i2, 1, 28) + 1, 7, 4)
        self.assertEqual(sizevars.simplify_with_ranges(expr, var_ranges), expr)

    def test_indexing_join(self):
        sizevars = SizeVarAllocator()
        i0 = sympy.Symbol("i0")
        i1 = sympy.Symbol("i1")
        i2 = sympy.Symbol("i2")

        # join two ModularIndexing calls into one larger one when possible
        expr1 = ModularIndexing(i0, 1, 32) + 32 * ModularIndexing(i0, 32, 4)
        self.assertEqual(
            sizevars.simplify_with_ranges(expr1, {}), ModularIndexing(i0, 1, 128)
        )

        # it should also work with a scale
        self.assertEqual(
            sizevars.simplify_with_ranges(2 * expr1, {}),
            2 * ModularIndexing(i0, 1, 128),
        )

        # it should work when divisor is not 1
        expr2 = ModularIndexing(i0, 3, 32) + 32 * ModularIndexing(i0, 32 * 3, 4)
        simplified = sizevars.simplify_with_ranges(expr2, {})
        self.assertEqual(simplified, ModularIndexing(i0, 3, 128))
        self.assertEqual(expr2.subs({i0: 39485}), simplified.subs({i0: 39485}))

        # it should not happen in this case as the modulus is wrong
        expr3 = ModularIndexing(i0, 1, 30) + 32 * ModularIndexing(i0, 32, 4)
        self.assertEqual(sizevars.simplify_with_ranges(expr3, {}), expr3)

        # check that it also works with a modulus>1
        expr4 = ModularIndexing(i0, 10, i1) + i1 * ModularIndexing(i0, i1 * 10, i2)
        res0 = expr4.subs({i0: 24056, i1: 13, i2: 19})
        simplified = sizevars.simplify_with_ranges(expr4, {})
        res1 = simplified.subs({i0: 24056, i1: 13, i2: 19})
        self.assertEqual(res0, res1)
        self.assertEqual(simplified, ModularIndexing(i0, 10, i1 * i2))

        # and also works with an offset
        self.assertEqual(
            sizevars.simplify_with_ranges(expr4 + 10, {}),
            ModularIndexing(i0, 10, i1 * i2) + 10,
        )

        # works for ModularIndexing + IndexingDiv
        expr5 = 197 * IndexingDiv(i0, 197) + ModularIndexing(i0, 1, 197)
        simplified = sizevars.simplify_with_ranges(expr5, {})
        self.assertEqual(simplified, i0)
        self.assertEqual(expr5.subs({i0: 39485}), simplified.subs({i0: 39485}))

        # works with a scale
        self.assertEqual(
            sizevars.simplify_with_ranges(2 * expr5, {}),
            2 * i0,
        )

        # divisor != 1
        expr6 = 197 * IndexingDiv(i0, 197 * 3) + ModularIndexing(i0, 3, 197)
        simplified = sizevars.simplify_with_ranges(expr6, {})
        self.assertEqual(simplified, IndexingDiv(i0, 3))
        self.assertEqual(expr6.subs({i0: 39485}), simplified.subs({i0: 39485}))


class CommonTemplate:
    @classmethod
    def install(my_cls, other_cls, suffix):  # noqa: B902
        for name, value in my_cls.__dict__.items():
            if name.startswith("test_"):
                setattr(other_cls, f"{name}_{suffix}", value)

    def test_bool(self):
        def fn(a, b):
            return (
                a + b,
                a * b,
                a & b,
                a | b,
                a ^ b,
                torch.logical_and(a, b),
                torch.logical_or(a, b),
                torch.logical_not(a),
                torch.sign(b),
            )

        self.common(
            fn,
            (
                torch.tensor([True, False, True, False]),
                torch.tensor([False, False, True, True]),
            ),
        )

    def test_add_const_int(self):
        def fn(a):
            return (a + 1,)

        self.common(fn, (torch.randn(32),))

    def test_add_const_float(self):
        def fn(a):
            return (a + 1.5,)

        self.common(fn, (torch.randn(32),))

    def test_add_inplace_permuted(self):
        def fn(x, y):
            return x.add_(y)

        x = torch.ones([2, 12, 13, 17]).transpose(1, 2)
        y = torch.randn([2, 13, 1, 17])

        self.common(fn, (x, y))

    def test_abs(self):
        def fn(a):
            return (a / (torch.abs(a) + 1),)

        self.common(fn, (torch.randn(17),))

    def test_sgn(self):
        def fn(a):
            return torch.sgn(a), torch.sgn(a + 1) - 1

        self.common(fn, [torch.linspace(-10, 10, 41)])

    def test_sgn_extremal(self):
        def fn(a):
            return (torch.sgn(a),)

        self.common(fn, [torch.tensor([np.nan, np.inf, -np.inf, 0])])

    def test_max_min(self):
        def fn(a, b):
            return (torch.maximum(a, b), torch.minimum(a, b))

        self.common(fn, (torch.randn(8), torch.randn(8)))
        t1 = torch.randn(8)
        t1[0] = float("nan")
        t2 = torch.randn(8)
        t2[1] = float("nan")
        self.common(fn, (t1, t2))

    def test_horizonal_fusion1(self):
        def fn(a, b, c):
            return (a + b, a - c, b * c)

        self.common(
            fn, (torch.randn(8, 16, 16), torch.randn(8, 16, 16), torch.randn(1, 16, 1))
        )

    def test_horizonal_fusion2(self):
        def fn(a, b, c):
            return a + 1, b + 2, c + 3

        self.common(fn, (torch.randn(8, 16, 8), torch.randn(8, 16), torch.randn(16, 8)))

    def test_vertical_fusion1(self):
        def fn(sa, ct, p):
            # From torchbench.pyhpc_equation_of_state
            v17 = -3.087032500374211e-7
            v18 = -1.988366587925593e-8
            v19 = -1.061519070296458e-11
            v20 = 1.550932729220080e-10
            t15 = v19 * ct
            t19 = v17 + ct * (v18 + t15) + v20 * sa
            t20 = 1.0 / t19
            t128 = t19 * p
            return t20 + t128

        self.common(
            fn,
            (
                torch.randn(204, 204, 26),
                torch.randn(204, 204, 26),
                torch.randn(26),
            ),
        )
        self.assertEqual(torch._inductor.metrics.generated_kernel_count, 1)

    def test_forced_buffer_realize(self):
        # Test torch._test_inductor_realize forces a buffer to be realized
        def fn(a):
            b = test_operators.realize(a * 2)
            return (b * 2,)

        self.common(fn, (torch.randn(10),))
        self.assertEqual(torch._inductor.metrics.ir_nodes_pre_fusion, 2)

    def test_scheduler_vertical_fusion1(self):
        realize = test_operators.realize

        def fn(sa, ct, p):
            # From torchbench.pyhpc_equation_of_state
            v17 = -3.087032500374211e-7
            v18 = -1.988366587925593e-8
            v19 = -1.061519070296458e-11
            v20 = 1.550932729220080e-10
            t15 = realize(v19 * ct)
            t19 = realize(v17 + ct * (v18 + t15) + v20 * sa)
            t20 = realize(1.0 / t19)
            t128 = realize(t19 * p)
            return t20 + t128

        self.common(
            fn,
            (
                torch.randn(204, 204, 26),
                torch.randn(204, 204, 26),
                torch.randn(26),
            ),
        )
        self.assertEqual(torch._inductor.metrics.ir_nodes_pre_fusion, 5)
        self.assertEqual(
            torch._inductor.metrics.generated_kernel_count,
            1 if self.device == "cuda" else 3,
        )

    def test_sum1(self):
        def fn(a, b):
            return ((a + b).sum(-1),)

        self.common(fn, (torch.randn(8, 8), torch.randn(8, 8)))

    def test_sum2(self):
        def fn(a, b):
            return ((a + b).sum([1, 2]), (a + b).sum(-1))

        self.common(fn, (torch.randn(8, 9, 3, 21), torch.randn(8, 9, 3, 21)))

    def test_sum3(self):
        def fn(a, b):
            r1 = a + b
            r2 = r1.sum(-1)
            r3 = torch.squeeze(b) + 10
            return (r1, r2, r3)

        # Mismatched elements: 2 / 10 (20.0%)
        # Greatest absolute difference: 0.0029296875 at index (8,) (up to 1e-05 allowed)
        # Greatest relative difference: 0.0017482517482517483 at index (6,) (up to 0.001 allowed)
        self.common(fn, (torch.randn(10, 10), torch.randn(1, 10)), atol=1e-5, rtol=2e-3)

    def test_sum4(self):
        def fn(a):
            b = a + 1
            c = b.sum(-1)
            d = c + 3
            e = d.sum(-1)
            f = e + 5
            return (f, e, d, c, b)

        self.common(fn, (torch.randn(1, 16, 8, 8),))

    def test_sum5(self):
        def fn(a):
            b = a + 1
            c = b.sum(-1)
            d = c + 3
            e = d.sum(-1)
            f = e + 5
            return (f,)

        self.common(fn, (torch.randn(1, 17, 8, 9),))

    def test_reduction1(self):
        def fn(a):
            return (a.sum(), a.max(), a.min(), a.argmax(), a.argmin())

        self.common(fn, (torch.tensor([float("-inf"), 0.0, float("inf")]),))

    def test_reduction2(self):
        def fn(a):
            # FIXME: a.argmax
            return (a.sum(), a.max(), a.min(), a.argmin())

        self.common(fn, (torch.full((4,), float("inf")),))

    def test_reduction3(self):
        def fn(a):
            # FIXME: a.argmin
            return (a.sum(), a.max(), a.min(), a.argmax())

        self.common(fn, (torch.full((4,), float("-inf")),))

    def test_reduction4(self):
        if self.device == "cpu":
            raise unittest.SkipTest("Non-deterministic CPU results")

        def fn(a):
            return (a.argmax(-1), a.argmin(-1))

        inputs = (torch.ones(128), torch.ones(4, 4, 1))
        for i in inputs:
            self.common(fn, (i,))

    @patch.object(config, "dynamic_shapes", False)
    def test_unroll_small_reduction(self):
        def fn(x):
            val1, index1 = x.min(-1)
            val2, index2 = x.max(-1)
            return (
                val1,
                index1,
                val2,
                index2,
                x.sum(-1),
                (x > 1).any(-1),
                (x > 0).all(-1),
                x.argmin(-1),
                x.argmax(-1),
                x.amin(-1),
                x.amax(-1),
            )

        with patch.object(config, "unroll_reductions_threshold", 8):
            # small sized reductions will get unrolled
            self.common(fn, (torch.randn(8, 3),))
        torch._dynamo.reset()
        with patch.object(config, "unroll_reductions_threshold", 1):
            # make sure things also work if they aren't unrolled
            self.common(fn, (torch.randn(8, 3),))

    def test_multilayer_low_prec(self):
        # fp16 nyi for cpu
        if self.device == "cpu":
            raise unittest.SkipTest("requires CUDA")

        def fn(a):
            return torch.mean(a)

        self.common(fn, ((torch.rand((10, 3, 352, 352), dtype=torch.float16),)))

    def test_expanded_reduction(self):
        if self.device == "cpu":
            raise unittest.SkipTest(
                "https://github.com/pytorch/torchdynamo/issues/1697"
            )

        def fn(x, y):
            z = x * y
            return z.sum((0, 1))

        self.common(fn, (torch.randn(2, 197, 256), torch.randn(2, 1, 256)))

    def test_min_max_reduction(self):
        def fn(a, b):
            return ((a + b).max(), (a + b).min(), torch.amax(a + 1, keepdim=True))

        self.common(fn, (torch.randn(8, 8), torch.randn(8, 8)))

    def test_sum_int(self):
        def fn(x):
            return 2 * x.sum(-1) + x.sum()

        dtypes = torch.bool, torch.uint8, torch.int
        inps = [torch.randint(2, (64,), dtype=dtype) for dtype in dtypes]
        for i in inps:
            self.common(fn, (i,), check_lowp=False)

    def test_sum_dtype(self):
        def fn(x):
            return x * x.sum(-1, dtype=torch.double) + x.sum(dtype=torch.double)

        self.common(fn, (torch.ones(32, 32) * 70,))

    def test_clamp(self):
        def fn(a, b):
            return (a.clamp(-0.1, 0.1), b.clamp(0), torch.clamp(a + b, max=0))

        self.common(fn, (torch.randn(8, 8), torch.randn(8, 8)))

    def test_arange1(self):
        def fn(x):
            rng1 = torch.arange(8 * 8, dtype=torch.float32, device=x.device).view(8, 8)
            rng2 = torch.arange(10, 18, device=x.device)
            tmp = x * rng1
            return tmp, tmp + rng2

        self.common(fn, (torch.randn(8, 8),))

    def test_arange2(self):
        def fn(x):
            rng1 = torch.arange(8, device=x.device)
            return (x + rng1,)

        self.common(fn, (torch.randint(4, (8, 8)),), check_lowp=False)

    def test_arange3(self):
        def fn(x):
            return x + torch.ops.aten.arange.start_step(
                0, 53, 4, dtype=torch.int64, device=x.device
            )

        self.common(fn, (torch.randn(14),))

    def test_arange4(self):
        def fn(x):
            return x - torch.arange(512, -512, -1.0, device=x.device)

        self.common(fn, (torch.randn(1024),))

    def test_linspace1(self):
        def fn(x):
            return torch.linspace(0.125, 0.875, 7, device=x.device) + x

        self.common(fn, (torch.randn(1, 7),))

    def test_linspace2(self):
        def fn(x):
            return torch.linspace(0, 2, 1, device=x.device) + x

        self.common(fn, (torch.randn(1, 1),))

    def test_linspace3(self):
        def fn(x):
            return torch.linspace(0, 2, 0, device=x.device)

        self.common(fn, (torch.Tensor([]),))

    def test_tensor1(self):
        def fn(x):
            return torch.tensor([1], device=x.device) + x, torch.tensor(
                5, device=x.device
            )

        self.common(fn, (torch.randn(10),))

    def test_tensor2(self):
        def fn(x):
            return torch.tensor(list(range(2, 40, 2)), device=x.device) + x

        self.common(fn, (torch.randn(1),))

    def test_tensor3(self):
        def fn(x):
            return (
                torch.tensor([], device=x.device),
                torch.tensor([1, 2], device=x.device) + 1,
                torch.tensor([1, 2, 3], device=x.device) + 2,
                torch.tensor([1, 2, 3, 4], device=x.device) + x,
            )

        self.common(fn, [torch.randn(4)])

    def test_views1(self):
        def fn1(x, y):
            return (x.view(size2) + y,)

        def fn2(x, y):
            return ((x + 1).view(size2) + y,)

        views = [
            ([5 * 7], [5, 7]),
            ([2 * 3 * 4 * 5 * 6 * 7], [2, 3, 4, 5, 6, 7]),
            ([2 * 3, 4, 5, 6 * 7], [2, 3, 4, 5, 6, 7]),
            ([10 * 5, 20], [10, 5, 20]),
            ([1, 10, 1], [10]),
            ([10, 1, 10, 1, 10], [10, 100]),
            ([2, 2, 2, 2], [4, 4]),
        ]
        for size1, size2 in views:
            self.common(fn1, (torch.randn(size1), torch.randn(size2)))
            self.common(fn2, (torch.randn(size1), torch.randn(size2)))

        for size2, size1 in views:
            self.common(fn1, (torch.randn(size1), torch.randn(size2)))
            self.common(fn2, (torch.randn(size1), torch.randn(size2)))

    def test_views2(self):
        def fn1(x):
            return (x.view(size2) + 1,)

        def fn2(x):
            return ((x * 2).view(size2) + 1,)

        for size1, size2 in [
            ([2, 2, 2, 2], [4, -1]),
            ([10, 1, 10, 1, 10], [-1, 100]),
            ([10 * 5, 20], [10, -1, 20]),
        ]:
            self.common(fn1, (torch.randn(size1),))
            self.common(fn2, (torch.randn(size1),))

    def test_views3(self):
        # example taken from hf_BigBird
        def forward(arg1, arg2):
            index = torch.ops.aten.index(arg1, [arg2])
            view_1 = torch.ops.aten.view(index, [1, 2232, 64])
            view_2 = torch.ops.aten.view(view_1, [1, 12, 62, 192])
            return view_2

        self.common(
            forward,
            (
                rand_strided((64, 64), (64, 1), torch.float32),
                rand_strided((2232,), (1,), torch.int64),
            ),
        )

    def test_relu(self):
        def fn(a, b):
            return (torch.relu(a), torch.relu(a + b) / 10)

        self.common(fn, (torch.randn(8, 8), torch.randn(8, 8)))

    def test_exp(self):
        def fn(a, b):
            return (torch.exp(a), torch.exp(a + b))

        self.common(fn, (torch.randn(8, 8), torch.randn(8, 8)))

    def test_sigmoid(self):
        def fn(a, b):
            return (torch.sigmoid(a), torch.sigmoid(a + b))

        self.common(fn, (torch.randn(8, 8), torch.randn(8, 8)))

    def test_round(self):
        def fn(a, b):
            return torch.round(a), torch.round(b + 1), torch.round(a, decimals=2)

        # without manual_seed, there is some chance this test fails due to:
        # https://github.com/openai/triton/issues/530
        torch.manual_seed(0)

        # with *100 we are always getting a number exactly at .5 which we don't do right in half
        self.common(fn, (torch.randn(8, 8) * 100, torch.randn(8, 8) * 10))

    def test_round_correctness(self):
        if self.device == "cuda":
            raise unittest.SkipTest("need to debug tl.libdevice on A100/V100")

        def fn(a):
            return torch.round(a)

        self.common(
            fn,
            [torch.arange(-10, 10, 0.1, dtype=torch.float64)],
            check_lowp=False,
        )

    def test_silu(self):
        def fn(a):
            return (torch.nn.functional.silu(a),)

        self.common(fn, (torch.randn(8, 8),))

    # TODO(voz): Re-enable this test ASAP https://github.com/pytorch/pytorch/issues/82763
    @unittest.skip("Skipping due to op bugs")
    def test_nan_to_num(self):
        def fn(a):
            return (
                torch.nan_to_num(a),
                torch.nan_to_num(a, nan=3.0),
                torch.nan_to_num(a, nan=None),
                torch.nan_to_num(a, posinf=4.0),
                torch.nan_to_num(a, neginf=5.0),
                torch.nan_to_num(a, nan=3.0, posinf=4.0, neginf=5.0),
            )

        self.common(
            fn,
            (torch.tensor((float("nan"), float("inf"), float("-inf"), 1.0)),),
            check_lowp=False,  # a much more elaborate test is required to match finfo max's for float and half
        )

    def test_div1(self):
        def fn(a, b):
            return (
                aten.div(a, b, rounding_mode=None),
                aten.div(a, b, rounding_mode="floor"),
                aten.div(a, b, rounding_mode="trunc"),
                a / b,
                a // b,
            )

        self.common(fn, (torch.randn(8, 8) * 100, torch.randn(8, 8) * 100))

    def test_div2(self):
        def fn(a, b):
            return (
                aten.div(a, b, rounding_mode=None),
                aten.div(a, b, rounding_mode="floor"),
                aten.div(a, b, rounding_mode="trunc"),
                a / b,
                a // b,
            )

        self.common(fn, (torch.randint(-100, 100, [8, 8]), 100 * torch.randn(8, 8)))

    def test_div3(self):
        def fn(a, b):
            return (
                aten.div(a, b, rounding_mode=None),
                aten.div(a, b, rounding_mode="floor"),
                aten.div(a, b, rounding_mode="trunc"),
                a / b,
                a // b,
            )

        a = torch.randint(1, 100, [8, 8])
        self.common(fn, (a * 2, a))

    def test_div4(self):
        def fn(a, b):
            return (
                aten.div(a, b, rounding_mode=None),
                aten.div(a, b, rounding_mode="floor"),
                aten.div(a, b, rounding_mode="trunc"),
                a / b,
                a // b,
            )

        self.common(
            fn,
            (torch.randint(-100, 0, [8, 8]), torch.randint(1, 10, [8, 8])),
        )

    def test_div5(self):
        def fn(a, b):
            return (
                aten.div(a, b, rounding_mode=None),
                aten.div(a, b, rounding_mode="floor"),
                aten.div(a, b, rounding_mode="trunc"),
                a / b,
                a // b,
            )

        # divide a scalar
        self.common(fn, (torch.randint(-100, 0, [8, 8]), 16))

    def test_div6(self):
        def fn(a, b):
            return (
                aten.div(a, b, rounding_mode=None),
                aten.div(a, b, rounding_mode="floor"),
                aten.div(a, b, rounding_mode="trunc"),
                a / b,
                a // b,
            )

        # treat boolean as integer
        self.common(
            fn,
            (torch.ones([8, 8], dtype=torch.bool), torch.randint(-100, -1, [8, 8])),
        )

    def test_div7(self):
        def fn(a, b):
            return (
                aten.div(a, b, rounding_mode=None),
                aten.div(a, b, rounding_mode="floor"),
                aten.div(a, b, rounding_mode="trunc"),
                a / b,
                a // b,
            )

        self.common(
            fn,
            (
                torch.randint(2**32, 2**40, [100, 100]),
                torch.randint(-10, -1, [100, 100]),
            ),
        )

    def test_div8(self):
        def fn(a, b):
            return (
                aten.div(a, b, rounding_mode=None),
                aten.div(a, b, rounding_mode="floor"),
                aten.div(a, b, rounding_mode="trunc"),
                a / b,
                a // b,
            )

        self.common(fn, (1024, 100))

    def test_div_zero_dim(self):
        def fn(a, b):
            return (
                aten.div(a, b, rounding_mode=None),
                aten.div(a, b, rounding_mode="floor"),
                aten.div(a, b, rounding_mode="trunc"),
                a / b,
                a // b,
            )

        for dtype in (torch.float32, torch.int64):
            self.common(
                fn,
                (
                    make_tensor(10, device="cpu", dtype=dtype),
                    make_tensor((), device="cpu", dtype=dtype, exclude_zero=True),
                ),
            )
            self.common(
                fn,
                (
                    make_tensor((), device="cpu", dtype=dtype),
                    make_tensor(10, device="cpu", dtype=dtype, exclude_zero=True),
                ),
            )

    def test_div_prim(self):
        def fn(a, b):
            return (torch.ops.prims.div(a, b),)

        for dtype in (torch.float32, torch.int64):
            self.common(
                fn,
                (
                    make_tensor(100, device="cpu", dtype=dtype),
                    make_tensor(100, device="cpu", dtype=dtype, exclude_zero=True),
                ),
            )

    def test_both_scalars(self):
        def fn(a, b):
            return (
                aten.add(a, b),
                aten.add(b, a),
                aten.sub(a, b),
                aten.sub(b, a),
                aten.mul(a, b),
                aten.mul(b, a),
            )

        self.common(fn, (4, 3.3), reference_in_float=False)

    def test_sum_keepdims(self):
        def fn(a, b):
            return (torch.sum(a + b, -1, keepdim=True),)

        self.common(fn, (torch.randn(8, 8), torch.randn(8, 8)))

    def test_softmax(self):
        def fn(a, b):
            return (torch.softmax(a + b, -1), torch.softmax(a, 0), torch.softmax(b, 1))

        self.common(fn, (torch.randn(8, 8), torch.randn(8, 8)))

    def test_log_softmax(self):
        def fn(a, b):
            return (F.log_softmax(a + b, -1), F.log_softmax(a, 0), F.log_softmax(b, 1))

        self.common(fn, (torch.randn(8, 8), torch.randn(8, 8)))

    def test_transpose(self):
        def fn(a, b):
            return (
                torch.t(a) + b,
                torch.transpose(b * 2, 0, 1) + 10,
            )

        self.common(fn, (torch.randn(8, 8), torch.randn(8, 8)))

    def test_permute1(self):
        def fn(a):
            return (
                torch.permute(a + 1, [2, 1, 4, 0, 3]) + 2,
                torch.permute(a, [2, 1, 4, 0, 3]) + 2,
            )

        self.common(fn, (torch.randn(2, 2, 2, 2, 2),))

    def test_permute2(self):
        def fn(a):
            a = a.unfold(0, 2, 1)
            a = torch.unsqueeze(a, 1)
            a = torch.permute(a, [0, 2, 3, -3])
            return (a,)

        self.common(fn, (torch.randn(4, 4),))

    def test_expand(self):
        def fn(a):
            return (
                (a + 1).expand(3, 4, 2, 3, 2) + 2,
                a.expand(2, 1, 2, 3, 2) + 2,
            ), a.expand(2, -1, 5, -1)

        self.common(fn, (torch.randn(2, 1, 2),))

    def test_squeeze1(self):
        def fn(a):
            return ((a + 1).squeeze() + 2, a.squeeze() + 2)

        self.common(fn, (torch.randn(1, 2, 1, 2, 2, 1, 1),))

    def test_squeeze2(self):
        def fn(a):
            return ((a + 1).squeeze(-1).squeeze(2) + 2, a.squeeze(0) + 2)

        self.common(fn, (torch.randn(1, 2, 1, 2, 2, 2, 1),))

    def test_simplify_loops(self):
        def fn(a, b):
            return a + b

        self.common(
            fn,
            (
                torch.randn(2, 3, 4, 5, 6),
                torch.randn(4, 2, 3, 5, 6).permute(1, 2, 0, 3, 4),
            ),
        )

    def test_unsqueeze(self):
        def fn(a):
            return (
                torch.unsqueeze(a + 1, -1) + 2,
                torch.unsqueeze(a, 2) + 2,
                torch.unsqueeze(a + 1, 0) + 2,
                torch.unsqueeze(a, -2) + 2,
            )

        self.common(
            fn,
            (
                torch.randn(
                    2,
                    2,
                    2,
                    2,
                ),
            ),
        )

    def test_unsqueeze_inplace(self):
        def fn(a):
            tmp1 = a + 1
            aten.unsqueeze_(tmp1, 2)
            tmp2 = aten.unsqueeze_(a + 1, 0) + 2
            return (tmp1, tmp2)

        self.common(
            fn,
            (
                torch.randn(
                    2,
                    2,
                    2,
                    2,
                ),
            ),
        )

    def test_addmm(self):
        def fn(a, b, c):
            return (torch.addmm(a + 1, b + 2, c + 3) + 4,)

        self.common(
            fn,
            (
                torch.randn(8, 8),
                torch.randn(8, 8),
                torch.randn(8, 8),
            ),
        )

    def test_linear1(self):
        mod = torch.nn.Sequential(
            torch.nn.Linear(8, 16),
            torch.nn.Sigmoid(),
            ToTuple(),
        )
        self.common(mod, (torch.randn(2, 8),))

    def test_linear2(self):
        mod = torch.nn.Sequential(
            torch.nn.Linear(8, 8),
            torch.nn.ReLU(),
            torch.nn.Linear(8, 8),
            torch.nn.ReLU(),
            torch.nn.Linear(8, 8),
            torch.nn.ReLU(),
            torch.nn.Linear(8, 8),
            torch.nn.ReLU(),
        )
        self.common(mod, (torch.randn(2, 8),))

    def test_bmm1(self):
        def fn(a, b):
            return (
                torch.bmm(a, b),
                torch.bmm(a + 1, b + 2) + 3,
            )

        self.common(
            fn,
            (
                torch.randn(2, 8, 8),
                torch.randn(2, 8, 8),
            ),
            check_lowp=False,
        )
        self.common(
            fn,
            (
                torch.randn(1, 16, 8),
                torch.randn(1, 8, 10),
            ),
            check_lowp=False,
        )

    def test_bmm2(self):
        def fn(a, b):
            return torch.bmm(a.permute(0, 2, 1), b)

        self.common(
            fn,
            (
                torch.randn(1, 8, 8),
                torch.randn(1, 8, 8),
            ),
            check_lowp=False,
        )

    def test_shape_prop_torch_ones(self):
        class Model(torch.nn.Module):
            def __init__(self):
                super(Model, self).__init__()

            def forward(self, attention_scores):
                extended_attention_mask = torch.ones(
                    8, 1, 1, 512, device=attention_scores.device
                )
                attention_scores = attention_scores + extended_attention_mask

                return attention_scores

        mod = Model().eval()
        with torch.no_grad():
            self.common(
                mod,
                (torch.randn(8, 12, 512, 512),),
            )

    # For gpu path, there has a accurcy issue,
    @unittest.skipIf(HAS_CUDA, "only support cpu conv bn test")
    def test_conv_bn_fuse(self):
        input_shapes = {1: (112,), 2: (112, 112), 3: (55, 55, 55)}
        conv_modules = {1: torch.nn.Conv1d, 2: torch.nn.Conv2d, 3: torch.nn.Conv3d}
        bn_modules = {
            1: torch.nn.BatchNorm1d,
            2: torch.nn.BatchNorm2d,
            3: torch.nn.BatchNorm3d,
        }
        options = itertools.product(
            [1, 2, 3],
            [True, False],
            [1, 3],
            [1, 2],
            [1, 4],
        )

        for (
            dim,
            bias,
            kernel_size,
            dilation,
            groups,
        ) in options:
            oC = 32 * groups
            iC = 3 * groups
            x_shape = (1, iC) + input_shapes[dim]
            mod = torch.nn.Sequential(
                conv_modules[dim](
                    iC,
                    oC,
                    kernel_size=kernel_size,
                    dilation=dilation,
                    groups=groups,
                    bias=bias,
                ),
                bn_modules[dim](oC),
            ).eval()
            test_memory_format = [torch.contiguous_format]
            # TODO: GPU path doesn't support channels_last now.
            if not HAS_CUDA and dim > 1:
                channels_last = (
                    torch.channels_last if dim == 2 else torch.channels_last_3d
                )
                test_memory_format.append(channels_last)
            for memory_format in test_memory_format:
                v = torch.randn(x_shape, dtype=torch.float32).to(
                    memory_format=memory_format
                )
                with torch.no_grad():
                    self.common(
                        mod,
                        (v,),
                    )

    # For gpu path, there has a accurcy issue,
    @unittest.skipIf(HAS_CUDA, "only support cpu conv bn test")
    def test_conv_functional_bn_fuse(self):
        # Define a BatchNorm using functional BN.
        class BatchNorm(torch.nn.BatchNorm2d):
            def __init__(
                self,
                num_features,
                eps=1e-5,
                momentum=0.1,
                affine=True,
                track_running_stats=True,
                device=None,
                dtype=None,
            ):
                factory_kwargs = {"device": device, "dtype": dtype}
                super(BatchNorm, self).__init__(
                    num_features,
                    eps=eps,
                    momentum=momentum,
                    affine=affine,
                    track_running_stats=track_running_stats,
                    **factory_kwargs,
                )

            def forward(self, x):
                if self.momentum is None:
                    exponential_average_factor = 0.0
                else:
                    exponential_average_factor = self.momentum

                if self.training and self.track_running_stats:
                    # TODO: if statement only here to tell the jit to skip emitting this when it is None
                    if self.num_batches_tracked is not None:  # type: ignore[has-type]
                        self.num_batches_tracked = self.num_batches_tracked + 1  # type: ignore[has-type]
                        if self.momentum is None:  # use cumulative moving average
                            exponential_average_factor = 1.0 / float(
                                self.num_batches_tracked
                            )
                        else:  # use exponential moving average
                            exponential_average_factor = self.momentum
                if self.training:
                    bn_training = True
                else:
                    bn_training = (self.running_mean is None) and (
                        self.running_var is None
                    )
                x = F.batch_norm(
                    x,
                    # If buffers are not to be tracked, ensure that they won't be updated
                    self.running_mean
                    if not self.training or self.track_running_stats
                    else None,
                    self.running_var
                    if not self.training or self.track_running_stats
                    else None,
                    self.weight,
                    self.bias,
                    bn_training,
                    exponential_average_factor,
                    self.eps,
                )
                return x

        v = torch.randn(1, 3, 556, 56, dtype=torch.float32)
        mod = torch.nn.Sequential(
            torch.nn.Conv2d(
                3,
                64,
                kernel_size=3,
                dilation=1,
                groups=1,
                bias=True,
            ),
            BatchNorm(64),
        ).eval()
        with torch.no_grad():
            self.common(
                mod,
                (v,),
            )

    @unittest.skipIf(HAS_CUDA, "only support cpu conv2d unary test")
    def test_conv2d_packed(self):
        x_shape = (1, 3, 56, 56)
        mod = torch.nn.Sequential(torch.nn.Conv2d(3, 64, 3, 3)).eval()
        v = torch.randn(x_shape, dtype=torch.float32)
        with torch.no_grad():
            self.common(
                mod,
                (v,),
            )

    # For gpu path, there has a accurcy issue,
    # see https://github.com/pytorch/pytorch/issues/87745.
    @unittest.skipIf(HAS_CUDA, "only support cpu conv2d unary test")
    def test_conv2d_unary(self):
        class M(torch.nn.Module):
            def __init__(
                self,
                unary_fn,
                in_channels,
                out_channels,
                **kwargs,
            ):
                super(M, self).__init__()
                self.conv = torch.nn.Conv2d(
                    in_channels,
                    out_channels,
                    **kwargs,
                )
                self.unary_fn = unary_fn

            def forward(self, x):
                x = self.conv(x)
                return self.unary_fn(x)

        test_memory_format = [torch.contiguous_format, torch.channels_last]
        options = itertools.product(
            unary_list,
            [True, False],
            [1, 3],
            [1, 2],
            [1, 4],
            ["same", 0],
            test_memory_format,
        )

        for (
            unary_fn,
            bias,
            kernel_size,
            dilation,
            groups,
            padding,
            memory_format,
        ) in options:
            oC = 32 * groups
            iC = 3 * groups
            x_shape = (1, iC, 112, 112)
            mod = M(
                unary_fn,
                iC,
                oC,
                kernel_size=kernel_size,
                padding=padding,
                dilation=dilation,
                groups=groups,
                bias=bias,
            ).eval()

            # TODO: add bf16 test for cpu path?
            # TODO: this test fails when requires_grad=False
            v = (
                torch.randn(x_shape, dtype=torch.float32, requires_grad=True)
                .add(1)
                .to(memory_format=memory_format)
            )
            with torch.no_grad():
                self.common(
                    mod,
                    (v,),
                )

    # For gpu path, there has a accurcy issue,
    # see https://github.com/pytorch/pytorch/issues/87745.
    @unittest.skipIf(HAS_CUDA, "only support cpu conv2d binary test")
    def test_conv2d_binary(self):
        class M(torch.nn.Module):
            def __init__(
                self,
                binary_fn,
                unary_fn,
                in_channels,
                out_channels,
                dilation,
                groups,
                padding,
                bias,
                **kwargs,
            ):
                super(M, self).__init__()
                self.conv1 = torch.nn.Conv2d(
                    in_channels,
                    out_channels,
                    dilation=dilation,
                    groups=groups,
                    padding=padding,
                    bias=bias,
                    **kwargs,
                )
                self.conv2 = torch.nn.Sequential(
                    torch.nn.Conv2d(
                        in_channels,
                        out_channels,
                        dilation=dilation,
                        groups=groups,
                        padding=padding,
                        bias=bias,
                        **kwargs,
                    )
                )
                self.binary_fn = binary_fn
                self.unary_fn = unary_fn

            def forward(self, x):
                x1 = self.conv1(x)
                x2 = self.conv2(x)
                return self.unary_fn(self.binary_fn(x1, x2))

        test_memory_format = [torch.contiguous_format, torch.channels_last]
        options = itertools.product(
            binary_list,
            unary_list[:2],
            [True, False],
            [1, 3],
            [1, 2],
            [1, 4],
            ["same", 0],
            test_memory_format,
        )

        for (
            binary_fn,
            unary_fn,
            bias,
            kernel_size,
            dilation,
            groups,
            padding,
            memory_format,
        ) in options:
            oC = 32 * groups
            iC = 3 * groups
            x_shape = (1, iC, 112, 112)
            mod = M(
                binary_fn,
                unary_fn,
                iC,
                oC,
                dilation,
                groups,
                padding,
                bias,
                kernel_size=kernel_size,
            ).eval()
            mod = mod.to(memory_format=memory_format)
            # TODO: add bf16 test
            v = torch.randn(x_shape, dtype=torch.float32).to(
                memory_format=memory_format
            )
            with torch.no_grad():
                self.common(
                    mod,
                    (v,),
                )

    def test_linear_packed(self):
        options = itertools.product([[2, 3, 10], [2, 10]], [True, False])
        for input_shape, bias in options:
            mod = torch.nn.Sequential(
                torch.nn.Linear(input_shape[-1], 30, bias=bias)
            ).eval()

            v = torch.randn(input_shape)
            with torch.no_grad():
                self.common(
                    mod,
                    (v,),
                )

    def test_linear_unary(self):
        class M(torch.nn.Module):
            def __init__(
                self,
                unary_fn,
                in_features,
                out_features,
                bias,
                **kwargs,
            ):
                super(M, self).__init__()
                self.linear = torch.nn.Linear(
                    in_features,
                    out_features,
                    bias,
                    **kwargs,
                )
                self.unary_fn = unary_fn

            def forward(self, x):
                x = self.linear(x)
                return self.unary_fn(x)

        options = itertools.product(unary_list, [[2, 3, 10], [2, 10]], [True, False])
        dtype = torch.bfloat16
        if has_bf16_support():
            for eltwise_fn, input_shape, bias in options:
                mod = M(eltwise_fn, input_shape[-1], 30, bias=bias).eval()
                # only fuse for linear when the dtype is bf16
                mod = mod.to(dtype)
                v = torch.randn(input_shape).to(dtype)
                with torch.no_grad():
                    self.common(
                        mod,
                        (v,),
                    )

    def test_linear_binary(self):
        class M(torch.nn.Module):
            def __init__(self, eltwise_fn, in_channels, out_channels, bias, **kwargs):
                super(M, self).__init__()
                self.linear = torch.nn.Linear(
                    in_channels, out_channels, bias=bias, **kwargs
                )
                self.eltwise = eltwise_fn

            def forward(self, x, y):
                x = self.linear(x)
                x = self.eltwise(x, y)
                return x

        options = itertools.product(binary_list, [[2, 3, 10], [2, 10]], [True, False])
        dtype = torch.bfloat16
        out_feature = 30
        if has_bf16_support():
            for binary_ops, input_shape, bias in options:
                mod = M(binary_ops, input_shape[-1], out_feature, bias).eval()

                # only fuse for linear when the dtype is bf16
                mod = mod.to(dtype)
                v = torch.randn(input_shape).to(dtype)
                other = torch.randn(input_shape[:-1] + [out_feature]).to(dtype)
                with torch.no_grad():
                    self.common(mod, (v, other), atol=2e-3, rtol=0.016)

    def test_gather1(self):
        def fn(a, b):
            return (
                torch.gather(a.expand([4, 5, 10, 6]), 3, b + 1),
                torch.gather(a.expand([4, 5, 10, 6]), -1, b + 1),
            )

        self.common(
            fn,
            (
                torch.randn([1, 1, 10, 6]),
                torch.randint(5, [4, 5, 10, 1], dtype=torch.int64),
            ),
        )

    def test_gather2(self):
        # 0d tensor
        def fn(a, b):
            return torch.gather(a, 0, b) + torch.gather(a, -1, b)

        x = torch.tensor(123)
        y = torch.tensor(0)
        self.assertEqual(fn(x, y), x + x)

    def test_slice1(self):
        def fn(a):
            return (
                a[:, :10, 0] + a[:, 10:, 0],
                (a + 1)[:, :10, 0] + (a + 1)[:, 10:, 0],
            )

        self.common(
            fn,
            (torch.randn([2, 20, 2]),),
        )

    def test_slice2(self):
        def fn(a):
            return (
                a[:-1, ::2, -1] + a[-1:, 1::2, -2],
                (a + 1)[:-1, ::2, -1] + (a + 2)[-1:, 1::2, -2],
            )

        self.common(
            fn,
            (torch.randn([2, 20, 2]),),
        )

    def test_split_with_sizes(self):
        def fn(a, sizes):
            return [t + 1.0 for t in torch.split(a * 2.0, sizes, -1)]

        self.common(fn, (torch.randn(2, 2, 10), [3, 3, 4]))
        self.common(fn, (torch.randn(2, 2, 10), [4, 3, 3]))
        self.common(fn, (torch.randn(2, 2, 10), [1, 2, 3, 4]))

    def test_split(self):
        def fn(a):
            t = torch.split(a, 3, -1)
            return (t[0], t[1], t[2], t[3])

        def fn2(a):
            return fn(a + 1)

        self.common(
            fn,
            (torch.randn([2, 2, 10]),),
        )

        self.common(
            fn2,
            (torch.randn([2, 2, 10]),),
        )

    def test_to_dtype(self):
        def fn(a, b):
            return (
                aten._to_copy(a, dtype=6),
                aten._to_copy(b + 1, dtype=6),
                aten.to(b, torch.float64),
                aten.to(b, torch.bool),
            )

        self.common(
            fn,
            (
                torch.randn([2, 2, 10]),
                torch.randn([2, 2, 10], dtype=torch.float64),
            ),
        )

    @requires_cuda()
    def test_to_device(self):
        def fn(a):
            if a.device.type == "cpu":
                return aten._to_copy(a, device=torch.device("cuda"), dtype=6, layout=0)
            else:
                return aten._to_copy(a, device=torch.device("cpu"), dtype=6, layout=0)

        self.common(
            fn,
            (torch.randn([2, 2, 10]),),
        )

    @requires_cuda()
    def test_to_device_constant(self):
        def fn(a):
            d1 = a.device.type
            if d1 == "cpu":
                d2 = "cuda"
            else:
                d2 = "cpu"

            const1 = torch.as_tensor(list(range(64)), device=d2)
            return (
                torch.arange(10, device=d2).to(d1) + a,
                const1.to(d1),
                (const1 + 1).to(d1),
            )

        self.common(
            fn,
            (torch.randn([10]),),
        )

    @requires_cuda()
    def test_multi_device(self):
        def fn(x):
            x = x + 1
            x = x + 2
            x = x.cuda()
            x = x + 3
            x = x + 4
            x = x.cpu()
            x = x + 5
            x = x + 6
            x = x.cuda()
            x = x + 7
            x = x + 8
            x = x.cpu()
            x = x + 9
            x = x + 10
            return x

        self.common(
            fn,
            (torch.randn([2, 2, 10]),),
            check_lowp=False,  # cpu doesn't understand fp16, and there are explicit .cpu() calls
        )

    @requires_multigpu()
    def test_multi_gpu_device(self):
        def fn(x, y):
            r = torch.ops.aten.div(x, y)
            r = r.to("cuda:1")
            return 2 * r

        self.common(fn, (torch.randn(4), torch.randn(4)), check_lowp=False)

    def test_unbind(self):
        def fn(a):
            return torch.unbind(a), torch.unbind(a, -1)

        self.common(
            fn,
            (torch.randn([4, 4, 4]),),
        )

    def test_convolution1(self):
        m = torch.nn.Sequential(
            torch.nn.Conv2d(5, 6, [3, 3]),
            torch.nn.ReLU(),
            ToTuple(),
        )

        self.common(
            m,
            (torch.randn([2, 5, 16, 16]),),
            # Mismatched elements: 10 / 2352 (0.4%)
            # Greatest absolute difference: 5.7220458984375e-05 at index (0, 3, 12, 12) (up to 1e-05 allowed)
            # Greatest relative difference: 0.06512477175897748 at index (0, 4, 11, 9) (up to 0.001 allowed)
            atol=6e-5,
            rtol=0.001,
        )

    def test_convolution2(self):
        def fn(x, w, b):
            # transposed conv
            return (aten.convolution(x, w, b, [4], [0], [1], True, [0], 1),)

        self.common(
            fn,
            (
                torch.randn([2, 32, 90]),
                torch.randn([32, 16, 8]),
                torch.randn([16]),
            ),
            check_lowp=False,
        )

    @unittest.skipIf(HAS_CUDA, "only support cpu channels_last")
    def test_conv2d_channels_last(self):
        m = torch.nn.Sequential(
            torch.nn.Conv2d(3, 3, 1, 1),
            ToTuple(),
        )
        # only weight is channels_last
        self.common(
            m.to(memory_format=torch.channels_last),
            (torch.randn([2, 3, 16, 16]),),
            check_lowp=False,
        )
        # only activation is channels_last
        self.common(
            m,
            (torch.randn([2, 3, 16, 16]).to(memory_format=torch.channels_last),),
            check_lowp=False,
        )
        # activation and weight are all channels_last
        self.common(
            m.to(memory_format=torch.channels_last),
            (torch.randn([2, 3, 16, 16]).to(memory_format=torch.channels_last),),
            check_lowp=False,
        )

    def test_conv2d_backward_channels_last(self):
        def fn(grad_output, inp, weight):
            convolution_backward_8 = torch.ops.aten.convolution_backward.default(
                grad_output,
                inp,
                weight,
                [320],
                [1, 1],
                [0, 0],
                [1, 1],
                False,
                [0, 0],
                1,
                [True, True, True],
            )
            return convolution_backward_8

        # only weight is channels_last
        self.common(
            fn,
            (
                torch.randn([2, 320, 8, 8]),
                torch.randn([2, 2048, 8, 8]),
                torch.randn([320, 2048, 1, 1]).to(memory_format=torch.channels_last),
            ),
            check_lowp=False,
        )

    @unittest.skipIf(HAS_CUDA, "only support cpu channels_last")
    def test_conv3d_channels_last(self):
        m = torch.nn.Sequential(
            torch.nn.Conv3d(3, 3, 1, 1),
            ToTuple(),
        )
        # only weight is channels_last
        self.common(
            m.to(memory_format=torch.channels_last_3d),
            (torch.randn([2, 3, 16, 16, 16]),),
        )
        # only activation is channels_last
        self.common(
            m,
            (torch.randn([2, 3, 16, 16, 16]).to(memory_format=torch.channels_last_3d),),
        )
        # activation and weight are all channels_last
        self.common(
            m.to(memory_format=torch.channels_last_3d),
            (torch.randn([2, 3, 16, 16, 16]).to(memory_format=torch.channels_last_3d),),
        )

    def test_adaptive_avg_pool2d1(self):
        def fn(x):
            return aten._adaptive_avg_pool2d(x, (6, 6)), aten._adaptive_avg_pool2d(
                x + 1, (2, 5)
            )

        self.common(
            fn,
            (torch.randn(2, 4, 16, 16),),
            check_lowp=False,
        )

        # lowering to avg_pool2d case
        self.common(
            fn,
            (torch.randn(2, 4, 3, 3),),
        )

        # no-op case
        self.common(
            fn,
            (torch.randn(2, 4, 6, 6),),
        )

    def test_adaptive_avg_pool2d2(self):
        # Big kernel size, use fallback
        def fn(x):
            return aten._adaptive_avg_pool2d(x, (4, 4))

        torch._inductor.metrics.generated_kernel_count = 0
        self.common(
            fn,
            (torch.randn(2, 4, 21, 21),),
            check_lowp=False,
        )
        self.assertEqual(torch._inductor.metrics.generated_kernel_count, 0)

    def test_max_pool2d1(self):
        def fn(x):
            return aten.max_pool2d_with_indices(x, [3, 3], [2, 2])

        self.common(
            fn,
            (torch.randn(2, 4, 16, 16),),
        )

    def test_max_pool2d2(self):
        def fn(x):
            return aten.max_pool2d_with_indices(x, [3, 3], [2, 2])

        self.common(
            fn,
            (torch.randn([16, 64, 55, 55]),),
        )

    def test_max_pool2d3(self):
        def fn(x):
            # with padding
            return aten.max_pool2d_with_indices(x, [3, 3], [2, 2], [1, 1])

        self.common(
            fn,
            (-torch.arange(1 * 8 * 8, dtype=torch.float32).view(1, 1, 8, 8),),
        )

    def test_max_pool2d4(self):
        def fn(x):
            # with padding
            return aten.max_pool2d_with_indices(x, [3, 3], [2, 2], [0, 0], [1, 1], True)

        self.common(
            fn,
            (torch.randn([2, 8, 111, 111]),),
        )

    def test_max_pool2d5(self):
        def fn(x):
            return aten.max_pool2d_with_indices(x, [3, 3], [])

        self.common(
            fn,
            (torch.randn([16, 64, 55, 55]),),
        )

    def test_max_pool2d6(self):
        # Too big kernel size, use fallback
        def fn(x):
            return aten.max_pool2d_with_indices(x, [13, 13], [])

        torch._inductor.metrics.generated_kernel_count = 0
        self.common(
            fn,
            (torch.randn([16, 64, 55, 55]),),
        )
        self.assertEqual(torch._inductor.metrics.generated_kernel_count, 0)

    def test_avg_pool2d1(self):
        def fn(x):
            return aten.avg_pool2d(x, [3, 3], [2, 2])

        self.common(
            fn,
            (torch.randn(2, 4, 16, 16),),
        )

    def test_avg_pool2d2(self):
        def fn(x):
            return aten.avg_pool2d(x, [3, 3], [2, 2])

        self.common(
            fn,
            (torch.randn([16, 64, 55, 55]),),
        )

    def test_avg_pool2d3(self):
        def fn(x):
            return aten.avg_pool2d(x, [3, 3], [2, 2], [1, 1])

        self.common(
            fn,
            (-torch.arange(1 * 8 * 8, dtype=torch.float32).view(1, 1, 8, 8),),
        )

    def test_avg_pool2d4(self):
        def fn(x):
            return aten.avg_pool2d(x, [3, 3], [2, 2], [0, 0], True)

        self.common(
            fn,
            (torch.randn([2, 8, 111, 111]),),
        )

    def test_avg_pool2d5(self):
        def fn(x):
            return aten.avg_pool2d(x, [3, 3], [2, 2], [1, 1], count_include_pad=False)

        self.common(
            fn,
            (-torch.arange(1 * 8 * 8, dtype=torch.float32).view(1, 1, 8, 8),),
        )

    def test_avg_pool2d6(self):
        def fn(x):
            return aten.avg_pool2d(x, [3, 3], [2, 2], [1, 1], divisor_override=3)

        self.common(
            fn,
            (-torch.arange(1 * 8 * 8, dtype=torch.float32).view(1, 1, 8, 8),),
        )

    def test_avg_pool2d7(self):
        # Large kernel size, use fallback
        def fn(x):
            return aten.avg_pool2d(x, [13, 13], [1, 1], [0, 0])

        torch._inductor.metrics.generated_kernel_count = 0
        self.common(
            fn,
            (-torch.arange(1 * 24 * 24, dtype=torch.float32).view(1, 1, 24, 24),),
        )
        self.assertEqual(torch._inductor.metrics.generated_kernel_count, 0)

    def test_alexnet_prefix(self):
        def forward(arg6, arg7, arg16):
            convolution = torch.ops.aten.convolution(
                arg16, arg7, arg6, [4, 4], [2, 2], [1, 1], False, [0, 0], 1
            )
            relu = torch.ops.aten.relu(convolution)
            max_pool2d_with_indices = torch.ops.aten.max_pool2d_with_indices(
                relu, [3, 3], [2, 2]
            )
            getitem = max_pool2d_with_indices[0]
            return (getitem,)

        self.common(
            forward,
            (
                rand_strided((64,), (1,), torch.float32, "cpu"),
                rand_strided((64, 3, 11, 11), (363, 121, 11, 1), torch.float32, "cpu"),
                rand_strided(
                    (16, 3, 224, 224), (150528, 50176, 224, 1), torch.float32, "cpu"
                ),
            ),
            # Mismatched elements: 127 / 746496 (0.0%)
            # Greatest absolute difference: 0.0009765625 at index (1, 62, 7, 16) (up to 1e-05 allowed)
            # Greatest relative difference: 0.05187467899332306 at index (14, 18, 11, 0) (up to 0.001 allowed)
            atol=1e-3,
            rtol=0.001,
        )

    def test_elu(self):
        def fn(x):
            return aten.elu(x, 1.6732632423543772, 1.0507009873554805) + 2, aten.elu(
                x + 1, 2, 3, 4
            )

        self.common(
            fn,
            (torch.randn([16, 16]),),
        )

    def test_tanh(self):
        def fn(x):
            return aten.tanh(x) + 2, aten.tanh(x + 1)

        self.common(
            fn,
            (torch.randn([16, 16]),),
        )

    def test_lgamma(self):
        def fn(x):
            return aten.lgamma(x) + 2, aten.cos(x + 1)

        self.common(
            fn,
            (torch.randn([16, 16]),),
        )

    def test_cos(self):
        def fn(x):
            return aten.cos(x) + 2, aten.cos(x + 1)

        self.common(
            fn,
            (torch.randn([16, 16]),),
        )

    def test_sin(self):
        def fn(x):
            return aten.sin(x) + 2, aten.sin(x + 1)

        self.common(
            fn,
            (torch.randn([16, 16]),),
        )

    def test_repeat(self):
        def fn(x):
            return (
                x.repeat(2, 2, 3, 1),
                x.repeat(8, 1, 1, 1),
                x.repeat(2, 1, 1, 1, 1, 1),
            )

        self.common(
            fn,
            (torch.randn([1, 2, 4, 8]),),
        )

    def test_embedding(self):
        m = torch.nn.Sequential(
            torch.nn.Embedding(10, 4, padding_idx=0),
            torch.nn.ReLU(),
            ToTuple(),
        )

        self.common(
            m,
            (torch.randint(10, [2, 8]),),
        )

    def test_mean(self):
        def fn(x):
            return (
                x.mean(),
                x.mean(-1),
                torch.mean(x, -2, keepdim=True),
                x.mean([0, 1]),
            )

        self.common(
            fn,
            (torch.randn([1, 2, 4, 8]),),
        )

    def test_var_mean(self):
        def fn(x):
            return (
                *torch.var_mean(x, -1),
                *torch.var_mean(x, [1, 3]),
            )

        self.common(
            fn,
            (torch.randn([1, 2, 4, 8]),),
        )

    @patch.object(config, "pick_loop_orders", True)
    def test_transposed_propagates(self):
        @torch._dynamo.optimize("inductor", nopython=True)
        def fn(x, y):
            return x + y

        a = torch.randn(1, 4, 4, 4, device=self.device).permute(0, 2, 3, 1)
        b = torch.randn(4, 4, 4, device=self.device).permute(1, 2, 0)
        c = fn(a, b)
        self.assertEqual(a.stride(), c.stride())
        self.assertEqual(c.stride()[2], 1)

    @requires_cuda()
    @patch.object(config.triton, "convolution", "triton")
    @patch.object(config.triton, "dense_indexing", "True")
    def test_triton_conv(self):
        @torch._dynamo.optimize("inductor", nopython=True)
        def triton_conv(
            x,
            w,
            bias,
            stride,
            padding,
            dilation,
            groups,
        ):
            y = torch.conv2d(x, w, bias, stride, padding, dilation, groups)
            return y

        stride, padding, dilation, groups = (1, 1), (0, 0), (1, 1), 1
        dtype = torch.float32
        x = torch.randn((32, 128, 32, 32), dtype=dtype, device=self.device)
        w = torch.randn((32, 128, 1, 1), dtype=dtype, device=self.device)
        bias = torch.randn((32), dtype=dtype, device=self.device)

        y = triton_conv(x, w, bias, stride, padding, dilation, groups)
        y_correct = torch.conv2d(x, w, bias, stride, padding, dilation, groups)
        self.assertTrue(same(y, y_correct, cos_similarity=True, tol=0.1))

    @requires_cuda()
    @patch.object(config.triton, "convolution", "autotune")
    @patch.object(config.triton, "dense_indexing", "True")
    def test_conv_autotune(self):
        @torch._dynamo.optimize("inductor", nopython=True)
        def triton_conv(
            x,
            w,
            bias,
            stride,
            padding,
            dilation,
            groups,
        ):
            y = torch.conv2d(x, w, bias, stride, padding, dilation, groups)
            return y

        stride, padding, dilation, groups = (1, 1), (0, 0), (1, 1), 1
        dtype = torch.float32
        x = torch.randn((32, 128, 32, 32), dtype=dtype, device=self.device)
        w = torch.randn((32, 128, 1, 1), dtype=dtype, device=self.device)
        bias = torch.randn((32), dtype=dtype, device=self.device)

        y = triton_conv(x, w, bias, stride, padding, dilation, groups)
        y_correct = torch.conv2d(x, w, bias, stride, padding, dilation, groups)
        self.assertTrue(same(y, y_correct, cos_similarity=True, tol=0.1))

    @patch.object(config.triton, "mm", "triton")
    def test_triton_mm2(self):
        @torch._dynamo.optimize("inductor", nopython=True)
        def fn(x, y):
            return torch.relu(torch.mm(x, y))

        N = 1024
        a = torch.randn([N, N], device=self.device, dtype=torch.float32)
        b = torch.randn([N, N], device=self.device, dtype=torch.float32)
        c1 = torch.relu(torch.mm(a, b))
        torch._inductor.metrics.reset()
        c = fn(a, b)
        assert torch.allclose(c1, c, atol=1e-3, rtol=1e-3)
        if self.device == "cuda":
            assert torch._inductor.metrics.generated_kernel_count == 1

    def test_std(self):
        def fn(x):
            return (
                torch.var(x, True),
                torch.var(x, False),
                torch.var(x, -1, True),
                torch.var(x, -1, False),
                torch.std(x, False),
                torch.std(x, [0, 1], True),
                torch.std(x, [0, 1], False),
                torch.std(x, -2, True, keepdim=True),
            )

        self.common(
            fn,
            (torch.randn([2, 4, 4, 8]),),
        )

    def test_embedding_bag(self):
        def fn(w, i, o):
            return aten._embedding_bag(w, i, o, False, 0, False, None)

        self.common(
            fn,
            (torch.randn([10, 4]), torch.randint(10, [8]), torch.tensor([0, 2, 6])),
        )

    def test_batch_norm_2d(self):
        m = torch.nn.Sequential(
            torch.nn.BatchNorm2d(10),
            torch.nn.ReLU(),
        )
        m.eval()
        self.common(m, (torch.randn([2, 10, 8, 8]),), check_lowp=False)
        self.common(
            m,
            (torch.randn([3, 10, 16, 16]),),
            check_lowp=False,  # too painful to match types of bn model
        )

    def test_layer_norm(self):
        m = torch.nn.Sequential(
            torch.nn.LayerNorm(32),
            torch.nn.ReLU(),
        )
        m.eval()
        self.common(m, (torch.randn([16, 32]),), check_lowp=False)
        if self.device != "cpu":
            self.assertEqual(torch._inductor.metrics.generated_kernel_count, 1)

    def test_transpose_add(self):
        def fn(a, b):
            return a.t() + b

        self.common(
            fn, (torch.randn([16, 32]), torch.randn([32, 16])), check_lowp=False
        )
        if self.device != "cpu":
            self.assertEqual(torch._inductor.metrics.generated_kernel_count, 1)

    def test_softmax_one_kernel(self):
        def fn(x):
            dim = 1
            x_max = torch.amax(x, dim, keepdim=True)
            unnormalized = torch.exp(x * x_max)
            result = unnormalized / torch.sum(unnormalized, dim, keepdim=True)
            return result

        self.common(fn, (torch.randn([16, 32]),), check_lowp=False)
        if self.device != "cpu":
            self.assertEqual(torch._inductor.metrics.generated_kernel_count, 1)

    def test_cauchy(self):
        def fn(x, y):
            return torch.sum(1 / (torch.unsqueeze(x, -1) - y))

        self.common(
            fn,
            (
                torch.randn(32),
                torch.randn(32),
            ),
            # Absolute difference: 0.0003662109375 (up to 0.0001 allowed)
            # Relative difference: 1.8804297408767818e-05 (up to 1e-05 allowed)
            atol=5 * 1e-4,
            rtol=5 * 1e-5,
            check_lowp=False,
        )
        if self.device != "cpu":
            self.assertEqual(torch._inductor.metrics.generated_kernel_count, 1)

    def test_gather_scatter(self):
        def fn(node_feat, edge_index):
            src_node_feat = node_feat[edge_index[0]]
            dst_node_feat = node_feat[edge_index[1]]
            edge_feat = src_node_feat - dst_node_feat + 1
            new_node_feat = torch.zeros_like(node_feat)
            new_node_feat.scatter_add_(
                0, edge_index[1].unsqueeze(-1).expand_as(edge_feat), edge_feat
            )
            return new_node_feat

        num_nodes = 16
        num_features = 32
        node_feat = torch.randn(num_nodes, num_features)
        edge_index = torch.randint(0, num_nodes, size=(2, num_nodes * 5))
        self.common(
            fn,
            (
                node_feat,
                edge_index,
            ),
            check_lowp=False,
        )
        if self.device != "cpu":
            self.assertEqual(torch._inductor.metrics.generated_kernel_count, 2)

    @patch.object(torch._inductor.config, "max_fusion_size", 1)
    def test_no_mega_fusion_during_lowering(self):
        n = 50

        def fn(*args):
            x = args[0]
            for i in range(n):
                x = torch.add(x, args[i])
            return x

        self.common(
            fn,
            [torch.randn(64) for _ in range(n)],
            check_lowp=False,
        )
        print("-->", torch._inductor.metrics.generated_kernel_count)
        if self.device != "cpu":
            self.assertTrue(torch._inductor.metrics.generated_kernel_count > 1)

    def test_move_arange(self):
        def fn(x):
            return torch.arange(len(x), device="cpu").to(x.device) + x

        self.common(fn, (torch.randn([32]),), check_lowp=False)
        # if we have a copy there will be more than 1 kernel
        self.assertEqual(torch._inductor.metrics.generated_kernel_count, 1)

    def test_leaky_relu(self):
        def fn(x):
            return aten.leaky_relu(x, 0.2) + 2, aten.leaky_relu(x + 1)

        self.common(
            fn,
            (torch.randn([16, 16]),),
        )

    def test_gelu(self):
        def fn(x):
            return aten.gelu(x) + 2, aten.gelu(x + 1)

        self.common(
            fn,
            (torch.randn([16, 16]),),
        )

    def test_clone(self):
        def fn(x):
            return aten.clone(x) + 2, aten.clone(x + 1)

        self.common(
            fn,
            (torch.randn([16, 16]),),
        )

    def test_masked_fill(self):
        def fn(mask, value):
            return aten.masked_fill(value, mask, -10000.0) + 2, aten.masked_fill(
                value / 2.0, torch.logical_not(mask), 667
            )

        self.common(
            fn,
            (
                torch.randint(0, 1, [1, 16], dtype=torch.bool),
                torch.randn([16, 16]),
            ),
        )

    def test_masked_fill_promotion(self):
        def fn(mask, value):
            return aten.masked_fill(value, mask, torch.tensor(3.5))

        opt_fn = torch._dynamo.optimize("inductor")(fn)
        for inp in (
            torch.randn(
                [16, 16],
                dtype=torch.float16 if self.device == "cuda" else torch.float32,
                device=self.device,
            ),
            torch.randint(16, (16, 16), device=self.device),
        ):

            inputs = (
                torch.randint(0, 1, [1, 16], dtype=torch.bool, device=self.device),
                inp,
            )
            self.assertEqual(fn(*inputs), opt_fn(*inputs))

    def test_fill1(self):
        def fn(x):
            tmp = torch.ones_like(x)
            return tmp, aten.fill.Scalar(tmp, 2)

        self.common(
            fn,
            (torch.randn([16, 16]),),
        )

    def test_fill2(self):
        def fn(x):
            tmp = torch.ones_like(x)
            return tmp, aten.fill.Tensor(tmp, torch.tensor(3.0))

        self.common(
            fn,
            (torch.randn([16, 16]),),
        )

    def test_pow1(self):
        def fn(x):
            return [aten.pow(x, e) for e in range(-8, 9)]

        self.common(
            fn,
            (torch.randn([16, 16]),),
        )

    def test_pow2(self):
        def fn(x):
            return aten.pow(1000, x), aten.pow(x, 1000)

        self.common(
            fn,
            (torch.randn([16, 16]),),
            # Mismatched elements: 9 / 256 (3.5%)
            # Greatest absolute difference: 2.491354329061828e+28 at index (6, 6) (up to 1e-05 allowed)
            # Greatest relative difference: 2.9793410720160818e-05 at index (4, 5) (up to 1.3e-06 allowed)
            atol=1e-5,
            rtol=3e-05,
        )

    def test_pow3(self):
        # power of 0.5 is special-cased, arbitrary power would still produce triton codegen error
        def fn(x):
            z = torch.tensor(0.123, device=self.device)
            w = z + x
            return torch.pow(w, 0.5)

        opt = torch._dynamo.optimize("inductor")(fn)
        input = torch.rand(())
        self.assertTrue(same(opt(input), fn(input)))

    def test_glu(self):
        def fn(x):
            return aten.glu(x, -1), aten.glu(x, 1), aten.glu(x, 2)

        self.common(
            fn,
            (torch.randn([8, 16, 8, 8]),),
        )

    def test_cat(self):
        def fn(a):
            tmp = a * 2
            return (
                torch.cat((a, a[:, :4] + 1, a + 2), -1),
                torch.cat((tmp, tmp), 0),
                torch.cat((tmp, tmp.double()), 0),
            )

        self.common(
            fn,
            (torch.randn([8, 16]),),
        )
        self.common(
            fn,
            (torch.randn([1, 3, 3, 16]).to(memory_format=torch.channels_last),),
        )

    def test_cat_upcasting(self):
        def fn(arg4_1, slice_7):
            cat_1 = aten.cat.default([arg4_1, slice_7], 1)
            return (cat_1,)

        self.common(
            fn,
            (
                torch.randn([8, 16], dtype=torch.float32),
                torch.randn([8, 20], dtype=torch.float16),
            ),
        )

    def test_cat_extern_kernel(self):
        def fn(x1, x2, x3, x4):
            x = torch.mm(x2, x3)
            s = torch.narrow(x, 1, 0, 100)
            x = torch.mm(s, x4)
            c = torch.cat((x, x1), 1)
            return (c,)

        self.common(
            fn,
            (
                torch.randn(256, 256),
                torch.randn(256, 1024),
                torch.randn(1024, 1600),
                torch.randn(100, 256),
            ),
            check_lowp=False,  # accuracy issues with relatively large matmuls
        )

    def test_cat_of_loops_and_extern_kernel(self):
        class M(torch.nn.Module):
            def __init__(
                self,
                **kwargs,
            ):
                super(M, self).__init__()
                self.conv = torch.nn.Conv2d(
                    64,
                    5,
                    1,
                    **kwargs,
                )
                self.max_pool2d = torch.nn.MaxPool2d(2)

            def forward(self, x, y):
                x1 = self.conv(x)
                y1 = self.max_pool2d(y)
                return torch.cat([x1, y1], 1)

        mod = M()
        opt_mod = torch._dynamo.optimize("inductor")(mod)
        memory_format = torch.channels_last
        inputs = (
            torch.randn([1, 64, 16, 16]).to(memory_format=memory_format),
            torch.randn([1, 64, 32, 32]).to(memory_format=memory_format),
        )
        y = mod(*inputs)
        opt_y = opt_mod(*inputs)
        self.assertEqual(y, opt_y)
        self.assertEqual(y.stride(), opt_y.stride())

    def test_stack(self):
        def fn(a, b):
            return torch.stack(
                [
                    a.expand(12, 16),
                    b.expand(12, 16),
                ],
                2,
            )

        self.common(fn, (torch.randn([1, 16]), torch.randn([12, 1])))

    def test_hardtanh(self):
        def fn(x):
            return F.hardtanh(x), F.hardtanh(x + 1), F.hardtanh(x - 1)

        self.common(
            fn,
            (torch.randn([64]),),
        )

    def test_hardsigmoid(self):
        def fn(x):
            return F.hardsigmoid(x), F.hardsigmoid(x + 3), F.hardsigmoid(x - 3)

        self.common(
            fn,
            (torch.randn([64]),),
        )

    def test_hardswish(self):
        def fn(x):
            return F.hardswish(x), F.hardswish(x + 3), F.hardswish(x - 3)

        self.common(
            fn,
            (torch.randn([64]),),
        )

    def test_rsqrt(self):
        def fn(x):
            return torch.rsqrt(x), torch.rsqrt(x + 1) - 2

        self.common(
            fn,
            (torch.randn([64]),),
        )

    def test_expm1(self):
        def fn(x):
            return torch.expm1(x), torch.expm1(x) * 2

        for dtype in (torch.float16, torch.float, torch.double, torch.int, torch.int64):
            self.common(
                fn,
                (torch.randn([64]).to(dtype=dtype),),
            )
            self.common(
                fn,
                (torch.arange(-1e-5, 1e-5, 1e-7).to(dtype=dtype),),
            )

    def test_log1p(self):
        def fn(x):
            return torch.log1p(x), torch.log1p(x) * 2

        for dtype in (torch.float16, torch.float, torch.double, torch.int, torch.int64):
            self.common(
                fn,
                (torch.randn([64]).to(dtype=dtype),),
            )
            self.common(
                fn,
                (torch.arange(-1e-5, 1e-5, 1e-7).to(dtype=dtype),),
            )

    def test_flip(self):
        def fn(x):
            return torch.flip(x, (-1,)), torch.flip(x, (0, 2)) - 2

        self.common(
            fn,
            (torch.randn([1, 2, 6, 6]),),
        )

    def test_signbit(self):
        def fn(x):
            return torch.signbit(x), ~torch.signbit(-x) & 1

        self.common(
            fn,
            (torch.randn([1, 2, 6, 6]),),
        )

    def test_fmod(self):
        def fn(a, b):
            return torch.fmod(a, b), torch.fmod(3.0 * a, b) - 2.0

        shape = [1, 2, 6, 6]
        self.common(fn, (torch.randn(shape), torch.randn(shape)))

    def test_fmod_zero_dim(self):
        def fn(a, b):
            return (torch.fmod(a, b),)

        self.common(
            fn,
            (
                make_tensor(10, device="cpu", dtype=torch.float32),
                make_tensor((), device="cpu", dtype=torch.float32),
            ),
        )
        self.common(
            fn,
            (
                make_tensor((), device="cpu", dtype=torch.float32),
                make_tensor(10, device="cpu", dtype=torch.float32),
            ),
        )

    def test_log2(self):
        def fn(x):
            return torch.log2(x), torch.log2(x + 1) - 2

        self.common(
            fn,
            (torch.randn([64]) + 10,),
        )

    def test_logsumexp(self):
        def fn(x):
            return torch.logsumexp(x, -1), torch.logsumexp(x, 0) - 2

        self.common(
            fn,
            (torch.randn([8, 8]) + 10,),
        )

    def test_log_fp64(self):
        def fn(x):
            return torch.log(x), torch.log2(x)

        self.common(
            fn,
            (torch.randn([1024], dtype=torch.float64) + 10,),
        )

    def test_bitwise(self):
        def fn(x, y):
            return (
                torch.bitwise_not(x),
                torch.bitwise_or(x, y),
                torch.bitwise_xor(x, y),
                torch.bitwise_and(x, y),
            )

        self.common(
            fn,
            (
                torch.randint(0, 2**30, [64], dtype=torch.int32),
                torch.randint(0, 2**30, [64], dtype=torch.int32),
            ),
        )

    def test_bitwise2(self):
        # again with bool types
        def fn(x, y):
            return (
                torch.bitwise_not(x),
                torch.bitwise_or(x, y),
                torch.bitwise_xor(x, y),
                torch.bitwise_and(x, y),
            )

        self.common(
            fn,
            (
                torch.randint(0, 2, (2, 20), dtype=torch.bool),
                torch.randint(0, 2, (2, 20), dtype=torch.bool),
            ),
        )

    def test_inf(self):
        def fn(a):
            return a + float("inf"), a + float("-inf"), a * -float("inf")

        self.common(fn, (torch.randn(8),))

    def test_remainder(self):
        def fn(a, b):
            return (
                torch.remainder(a, b),
                torch.remainder(a + 1, b - 1),
                torch.remainder(a - 1, b + 1),
            )

        self.common(fn, (torch.randn(64), torch.randn(64)))

    def test_zeros(self):
        def fn(a):
            return (
                a + 1,
                torch.zeros(
                    (1, 8, 64, 64),
                    dtype=torch.float32,
                    device=a.device,
                ),
                torch.zeros(
                    1,
                    8,
                    64,
                    64,
                    dtype=torch.float32,
                    device=a.device,
                ),
                torch.zeros(2, 3, names=None),
                a + torch.ones(8, device=a.device),
                torch.full((2, 3), 3.1416, device=a.device),
            )

        self.common(fn, (torch.randn(8),))

    def test_new_ones(self):
        def fn(a):
            return (
                aten.new_ones(
                    a, [], device=a.device, dtype=6, layout=0, pin_memory=False
                ),
                aten.new_zeros(
                    a, [], device=a.device, dtype=6, layout=0, pin_memory=False
                ),
            )

        self.common(fn, (torch.randn(8),))

    def test_full_like(self):
        def fn(a):
            return torch.full_like(a, 7.777) - 1

        self.common(fn, (torch.randn(8),))

    def test_index1(self):
        def fn(a, b, c):
            return aten.index(a, [b, c])

        self.common(
            fn,
            (
                torch.randn(8, 8, 12),
                torch.tensor([0, 0, 2, 2], dtype=torch.int64),
                torch.tensor([3, 4, 4, 3], dtype=torch.int64),
            ),
        )
        self.common(
            fn,
            (
                torch.randn(8, 8, 12),
                torch.tensor([[0, 0, 2, 2]], dtype=torch.int64),
                torch.tensor([[3], [4], [4], [3]], dtype=torch.int64),
            ),
        )

    def test_index2(self):
        def fn(a, b):
            return (
                aten.index(a, [b]),
                aten.index(a, [None, b]),
            )

        self.common(
            fn,
            (
                torch.randn(8, 8, 8),
                torch.tensor([[0, 0, 2, 2]], dtype=torch.int64),
            ),
        )

    def test_index3(self):
        def fn(x, ia, ib):
            return (x[:, ia, None, ib, 0],)

        self.common(
            fn,
            (
                torch.randn(3, 4, 4, 4, 3),
                torch.tensor([0, 2, 1], dtype=torch.int64),
                torch.tensor([0, 2, 1], dtype=torch.int64),
            ),
        )

    def test_output_strides(self):
        def fn(x):
            y = x.permute(0, 2, 3, 1).contiguous()
            torch._dynamo.graph_break()
            return y.view(-1, 4)

        inp = torch.rand([4, 4, 4, 4], device=self.device)
        fn_opt = torch._dynamo.optimize("inductor")(fn)

        self.assertEqual(fn(inp), fn_opt(inp))
        self.assertEqual(fn(inp).stride(), fn_opt(inp).stride())

        # no redundant copy
        def foo(x):
            return x[0:2:2].T[3:].squeeze(0)

        foo_opt = torch._dynamo.optimize("inductor")(foo)
        out = foo_opt(inp)
        self.assertEqual(inp.storage(), out.storage())

    def test_index_select(self):
        def fn(a, b):
            return (
                torch.index_select(a, 0, b),
                torch.index_select(a, 1, b),
                torch.index_select(torch.index_select(a, 2, b), 1, b),
            )

        for ind_dtype in (torch.int32, torch.int64):
            self.common(
                fn,
                (
                    torch.randn(8, 8, 8),
                    torch.tensor([0, 0, 2, 1], dtype=ind_dtype),
                ),
            )

    def test_cudnn_rnn(self):
        if self.device == "cpu":
            raise unittest.SkipTest("requires CUDA")

        def fn(
            a0,
            b0,
            b1,
            b2,
            b3,
            b4,
            b5,
            b6,
            b7,
            b8,
            b9,
            b10,
            b11,
            b12,
            b13,
            b14,
            b15,
            a3,
            a4,
            a5,
        ):
            a1 = [
                b0,
                b1,
                b2,
                b3,
                b4,
                b5,
                b6,
                b7,
                b8,
                b9,
                b10,
                b11,
                b12,
                b13,
                b14,
                b15,
            ]
            return aten._cudnn_rnn(
                a0,
                a1,
                4,
                a3,
                a4,
                a5,
                2,
                2048,
                0,
                2,
                False,
                0.0,
                False,
                True,
                [],
                None,
            )

        self.common(
            fn,
            (
                torch.randn([92, 8, 2048]),
                torch.randn([8192, 2048]),
                torch.randn([8192, 2048]),
                torch.randn([8192]),
                torch.randn([8192]),
                torch.randn([8192, 2048]),
                torch.randn([8192, 2048]),
                torch.randn([8192]),
                torch.randn([8192]),
                torch.randn([8192, 4096]),
                torch.randn([8192, 2048]),
                torch.randn([8192]),
                torch.randn([8192]),
                torch.randn([8192, 4096]),
                torch.randn([8192, 2048]),
                torch.randn([8192]),
                torch.randn([8192]),
                torch.randn([167837696]),
                torch.randn([4, 8, 2048]),
                torch.randn([4, 8, 2048]),
            ),
            check_lowp=False,  # difference in rnn is too large between half and float inputs
        )

    def test_upsample_nearest1d(self):
        def fn(a):
            return (
                aten.upsample_nearest1d(a, [74], None),
                aten.upsample_nearest1d(a, [70], None),
                aten.upsample_nearest1d(a, [45], None),
                aten.upsample_nearest1d(a, [36], None),
                aten.upsample_nearest1d(a, None, [2.0]),
            )

        self.common(fn, (torch.randn([2, 4, 37]),))

    def test_upsample_nearest2d(self):
        def fn(a):
            return (
                aten.upsample_nearest2d(a, [74, 76]),
                aten.upsample_nearest2d(a, [70, 75]),
                aten.upsample_nearest2d(a, [45, 74]),
                aten.upsample_nearest2d(a, [36, 39]),
                aten.upsample_nearest2d(a, None, [2.0, 2.0]),
            )

        self.common(fn, (torch.randn([2, 4, 37, 38]),))

    def test_upsample_nearest3d(self):
        def fn(a):
            return (
                aten.upsample_nearest3d(a, [74, 76, 78], None),
                aten.upsample_nearest3d(a, [70, 75, 80], None),
                aten.upsample_nearest3d(a, [45, 74, 103], None),
                aten.upsample_nearest3d(a, [36, 39, 40], None),
                aten.upsample_nearest3d(a, None, [2.0, 2.0, 2.0]),
            )

        self.common(fn, (torch.randn([2, 4, 37, 38, 39]),))

    def test_upsample_nearest2d_backward(self):
        func = torch.ops.aten.upsample_nearest2d_backward

        def fn(a):
            return (
                func(a, output_size=[6, 12], input_size=[3, 3, 3, 6]),
                func(a, output_size=[6, 12], input_size=[3, 3, 4, 5]),
                func(a, output_size=[6, 12], input_size=[3, 3, 2, 8]),
                func(a, output_size=[6, 12], input_size=[3, 3, 2, 8]),
                func(a, output_size=[6, 12], input_size=[3, 3, 4, 7]),
            )

        self.common(fn, (torch.randn([3, 3, 6, 12]),))

    def test_upsample_bilinear2d_a(self):
        def fn(a):
            return (
                aten.upsample_bilinear2d(a, [45, 45], False, None),
                aten.upsample_bilinear2d(a, None, True, [2.0, 2.0]),
            )

        self.common(fn, (torch.randn([2, 4, 37, 38]),))

    def test_upsample_bilinear2d_b(self):
        def fn(a):
            return aten.upsample_bilinear2d(a, None, True, [2.0, 2.0])

        self.common(
            fn,
            [
                torch.randn([1, 2, 40, 59]),
            ],
        )

    def test_reflection_pad2d(self):
        def fn(a):
            return (
                aten.reflection_pad2d(a, [1, 1, 1, 1]),
                aten.reflection_pad2d(a, [1, 2, 3, 4]),
            )

        self.common(
            fn, (torch.randint(0, 999, size=[1, 1, 8, 8], dtype=torch.float32),)
        )

    def test_reflection_pad2d_backward(self):
        def template(size, padding):
            def fn(grad_output, x):
                return aten.reflection_pad2d_backward(grad_output, x, padding)

            x = torch.randint(0, 999, size=size, dtype=torch.float32)
            result = aten.reflection_pad2d(x, padding)
            grad_output = torch.randn_like(result)

            self.common(fn, (grad_output, x))

        template([1, 1, 8, 8], [0, 0, 0, 0])
        template([1, 1, 8, 8], [1, 1, 1, 1])
        template([1, 1, 8, 8], [1, 2, 3, 4])

    def test_grid_sampler_2d(self):
        def fn(a, b):
            return (
                aten.grid_sampler_2d(a, b, 0, 0, True),
                aten.grid_sampler_2d(a, b, 0, 1, False),
            )

        self.common(
            fn,
            (
                torch.randn([4, 3, 352, 352], dtype=torch.float32),
                torch.rand([4, 352, 352, 2], dtype=torch.float32) * 2 - 1,
            ),
            check_lowp=False,
            # Mismatched elements: 154697 / 1486848 (10.4%)
            # Greatest absolute difference: 0.0001976490020751953 at index (0, 0, 101, 243) (up to 1e-05 allowed)
            # Greatest relative difference: 7.332530120481928 at index (1, 1, 258, 301) (up to 1.3e-06 allowed)
            atol=0.0002,
            rtol=1.3e-06,
        )

    def test_upsample_bicubic2d(self):
        def fn(a):
            return (
                aten.upsample_bicubic2d(a, (128, 128), True),
                aten.upsample_bicubic2d(a, (128, 256), False),
            )

        # Mismatched elements: 10 / 196608 (0.0%)
        # Greatest absolute difference: 1.3869255781173706e-05 at index (2, 1, 88, 65) (up to 1e-05 allowed)
        # Greatest relative difference: 0.0033082996811011046 at index (3, 1, 88, 91) (up to 1.3e-06 allowed)
        self.common(
            fn,
            (torch.randn([4, 3, 64, 32], dtype=torch.float32),),
            atol=2e-5,
            rtol=1e-3,
        )

    def test_sort(self):
        def fn(a):
            return torch.sort(a)

        self.common(
            fn, (torch.randint(0, 999, size=[1, 1, 8, 8], dtype=torch.float32),)
        )

    def test_topk(self):
        def fn(a):
            return torch.topk(a, 2, -1)

        self.common(
            fn, (torch.randint(0, 999, size=[1, 1, 8, 8], dtype=torch.float32),)
        )

    def test_long_tensor(self):
        def fn(a):
            return (
                torch.LongTensor([294]).to(a.device) - a,
                torch.as_tensor([295]).to(a.device) + a,
            )

        self.common(fn, (torch.randint(0, 999, size=[8, 8]),))

    def test_constant_pad_1d(self):
        def fn(a):
            return (
                aten.constant_pad_nd(a, [0, 1], 6.0),
                aten.constant_pad_nd(a, [2, 3], 99.0),
            )

        self.common(fn, (torch.randint(0, 999, size=[2, 16, 31], dtype=torch.float32),))

    def test_constant_pad_2d(self):
        def fn(a):
            return (
                aten.constant_pad_nd(a, [1, 1, 1, 1], 6.0),
                aten.constant_pad_nd(a, [1, 2, 3, 4], 99.0),
            )

        self.common(
            fn, (torch.randint(0, 999, size=[1, 1, 8, 8], dtype=torch.float32),)
        )

    def test_constant_pad_3d(self):
        def fn(a):
            return (
                aten.constant_pad_nd(a, [1, 2, 3, 4, 5, 6], 6.0),
                aten.constant_pad_nd(a, [0, 0, 3, 4, 0, 0], 6.0),
            )

        self.common(
            fn, (torch.randint(0, 999, size=[2, 4, 4, 4], dtype=torch.float32),)
        )

    def test_l1_loss(self):
        def fn(a, b):
            return torch.nn.functional.l1_loss(a, b), torch.nn.functional.mse_loss(a, b)

        self.common(
            fn,
            (
                torch.randn([2, 3, 16, 16]),
                torch.randn([2, 3, 16, 16]),
            ),
            check_lowp=False,
        )

    def test_triu(self):
        def fn(a):
            return aten.triu(a, 1), aten.triu(a, 0), aten.triu(a, 2)

        self.common(fn, (torch.randn([2, 10, 10]),))

    def test_no_op_reduction(self):
        def fn(a):
            return a.sum(-1), torch.amax(a + 1, 1, keepdim=True)

        self.common(fn, (torch.randn([8, 1, 1]),))

    def test_inplace_add(self):
        @torch._dynamo.optimize("inductor")
        def fn(x, y):
            return x.add_(y)

        inputs = (
            rand_strided((4, 4), (4, 1), device=self.device),
            rand_strided((4, 4), (4, 1), device=self.device),
        )
        inp_clone = inputs[0].clone()
        out = fn(*inputs)
        self.assertTrue(same(out, inp_clone + inputs[1]))
        self.assertTrue(out is inputs[0])

    def test_inplace_mixed_dtype_ops(self):
        @torch._dynamo.optimize("inductor")
        def fn(x, y):
            z = x + y.float()
            w = z.add_(y)
            return w.mul_(y)

        inputs = (
            rand_strided((4, 4), (4, 1), device=self.device, dtype=torch.float),
            rand_strided((4, 4), (4, 1), device=self.device, dtype=torch.double),
        )
        out = fn(*inputs)
        out_eager = (inputs[0] + inputs[1].float()).add_(inputs[1]).mul_(inputs[1])
        self.assertTrue(same(out, out_eager))

    @patch.object(config.triton, "ordered_kernel_names", True)
    @patch.object(config.triton, "descriptive_kernel_names", False)
    def test_kernel_names(self):
        @torch._dynamo.optimize("inductor")
        def fn(x):
            return 2 * x

        inputs = (rand_strided((8,), (1,), device=self.device),)
        self.assertTrue(same(fn(*inputs), 2 * inputs[0]))

    @patch.object(config.triton, "cudagraphs", True)
    def test_strided_inputs(self):
        @torch._dynamo.optimize("inductor")
        def fn(x, y):
            return x + y

        inputs = (
            rand_strided((8, 16), (32, 2), device=self.device),
            rand_strided((8, 16), (16, 1), device=self.device),
        )
        self.assertTrue(same(fn(*inputs), inputs[0] + inputs[1]))

    @patch.object(config.triton, "cudagraphs", True)
    @patch.object(functorch_config, "use_fake_tensor", True)
    def test_input_mutation1(self):
        def fn(a):
            b = a + 1
            a.copy_(b)
            c = a + 2
            return a * b / c

        arg1 = torch.randn(64, device=self.device)
        arg2 = arg1.clone()
        arg3 = torch.randn(64, device=self.device)
        arg4 = arg3.clone()
        correct1 = fn(arg1)
        correct2 = fn(arg3)
        opt_fn = torch._dynamo.optimize_assert(compile_fx)(fn)
        actual1 = opt_fn(arg2)
        actual2 = opt_fn(arg4)

        self.assertTrue(same(actual1, correct1))
        self.assertTrue(same(actual2, correct2))
        self.assertTrue(same(arg1, arg2))
        self.assertTrue(same(arg3, arg4))

    @patch.object(functorch_config, "use_fake_tensor", True)
    def test_input_mutation2(self):
        def fn(a):
            b = a + 1
            a.view(64).copy_(torch.tensor([66.0], device=a.device))
            c = a + 2
            return b, c

        # NOTE: this test fails when none of the inputs require grad.
        # That seems like an inductor bug.
        arg1 = torch.randn([1, 64], device=self.device).requires_grad_(True).add(1)
        arg2 = arg1.clone()
        correct1 = fn(arg1)
        opt_fn = torch._dynamo.optimize_assert(compile_fx)(fn)
        actual1 = opt_fn(arg2)

        self.assertTrue(same(actual1, correct1))
        self.assertTrue(same(arg1, arg2))

    @patch.object(functorch_config, "use_fake_tensor", True)
    def test_input_mutation3(self):
        def fn(a):
            a += 1
            a *= 2
            aten.sigmoid_(a)
            a = a.view(64)
            a += 3
            a *= 4
            aten.relu_(a)
            return a

        arg1 = torch.randn([1, 64], device=self.device)
        arg2 = arg1.clone()
        correct1 = fn(arg1)
        opt_fn = torch._dynamo.optimize_assert(compile_fx)(fn)
        actual1 = opt_fn(arg2)

        self.assertTrue(same(actual1, correct1))
        self.assertTrue(same(arg1, arg2))

    def test_input_mutation4(self):
        def fn(a):
            torch.relu_(a)
            return a

        arg1 = torch.randn([1, 64], device=self.device)
        arg2 = arg1.clone()
        correct1 = fn(arg1)
        opt_fn = torch._dynamo.optimize_assert(compile_fx)(fn)
        actual1 = opt_fn(arg2)

        self.assertTrue(same(actual1, correct1))
        self.assertTrue(same(arg1, arg2))

    @patch.object(functorch_config, "use_fake_tensor", True)
    def test_slice_mutation1(self):
        def fn(a):
            x = torch.zeros_like(a)
            b = x + 1
            x[:, 3] = 3.0
            c = torch.clone(x)
            x[4, :] = 4.0
            d = x + 1
            return x, b, c, d

        self.common(fn, (torch.randn([8, 8]),))

    @patch.object(functorch_config, "use_fake_tensor", True)
    def test_slice_mutation2(self):
        def fn(a):
            a[:, 20:40] = a[:, 20:40] + 1
            a[:, 2:11] = a[:, 1:10] + 2

        arg1 = torch.randn([1, 64], device=self.device)
        arg2 = arg1.clone()
        fn(arg1)
        opt_fn = torch._dynamo.optimize_assert(compile_fx)(fn)
        opt_fn(arg2)

        self.assertTrue(same(arg1, arg2))

    def test_indirect_load_broadcast(self):
        def fn(in_ptr0, in_ptr1, in_ptr2):
            return torch.gather(in_ptr1, 0, in_ptr2) + in_ptr0

        arg190 = rand_strided((32, 21), (1, 32), device=self.device, dtype=torch.int64)
        arg190.fill_(0)
        arg111 = rand_strided(
            (9521, 512), (512, 1), device=self.device, dtype=torch.float32
        )
        self.common(
            fn,
            (
                torch.randn(32, 1),
                arg111,
                arg190,
            ),
        )

    @unittest.skipIf(not has_torchvision_roi_align(), "requires torchvision")
    def test_roi_align(self):
        def fn(a, b):
            return torch.ops.torchvision.roi_align(a, b, 0.25, 7, 7, 2, False)

        self.common(fn, (torch.zeros([4, 256, 296, 304]), torch.zeros([2292, 5])))

    @requires_decomp(aten.nll_loss_forward)
    def test_nll_loss_forward(self):
        def fn(a, b):
            return aten.nll_loss_forward(a, b, None, 1, -100)

        self.common(
            fn,
            (
                torch.randn([5, 5]),
                torch.zeros([5], dtype=torch.int64),
            ),
        )

    def test_isinf(self):
        def fn(x):
            return x.isinf(), x.isnan()

        self.common(
            fn, [torch.tensor([1, float("inf"), 2, float("-inf"), float("nan")])]
        )
        self.common(
            fn,
            [
                torch.tensor(
                    [1, float("inf"), 2, float("-inf"), float("nan")],
                    dtype=torch.float64,
                )
            ],
        )

    def test_isinf2(self):
        def fn(x):
            y = torch.tensor(
                [1, float("inf"), 2, float("-inf"), float("nan")], device=self.device
            )
            return x == y

        self.common(
            fn, (torch.tensor([1, float("inf"), 2, float("-inf"), float("nan")]),)
        )

    def test_any(self):
        def fn(x):
            return (
                x.any(-1),
                x.isinf().any(),
                torch.all(x.isinf(), dim=0),
                torch.all(torch.logical_not(x.isinf())),
            )

        self.common(fn, [-torch.rand(64)])
        tmp = torch.randn(16, 8)
        tmp[1, 1] = float("inf")
        self.common(fn, [tmp])

    def test_inplace_activations(self):
        def fn(x):
            a = aten.hardswish_(x + 1)
            b = aten.hardtanh_(x + 1)
            c = aten.leaky_relu_(x + 1)
            d = aten.silu_(x + 1)
            e = aten.log1p(x + 1)
            f = aten.masked_fill_(x + 1, torch.zeros_like(x, dtype=torch.bool), 99.0)
            h = aten.masked_fill_(x + 1, torch.ones_like(x, dtype=torch.bool), 99.0)
            return (a, b, c, d, e, f, h)

        self.common(fn, [torch.randn(64) * 10])

    def test_baddbmm(self):
        def fn(a, b, c):
            return aten.baddbmm(a, b, c)

        self.common(
            fn,
            [
                torch.randn(6, 1, 100),
                torch.randn(6, 128, 64),
                torch.randn(6, 64, 100),
            ],
            # Mismatched elements: 1212 / 76800 (1.6%)
            # Greatest absolute difference: 0.001953125 at index (0, 0, 93) (up to 1e-05 allowed)
            # Greatest relative difference: 1.0 at index (3, 19, 4) (up to 0.001 allowed)
            atol=0.002,
            rtol=0.001,
        )

    @patch.object(config.triton, "max_tiles", 2)
    def test_fuse_tiled(self):
        def fn(a, b, c):
            return a + b, c + 1

        self.common(
            fn, [torch.randn(128, 1), torch.randn(1, 128), torch.randn(128, 128)]
        )

    def test_expand_as(self):
        def fn(a, b):
            return aten.expand_as(a, b), aten.expand_as(a + 1, b + 1) + 1

        self.common(
            fn,
            [
                torch.randn(6, 1, 100),
                torch.randn(6, 128, 100),
            ],
        )

    def test_index_put1(self):
        def fn(a, b, c):
            return (
                torch.index_put(a, [b], c),
                torch.index_put_(a + 1, [b + 1], c + 1) + 1,
            )

        self.common(
            fn,
            [
                torch.randn([800, 256, 7, 7]),
                torch.randperm(601),
                torch.randn([601, 256, 7, 7]),
            ],
        )
        self.common(
            fn, [torch.randn(1024, 4, 2), torch.arange(4), torch.randn(4, 1, 1)]
        )

    def test_index_put2(self):
        def fn(a, b, c):
            return torch.index_put(a, [b], c, True)

        self.common(
            fn,
            [
                torch.randn([100, 256, 7, 7]),
                torch.randint(0, 100, size=[600], dtype=torch.int64),
                torch.randn([600, 256, 7, 7]),
            ],
            # workaround for https://github.com/openai/triton/issues/558
            check_lowp=False,
        )

    def test_index_put3(self):
        def fn(a, b, c):
            torch.ops.aten.index_put_(a, (None, b, None), c)
            a1 = a + 1
            torch.ops.aten.index_put_(a1, (None, b + 1, None), c + 1)
            return (a, a1)

        self.common(
            fn,
            [
                torch.randn([1024, 4, 2]),
                torch.arange(3),
                torch.randn([1024, 1, 2]),
            ],
        )

    def test_index_put_as_masked_fill(self):
        def fn(a, b, c, d):
            a = a.clone()
            torch.ops.aten.index_put_(a, [b], c, d)
            return a

        self.common(
            fn,
            (
                torch.randn([1024, 4, 2]),
                torch.randn([1024, 4, 2]) > 0,
                torch.randn([]),
                False,
            ),
        )

        self.common(
            fn,
            (
                torch.randn([1024, 4, 2]),
                torch.randn([1024, 4, 2]) > 0,
                torch.randn([]),
                True,
            ),
        )

    def test_index_put_fallback1(self):
        def fn(a, b, c, d):
            a = a.clone()
            torch.ops.aten.index_put_(a, [b], c, d)
            return a

        self.common(
            fn,
            (
                torch.randn([3]),
                torch.as_tensor([True, True, False]),
                torch.randn([2]),
                False,
            ),
        )

        self.common(
            fn,
            (
                torch.randn([3]),
                torch.as_tensor([True, True, False]),
                torch.randn([2]),
                True,
            ),
        )

    def test_index_put_fallback2(self):
        def fn(a, b, c, d, e):
            a = a.clone()
            torch.ops.aten.index_put_(a, [None, b, c], d, e)
            return a

        self.common(
            fn,
            (
                torch.randn([1, 2, 3]),
                torch.as_tensor([0, 1]),
                torch.as_tensor([True, True, False]),
                torch.randn([]),
                False,
            ),
        )
        self.common(
            fn,
            (
                torch.randn([1, 2, 3]),
                torch.as_tensor([0, 1]),
                torch.as_tensor([True, True, False]),
                torch.randn([]),
                True,
            ),
        )

    @patch.object(config, "fallback_random", True)
    def test_bernoulli1(self):
        def fn(a):
            b = torch.empty_like(a)
            return aten.bernoulli_(b), b

        self.common(
            fn,
            [
                torch.randn([100]),
            ],
        )

    def test_bernoulli2(self):
        def fn(a):
            return aten.bernoulli(a)

        self.common(
            fn,
            [torch.tensor([1.0, 1.0, 0.0, 0.0, 1.0, 0.0, 1.0, 1.0])],
        )

    def test_narrow(self):
        def fn(x):
            return aten.narrow(x, 1, 10, 16), aten.narrow(x + 2, 0, 10, 16) + 1

        self.common(fn, [torch.randn(64, 64)])

    def test_as_strided(self):
        def fn(x):
            return (
                aten.as_strided(x, (8, 8, 64), (8 * 64, 64, 1), 0),
                aten.as_strided(x + 1, (8, 8, 64), (8 * 64, 64, 1), 0) + 2,
            )

        self.common(fn, [torch.randn(64, 64)])

    def test_as_strided_scatter(self):
        def fn(a, b):
            return aten.as_strided_scatter(
                a * 8 + 10,
                b * 2 - 4,
                size=(a.shape[0], a.shape[1] // 2),
                stride=(a.shape[1], 2),
                storage_offset=0,
            )

        self.common(fn, [torch.randn(10, 1024), torch.randn(10, 512)])

    def test_select_scatter(self):
        def fn(x, a, b):
            return (
                aten.select_scatter(x, a, 1, 0),
                aten.select_scatter(x, b, 0, 1),
            )

        self.common(
            fn,
            [
                torch.randn(8, 197, 38),
                torch.randn(8, 38),
                torch.randn(197, 38),
            ],
        )

    def test_slice_scatter(self):
        def fn(x, a):
            return (
                aten.slice_scatter(x, a, 2, 10, -10),
                aten.slice_scatter(x, a[:, :, :40], 2, 10, -10, 2),
            )

        self.common(
            fn,
            [
                torch.randn(4, 8, 100),
                torch.randn(4, 8, 80),
            ],
        )

    def test_slice_scatter2(self):
        def fn(a, b):
            return aten.slice_scatter(a, b, 0, 0, 9223372036854775807)

        self.common(
            fn,
            [
                torch.randn([8, 197, 384]),
                torch.randn([8, 197, 384]),
            ],
        )

    def test_scatter1(self):
        def fn(a, dim, index, b):
            return aten.scatter(a, dim, index, b)

        self.common(
            fn,
            [
                torch.zeros(2, 3),
                -1,
                torch.tensor([[0]]),
                torch.ones(2, 3),
            ],
        )

    def test_scatter2(self):
        if self.device == "cuda":
            raise unittest.SkipTest("unstable on sm86")

        def fn(a, dim, index, b):
            return aten.scatter.reduce(a, dim, index, b, reduce="add")

        self.common(
            fn,
            [
                torch.zeros(64, 512),
                0,
                torch.zeros((64, 512), dtype=torch.int64),
                torch.ones(64, 512),
            ],
        )

    def test_scatter3(self):
        def fn(a, dim, index, b):
            return aten.scatter(a, dim, index, b, reduce="add")

        self.common(
            fn,
            [
                torch.randn(5, 29, 13),
                2,
                torch.tensor([[[3, 5, 7, 9]]]),
                0.8,  # src can be a scalar
            ],
            # Mismatched elements: 1 / 1885 (0.1%)
            # Greatest absolute difference: 0.00018310546875 at index (0, 0, 3) (up to 1e-05 allowed)
            # Greatest relative difference: 0.0022371364653243847 at index (0, 0, 3) (up to 0.001 allowed)
            atol=2e-4,
            rtol=1e-3,
        )

    def test_scatter4(self):
        def fn(x, ind, src):
            return torch.scatter(x, 0, ind, src)

        self.common(
            fn,
            (torch.randn(196, 992), torch.randint(196, (1, 992)), torch.randn(1, 992)),
        )

    @unittest.skip("Flaky test, needs debugging")
    def test_scatter_add1(self):
        def fn(a, dim, index, b):
            return aten.scatter_add(a, dim, index, b)

        self.common(
            fn,
            [
                torch.randn(2, 3),
                0,
                torch.tensor([[0]]),
                torch.randn(2, 3),
            ],
        )

    def test_scatter_add2(self):
        def fn(a, dim, index, b):
            return aten.scatter_add(a, dim, index, b)

        self.common(
            fn,
            [
                torch.randn(2, 3),
                0,
                torch.tensor([[0, 0, 0], [1, 1, 1]]),
                torch.randn(2, 3),
            ],
        )

    def test_scatter_add3(self):
        def fn(a, dim, index, b):
            return aten.scatter_add(a, dim, index, b)

        self.common(
            fn,
            [
                torch.randn(5, 29, 13),
                2,
                torch.tensor([[[3, 5, 7, 9]]]),
                torch.randn(1, 1, 10),
            ],
        )

    def test_scatter_reduce1(self):
        def fn(a, dim, index, b):
            return aten.scatter_reduce(a, dim, index, b, "sum")

        self.common(
            fn,
            [
                torch.randn(5, 29, 13),
                2,
                torch.tensor([[[3, 5, 7, 9]]]),
                torch.randn(1, 1, 10),
            ],
        )

    def test_scatter_reduce2(self):
        def fn(a, dim, index, b):
            return aten.scatter_reduce(a, dim, index, b, "sum", include_self=False)

        self.common(
            fn,
            [
                torch.randn(2, 3),
                0,
                torch.zeros((2, 3), dtype=torch.int64),
                torch.randn(2, 3),
            ],
        )

    # issue #1150
    def test_dense_mask_index(self):
        if self.device == "cpu":
            raise unittest.SkipTest(
                "https://github.com/pytorch/torchdynamo/issues/1697"
            )

        def fn(x, y):
            y = torch.ops.aten.select.int(y, 0, 2)
            z = x * y
            return z.sum()

        self.common(fn, [torch.randn(102400), torch.randn(3)])

    def test_empty1(self):
        def fn():
            return torch.empty((1, 128, 128))

        self.common(fn, [], assert_equal=False)

    def test_empty2(self):
        def fn():
            return aten.empty((1, 128, 128))

        self.common(fn, [], assert_equal=False)

    def test_new_empty(self):
        def fn(a):
            return aten.new_empty(a, [1, 128, 128])

        self.common(fn, [torch.randn(55)], assert_equal=False)

    def test_empty_strided(self):
        def fn():
            return aten.empty_strided([1, 128, 128], [16384, 128, 1])

        self.common(fn, [], assert_equal=False)

    def test_new_empty_strided(self):
        def fn(a):
            return aten.new_empty_strided(a, [1, 128, 128], [16384, 128, 1])

        self.common(fn, [torch.randn(55)], assert_equal=False)

    @patch.object(torch._inductor.config.triton, "cudagraphs", True)
    def test_dropout(self):
        random.seed(1234)
        torch.manual_seed(1234)

        @torch._dynamo.optimize("inductor")
        def fn1(a):
            return torch.nn.functional.dropout(a)

        x = torch.ones(1000, device=self.device, dtype=torch.float32)
        result1 = fn1(x)
        self.assertTrue(400 < result1.nonzero().shape[0] < 600)
        self.assertTrue(0.9 < result1.mean().item() < 1.1)

        random.seed(1234)
        torch.manual_seed(1234)

        @torch._dynamo.optimize("inductor")
        def fn2(a):
            return torch.nn.functional.dropout(a, 0.5, True)

        result2 = fn2(x)
        self.assertTrue(400 < result2.nonzero().shape[0] < 600)
        self.assertTrue(0.9 < result2.mean().item() < 1.1)

    def test_dropout_deterministic(self):
        @torch._dynamo.optimize("inductor")
        def fn(a):
            return torch.nn.functional.dropout(a, 0.55, True)

        for cg in (False, True):
            with patch.object(torch._inductor.config.triton, "cudagraphs", cg):
                torch._dynamo.reset()

                x = torch.ones(1024, device=self.device, dtype=torch.float32)

                torch.manual_seed(1234)
                a0 = fn(x).clone()
                a1 = fn(x).clone()
                a2 = fn(x).clone()

                torch.manual_seed(1234)
                b0 = fn(x).clone()
                b1 = fn(x).clone()
                b2 = fn(x).clone()

                # same seed, same values
                self.assertTrue(torch.allclose(a0, b0))
                self.assertTrue(torch.allclose(a1, b1))
                self.assertTrue(torch.allclose(a2, b2))

                # different calls, different values
                self.assertFalse(torch.allclose(a0, a1))
                self.assertFalse(torch.allclose(a1, a2))

    def test_rand_like_deterministic(self):
        @torch._dynamo.optimize("inductor")
        def fn(a):
            return torch.rand_like(a), torch.rand_like(a)

        x = torch.ones(1024, device=self.device, dtype=torch.float32)

        torch.manual_seed(1234)
        a0 = fn(x)[0].clone()
        a1 = fn(x)[0].clone()
        a2 = fn(x)[0].clone()

        torch.manual_seed(1234)
        b0 = fn(x)[0].clone()
        b1 = fn(x)[0].clone()
        b2 = fn(x)[0].clone()

        # same seed, same values
        self.assertTrue(torch.allclose(a0, b0))
        self.assertTrue(torch.allclose(a1, b1))
        self.assertTrue(torch.allclose(a2, b2))

        # different calls, different values
        self.assertFalse(torch.allclose(a0, a1))
        self.assertFalse(torch.allclose(a1, a2))

        c, d = fn(x)
        self.assertFalse(torch.allclose(c, d))
        self.assertTrue((c >= 0).all())
        self.assertTrue((c < 1).all())
        self.assertTrue((d >= 0).all())
        self.assertTrue((d < 1).all())

    def test_max_pool2d_with_indices_backward(self):
        def fn(a, b, c):
            return aten.max_pool2d_with_indices_backward(
                a, b, [2, 2], [2, 2], [0, 0], [1, 1], False, c
            )

        x = torch.randn([2, 4, 18, 14])
        result, indices = aten.max_pool2d_with_indices(
            x,
            [2, 2],
            [2, 2],
            [0, 0],
            [1, 1],
            False,
        )

        self.common(
            fn,
            [
                torch.randn_like(result),
                x,
                indices,
            ],
        )

    def test_max_pool2d_with_indices_backward2(self):
        def fn(a, b, c):
            return aten.max_pool2d_with_indices_backward(
                a, b, [3, 3], [2, 2], [1, 1], [1, 1], True, c
            )

        x = torch.randn([2, 4, 40, 56])
        result, indices = aten.max_pool2d_with_indices(
            x,
            [3, 3],
            [2, 2],
            [1, 1],
            [1, 1],
            True,
        )

        self.common(
            fn,
            [
                torch.randn_like(result),
                x,
                indices,
            ],
        )

    # From https://github.com/pytorch/torchdynamo/issues/1200
    def test_max_pool2d_with_indices_backward3(self):
        def fn(a, b, c):
            return aten.max_pool2d_with_indices_backward(
                a, b, [1, 1], [2, 2], [0, 0], [1, 1], False, c
            )

        x = torch.randn([32, 256, 37, 38])
        result, indices = aten.max_pool2d_with_indices(
            x,
            [1, 1],
            [2, 2],
            0,
            1,
            False,
        )
        self.common(
            fn,
            [
                torch.randn_like(result),
                x,
                indices,
            ],
        )

    # From https://github.com/pytorch/torchdynamo/issues/1352
    def test_max_pool2d_with_indices_backward4(self):
        def fn(a, b, c):
            return aten.max_pool2d_with_indices_backward(
                a, b, [5, 5], [1, 1], [2, 2], [1, 1], False, c
            )

        torch._inductor.metrics.generated_kernel_count = 0
        x = torch.randn([2, 64, 3, 4])
        result, indices = aten.max_pool2d_with_indices(
            x,
            [5, 5],
            [1, 1],
            2,
            1,
            False,
        )
        self.common(
            fn,
            [
                torch.randn_like(result),
                x,
                indices,
            ],
        )
        self.assertEqual(torch._inductor.metrics.generated_kernel_count, 1)

    def test_max_pool2d_with_indices_backward5(self):
        # Window size is too big. Should fallback
        def fn(a, b, c):
            return aten.max_pool2d_with_indices_backward(
                a, b, [13, 13], [1, 1], [2, 2], [1, 1], False, c
            )

        torch._inductor.metrics.generated_kernel_count = 0
        x = torch.randn([2, 64, 20, 20])
        result, indices = aten.max_pool2d_with_indices(
            x,
            [13, 13],
            [1, 1],
            2,
            1,
            False,
        )
        self.common(
            fn,
            [
                torch.randn_like(result),
                x,
                indices,
            ],
        )
        self.assertEqual(torch._inductor.metrics.generated_kernel_count, 0)

    def test_avg_pool2d_backward(self):
        def fn(a, b):
            return aten.avg_pool2d_backward(
                a,
                b,
                [2, 2],
                [2, 2],
                [0, 0],
                True,
                False,
                None,
            )

        self.common(
            fn,
            [
                torch.randn([2, 4, 7, 7]),
                torch.randn([2, 4, 14, 14]),
            ],
        )

    def test_avg_pool2d_backward2(self):
        def fn(a, b):
            return aten.avg_pool2d_backward(
                a,
                b,
                [3, 3],
                [1, 1],
                [1, 1],
                True,
                False,
                None,
            )

        self.common(
            fn,
            [
                torch.randn([1, 1, 20, 15]),
                torch.randn([1, 1, 20, 15]),
            ],
        )

    def test_avg_pool2d_backward3(self):
        def fn(a, b):
            return aten.avg_pool2d_backward(
                a,
                b,
                [1, 1],
                [2, 2],
                [0, 0],
                False,
                False,
                None,
            )

        torch._inductor.metrics.generated_kernel_count = 0
        self.common(
            fn,
            [
                torch.randn([1, 2016, 11, 11]),
                torch.randn([1, 2016, 21, 21]),
            ],
        )
        self.assertEqual(torch._inductor.metrics.generated_kernel_count, 1)

    def test_avg_pool2d_backward4(self):
        def fn(a, b):
            return aten.avg_pool2d_backward(
                a,
                b,
                [13, 13],
                [1, 1],
                [0, 0],
                True,
                False,
                None,
            )

        torch._inductor.metrics.generated_kernel_count = 0
        self.common(
            fn,
            [
                torch.randn([1, 16, 12, 12]),
                torch.randn([1, 16, 24, 24]),
            ],
            check_lowp=False,
        )
        self.assertEqual(torch._inductor.metrics.generated_kernel_count, 0)

    def test_mm_views(self):
        def fn(a, b):
            return torch.mm(a.view(32, 32), b.view(32, 32))

        self.common(
            fn,
            (
                torch.randn([32, 32]).transpose(0, 1),
                torch.randn([1, 32, 32]).transpose(0, 1),
            ),
            check_lowp=False,
        )
        expected_kernel = 0
        # codegen mm kernel from template
        if config.triton.mm != "aten" and self.device == "cuda":
            expected_kernel = 1
        if config.triton.mm == "autotune":
            self.assertLessEqual(
                torch._inductor.metrics.generated_kernel_count, expected_kernel
            )
        self.assertEqual(
            torch._inductor.metrics.generated_kernel_count, expected_kernel
        )

    @patch.object(config.triton, "cudagraphs", False)
    def test_lowmem_dropout1(self):
        n = 100000
        weight = torch.ones(
            n, device=self.device, dtype=torch.float32, requires_grad=True
        )
        ones = torch.ones(n, device=self.device, dtype=torch.float32)

        @torch._dynamo.optimize_assert("inductor")
        def run(x, train=True):
            return F.dropout(x * weight, 0.33, train)

        def check(r, g):
            rmean = r.mean().item()
            gmean = g.mean().item()
            rcount = len(r.nonzero())
            gcount = len(g.nonzero())

            # dropped elements should match
            self.assertTrue(same(r.nonzero(), g.nonzero()))
            self.assertEqual(rcount, gcount)

            # dropped should be close to 0.33
            self.assertGreater(rcount, 0.64 * n)
            self.assertGreater(0.68 * n, rcount)

            self.assertAlmostEqual(rmean, gmean)
            self.assertAlmostEqual(rmean, 1.0, places=2)

        r1 = run(ones, train=False)
        r1.sum().backward()
        g1 = weight.grad.clone()
        # eval mode should be all ones
        self.assertTrue(same(r1, torch.ones_like(r1)))
        self.assertTrue(same(g1, torch.ones_like(g1)))

        torch.manual_seed(1234)
        weight.grad.zero_()
        r2 = run(ones)
        r2.sum().backward()
        g2 = weight.grad.clone()
        check(r2, g2)

        torch.manual_seed(1234)
        weight.grad.zero_()
        r3 = run(ones)
        r3.sum().backward()
        g3 = weight.grad.clone()
        check(r3, g3)

        # second run is same result as first
        self.assertTrue(same(r2, r3))
        self.assertTrue(same(g2, g3))

    def test_lowmem_dropout2(self):
        m = torch.nn.Sequential(
            torch.nn.Linear(32, 32, bias=False),
            torch.nn.Dropout(),
            torch.nn.Linear(32, 32, bias=False),
            torch.nn.Dropout(),
        ).to(self.device)

        @torch._dynamo.optimize_assert("inductor")
        def run(x):
            return m(x)

        torch._inductor.metrics.generated_kernel_count = 0
        result = run(torch.randn([8, 32], device=self.device))
        result.sum().backward()

        expected_kernel = 4
        if config.triton.mm != "aten" and self.device == "cuda":
            # fwd: 2 * (mm+dropout) kernels = 2 kernels
            # bwd: dropout + (mm) + 2 * (mm+dropout) kernels = 4 kernels
            # expect 2 + 4 = 6 kernels
            expected_kernel = 6
        if config.triton.mm == "autotune":
            self.assertLessEqual(
                torch._inductor.metrics.generated_kernel_count, expected_kernel
            )
        self.assertEqual(
            torch._inductor.metrics.generated_kernel_count, expected_kernel
        )

    def test_roll(self):
        def fn(a):
            return (
                aten.roll(a, [-3, 10], [1, 2]),
                aten.roll(a, [5]),
            )

        self.common(
            fn,
            [
                torch.randn([2, 56, 56, 16]),
            ],
        )

    def test_argmax_argmin1(self):
        def fn(x):
            return (aten.argmax(x), aten.argmin(x))

        self.common(
            fn,
            [
                torch.randn([8, 256, 256]),
            ],
        )

    def test_argmax_argmin2(self):
        def fn(x):
            return (
                aten.argmax(x, 0),
                aten.argmin(x, 0),
                aten.argmax(x, 1),
                aten.argmin(x, 1),
            )

        self.common(
            fn,
            [
                torch.randn([144, 144]),
            ],
            # Mismatched elements: 1 / 144 (0.7%)
            # Greatest absolute difference: 26 at index (71,)
            # Greatest relative difference: 0.4126984179019928 at index (71,)
            atol=1e-5,
            rtol=0.5,
        )

    def test_conv_backward(self):
        def fn(rank4_inps, rank3_inps, rank5_inps):

            out1 = aten.convolution_backward(
                *rank4_inps,
                [C],
                [1, 1],
                [0, 0],
                [1, 1],
                False,
                [0, 0],
                1,
                [True, True, True],
            )
            out2 = aten.convolution_backward(
                *rank4_inps,
                [C],
                [1, 1],
                [0, 0],
                [1, 1],
                False,
                [0, 0],
                1,
                [True, False, False],
            )
            out3 = aten.convolution_backward(
                *rank3_inps,
                [C],
                [1],
                [0],
                [1],
                False,
                [0],
                1,
                [True, True, True],
            )
            out4 = aten.convolution_backward(
                *rank5_inps,
                [C],
                [1, 1, 1],
                [0, 0, 0],
                [1, 1, 1],
                False,
                [0, 0, 0],
                1,
                [True, True, True],
            )
            return (out1, out2, out3, out4)

        B = 3
        C = 4
        H = 5
        grad_out = torch.randn(B, C, H - 2, H - 2, H - 2)
        inp = torch.randn(B, C, H, H, H)
        weight = torch.randn(C, C, 3, 3, 3)

        def shrink_rank(x, rank):
            res = x
            while res.dim() > rank:
                res = torch.select(res, -1, 0)
            return res.contiguous()

        rank4_inps = [shrink_rank(x, 4) for x in [grad_out, inp, weight]]
        rank3_inps = [shrink_rank(x, 4) for x in [grad_out, inp, weight]]
        rank5_inps = [shrink_rank(x, 5) for x in [grad_out, inp, weight]]

        with torch.backends.cudnn.flags(allow_tf32=False):
            self.common(
                fn,
                [rank4_inps, rank3_inps, rank5_inps],
            )

    @unittest.skip(
        """
        FIXME: In the case of having equally max/min elements, our implementation returns
        the last index instead of the first one
        """
    )
    def test_argmax_argmin3(self):
        def fn(x):
            return (
                aten.argmax(x, 0),
                aten.argmin(x, 0),
                aten.argmax(x, -1),
                aten.argmin(x, -1),
            )

        self.common(
            fn,
            [torch.randint(0, 5, [10, 10])],
        )

    def test_vdd_clamp(self):
        def fn(x):
            return torch.clamp_min(x, 3)

        self.common(
            fn,
            [
                torch.randn([16], requires_grad=True) * 10,
            ],
        )

    def test_tmp_not_defined_issue1(self):
        def forward(
            primals_3,
            primals_4,
            add_tensor,
            convert_element_type_default,
            div_default,
            reciprocal_default,
        ):
            var_default = torch.ops.prims.var.default(
                convert_element_type_default, [2], correction=0
            )
            sub_tensor = torch.ops.aten.sub.Tensor(add_tensor, div_default)
            mul_tensor_1 = torch.ops.aten.mul.Tensor(sub_tensor, reciprocal_default)
            mul_tensor_2 = torch.ops.aten.mul.Tensor(mul_tensor_1, primals_3)
            add_tensor_2 = torch.ops.aten.add.Tensor(mul_tensor_2, primals_4)
            convert_element_type_default_1 = (
                torch.ops.prims.convert_element_type.default(
                    add_tensor_2, torch.float32
                )
            )
            convert_element_type_default_2 = (
                torch.ops.prims.convert_element_type.default(
                    convert_element_type_default_1, torch.float32
                )
            )
            var_default_1 = torch.ops.prims.var.default(
                convert_element_type_default_2, [2], correction=0
            )
            broadcast_in_dim_default_2 = torch.ops.prims.broadcast_in_dim.default(
                var_default_1, [1, 512, 1], [0, 1]
            )
            sum_default_1 = torch.ops.prims.sum.default(
                convert_element_type_default_2, [2]
            )
            add_tensor_3 = torch.ops.aten.add.Tensor(broadcast_in_dim_default_2, 1e-05)
            return (var_default, sum_default_1, add_tensor_3)

        inps = [
            (torch.Size([1024]), torch.float32),
            (torch.Size([1024]), torch.float32),
            (torch.Size([1, 512, 1024]), torch.float32),
            (torch.Size([1, 512, 1024]), torch.float32),
            (torch.Size([1, 512, 1]), torch.float32),
            (torch.Size([1, 512, 1]), torch.float32),
        ]
        inps = [torch.randn(shape, dtype=dtype) for (shape, dtype) in inps]
        self.common(forward, inps, atol=1e-05, rtol=2e-05)

    @unittest.skipIf(
        TEST_WITH_ASAN
        or os.environ.get("BUILD_ENVIRONMENT", "").startswith("parallelnative"),
        "TODO: debug this with asan",
    )
    def test_tmp_not_defined_issue2(self):
        def forward(arg38_1, arg81_1, getitem_17, new_zeros_default_4):
            div_tensor_7 = torch.ops.aten.div.Tensor(getitem_17, arg81_1)
            mul_tensor_24 = torch.ops.aten.mul.Tensor(div_tensor_7, arg38_1)
            sum_default_7 = torch.ops.aten.sum.default(mul_tensor_24)
            return (new_zeros_default_4, sum_default_7)

        args = [
            ((1, 88, 40, 40), (140800, 1600, 40, 1), torch.float32),
            ((), (), torch.float32),
            ((1, 88, 40, 40), (140800, 1600, 40, 1), torch.float32),
            ((3,), (1,), torch.float32),
        ]
        args = [
            rand_strided(shape, stride, dtype).requires_grad_(True).add(1)
            for shape, stride, dtype in args
        ]
        self.common(forward, args)

    def test_misaligned_address_issue1(self):
        def forward(sub_tensor_1, unsqueeze_default):
            gather_default = torch.ops.aten.gather.default(
                sub_tensor_1, 1, unsqueeze_default
            )
            return gather_default

        args = [
            ((1, 1000), (1000, 1), torch.float32),
            ((1, 1), (1, 1), torch.int64),
        ]
        args = [rand_strided(shape, stride, dtype) for shape, stride, dtype in args]
        self.common(forward, args)

    def test_invalid_operand_issue1(self):
        def forward(arg0_1, arg1_1, arg3_1, squeeze, view_1, slice_1):
            slice_scatter = torch.ops.aten.slice_scatter.default(
                slice_1, arg3_1, 1, 1, 9223372036854775807
            )
            slice_scatter_1 = torch.ops.aten.slice_scatter.default(
                arg1_1, slice_scatter, 0, 0, 9223372036854775807
            )
            slice_2 = torch.ops.aten.slice.Tensor(
                slice_scatter_1, 0, 0, 9223372036854775807
            )
            select_scatter = torch.ops.aten.select_scatter.default(
                slice_2, squeeze, 1, 0
            )
            slice_scatter_2 = torch.ops.aten.slice_scatter.default(
                slice_scatter_1, select_scatter, 0, 0, 9223372036854775807
            )
            view = torch.ops.aten.view.default(slice_scatter_2, [-1, 128])
            embedding = torch.ops.aten.embedding.default(arg0_1, view, 1)
            return [embedding, view_1]

        args = [
            ((50005, 768), (768, 1), torch.float32),
            ((8, 128), (128, 1), torch.int64),
            ((8, 127), (127, 1), torch.int64),
            ((8,), (1,), torch.int64),
            ((1024,), (1,), torch.int64),
            ((8, 128), (128, 1), torch.int64),
        ]
        args = [rand_strided(shape, stride, dtype) for shape, stride, dtype in args]
        self.common(forward, args)

    def test_sizehint_issue1(self):
        def forward(x):
            return torch.nn.functional.unfold(
                x, kernel_size=[4, 4], dilation=1, padding=0, stride=[4, 4]
            )

        args = [((2, 24, 56, 56), (75264, 3136, 56, 1), torch.float32, False)]
        args = [
            rand_strided(sh, st, dt).requires_grad_(rg) for (sh, st, dt, rg) in args
        ]
        self.common(forward, args)

    def test_zero_dim_reductions(self):
        for kd in [True, False]:
            inps0 = (torch.zeros(2, 0, device=self.device, dtype=torch.float16), 1, kd)
            failed_ops = [aten.argmin, aten.argmax, aten.max, aten.min]
            for fo in failed_ops:
                with self.assertRaisesRegex(
                    IndexError, "Expected reduction dim 1 to have non-zero size"
                ):
                    mod = make_fx(fo)(*inps0)
                    _ = compile_fx_inner(mod, inps0)

            pass_ops = [
                lambda *x: fn(*x) for fn in [aten.sum, aten.prod, aten.any, aten.all]
            ]
            for po in pass_ops:
                compiled = torch._dynamo.optimize("inductor")(po)
                expected = po(*inps0)
                actual = compiled(*inps0)

            self.assertTrue(torch.allclose(actual, expected, atol=1e-3, rtol=1e-3))

    @requires_cuda()
    def test_unspec_inputs(self):
        def fn(x, y):
            return x + y, x * y, x / y

        opt = torch._dynamo.optimize("inductor")(fn)
        dtypes = [
            torch.float16,
            torch.bfloat16,
            torch.float32,
            torch.float64,
            torch.int32,
            torch.int64,
        ]

        for d in dtypes:
            inputs = (
                rand_strided((2, 3), (3, 1), dtype=torch.float32, device="cuda"),
                rand_strided((), (), dtype=d, device="cpu"),
            )
            self.assertTrue(same(opt(*inputs), fn(*inputs)))
            inputs = (inputs[1], inputs[0])
            self.assertTrue(same(opt(*inputs), fn(*inputs)))

    @patch.object(config.triton, "mm", "aten")
    def test_list_clearing(self):

        if self.device == "cpu":
            contexts = [contextlib.nullcontext]
        else:
            contexts = [
                contextlib.nullcontext,
                lambda: patch.object(config.triton, "cudagraphs", True),
            ]

        for context in contexts:
            with context():
                inps = [
                    torch.rand([5, 5]).to(self.device),
                    torch.rand([5, 5]).to(self.device),
                ]
                inp_refs = [weakref.ref(inp) for inp in inps]

                def fn(x, y):
                    a = x + y
                    return (a @ a,)

                fn_fx = make_fx(fn)(inps[0], inps[1])
                fn_compiled = compile_fx_inner(fn_fx, inps)

                test_self = self
                matmul_seen = False

                class TestRefMode(TorchDispatchMode):
                    def __torch_dispatch__(self, func, types, args=(), kwargs=None):
                        kwargs = kwargs if kwargs else {}

                        nonlocal inps
                        nonlocal inp_refs
                        nonlocal test_self
                        nonlocal matmul_seen

                        # by matmul, inputs should be deallocated
                        if func is aten.mm.out:
                            matmul_seen = True
                            test_self.assertEqual(len(inps), 0)
                            test_self.assertIsNone(inp_refs[0]())
                            test_self.assertIsNone(inp_refs[1]())

                        return func(*args, **kwargs)

                with TestRefMode():
                    fn_compiled(inps)

                # for some reason, TorchDispatch doesnt capture the
                # cuda mm call (even without cudagraphs)
                if self.device == "cpu":
                    self.assertTrue(matmul_seen)
                else:
                    self.assertEqual(len(inps), 0)

    def test_dtype_mismatch_issue(self):
        def fn(x):
            attn = torch.nn.functional.pad(x, [0, 1])
            return attn.softmax(dim=-1)

        x = torch.rand(128, 32, 63)
        res_ref = fn(x)
        res = torch._dynamo.optimize("inductor")(fn)(x)
        self.assertEqual(res, res_ref)

    @unittest.skipIf(HAS_CUDA, "histogramdd only supports cpu")
    def test_kwargs(self):
        def fn(x, y):
            return torch.histogramdd(
                x,
                bins=[3, 3],
                weight=y,
            )

        self.common(
            fn,
            [torch.randn((4, 2)), torch.randn((4))],
        )

    @patch.object(config, "profiler_mark_wrapper_call", True)
    def test_profiler_mark_wrapper_call(self):
        from torch.profiler import profile

        @torch._dynamo.optimize("inductor", nopython=True)
        def fn(a, b):
            return a + b

        a = torch.rand((100,))
        b = torch.rand((100,))
        with profile() as prof:
            fn(a, b)
        assert "inductor_wrapper_call" in (
            e.name for e in prof.profiler.function_events
        )

    @patch.object(config, "cpp_wrapper", True)
    @unittest.skipIf(HAS_CUDA, "cpp_wrapper only supports cpu")
    def test_cpp_wrapper(self):
        device = "cpu"
        for name in [
            "test_as_strided",  # buffer reuse
            "test_bitwise",  # int32
            "test_bmm1",
            "test_bmm2",
            "test_cat",  # alias
            "test_linear1",
            "test_linear2",
            "test_lowmem_dropout1",  # None as output
            "test_mm_views",
            "test_profiler_mark_wrapper_call",  # TODO: fallback to default wrapper for now
            "test_reduction1",  # Reduction
            "test_relu",  # multiple inputs
            "test_silu",  # single input, single output
            "test_sum_dtype",  # float64
            "test_sum_int",  # bool, int64, int8, uint8
            "test_transpose",  # multiple outputs, buffer clear
        ]:
            test_name = f"{name}_{device}"
            assert hasattr(self, test_name), "undefined function"
            func = getattr(self, test_name)
            assert callable(func), "not a callable"
            func()

    def test_pixel_shuffle_channels_last(self):
        def fn(x):
            x = torch.nn.functional.pixel_shuffle(x, 2)
            x = torch.nn.functional.relu(x)
            return x

        self.common(
            fn,
            (torch.randn(1, 16, 64, 72).to(memory_format=torch.channels_last),),
        )


if HAS_CPU:

    class SweepInputsCpuTest(SweepInputs2, TestCase):
        gen = InputGen(10, "cpu")

    SweepInputsCpuTest.populate()

    class CpuTests(TestCase):
        common = check_model
        device = "cpu"

    CommonTemplate.install(CpuTests, "cpu")

    class CPUReproTests(TestCase):
        def test_conv_stride_constraints(self):
            for fmt in [torch.channels_last, torch.contiguous_format]:
                # TorchDispatch doesn't work in our cuda invocation for some reason
                m = torch.nn.Conv2d(5, 6, [3, 3])

                def fn(inp, weight):
                    return (
                        F.conv2d(
                            inp, weight, None, m.stride, m.padding, m.dilation, m.groups
                        ),
                    )

                inp = torch.randn([2, 5, 16, 16])
                inps = [inp, m.weight.to(memory_format=fmt)]
                fn_fx = make_fx(fn)(*inps)
                fn_compiled = compile_fx_inner(fn_fx, inps)
                test_self = self
                conv_seen = False

                class RecordFunctions(TorchDispatchMode):
                    def __torch_dispatch__(self, func, types, args=(), kwargs=None):
                        kwargs = kwargs if kwargs else {}
                        if func == torch.ops.aten.convolution.default:
                            test_self.assertTrue(
                                args[0].is_contiguous(memory_format=fmt)
                            )
                            test_self.assertTrue(
                                args[1].is_contiguous(memory_format=fmt)
                            )
                            nonlocal conv_seen
                            conv_seen = True

                        return func(*args, **kwargs)

                with RecordFunctions():
                    out = fn_compiled(inps)

                self.assertTrue(conv_seen)

        def test_inplace_squeeze_needed(self):
            mod = torch.nn.Sequential(
                torch.nn.Linear(10, 10),
                torch.nn.LayerNorm(10),
                torch.nn.ReLU(),
            ).eval()

            @torch._dynamo.optimize("inductor")
            def fn(x):
                return mod(x)

            v = torch.randn(10)
            result = fn(v)
            # TODO: OMP parallel reduction order is not deterministic.
            # Hence, the accurarcy might vary up and down. For short term,
            # we increase the tolerance and will fix it later by using
            # aten parallel.
            assert same(result, mod(v), tol=5e-1)

        def test_inplace_add_alpha(self):
            def fn(x, y):
                aten.add_.Tensor(x, y, alpha=0.55)
                return (x,)

            x1 = torch.zeros(10)
            x2 = torch.zeros(10)
            x3 = torch.zeros(10)
            y = torch.randn(10)
            fn_fx = make_fx(fn)(x1, y)
            fn_compiled = compile_fx_inner(fn_fx, [x1, y])
            fn(x2, y)
            fn_compiled([x3, y])
            assert same(x2, x3)

        def test_no_op_squeeze(self):
            @torch._dynamo.optimize("inductor")
            def forward(arg0_1):
                return torch.ops.aten.squeeze.dim(arg0_1, 1)

            x = torch.randn((10, 20))
            assert same(x, forward(x))

        def test_parallel_num_threads(self):
            @torch._dynamo.optimize("inductor")
            def fn(x1, x2):
                return x1 + x2

            @contextlib.contextmanager
            def set_num_threads(num_threads):
                orig_num_threads = torch.get_num_threads()
                torch.set_num_threads(num_threads)
                yield
                torch.set_num_threads(orig_num_threads)

            x1 = torch.randn((10, 20))
            x2 = torch.randn((10, 20))
            with set_num_threads(1):
                assert same(x1 + x2, fn(x1, x2))
            with set_num_threads(4):
                assert same(x1 + x2, fn(x1, x2))

        @patch("torch.cuda.is_available", lambda: False)
        def test_timed_cpu_only(self):
            timed(lambda: torch.randn(10), ())

        def test_complex_memory_overlap(self):
            dense = torch.zeros(64, 32)
            self.assertFalse(complex_memory_overlap(dense))
            self.assertFalse(complex_memory_overlap(dense.t()))

            strided = dense.split(4, dim=1)
            self.assertFalse(complex_memory_overlap(strided[0]))
            self.assertFalse(complex_memory_overlap(strided[0].t()))

            unsqueezed = dense.unsqueeze(1)
            self.assertFalse(complex_memory_overlap(unsqueezed))
            self.assertFalse(complex_memory_overlap(unsqueezed.permute(1, 2, 0)))

            expanded = unsqueezed.expand(-1, 2, -1)
            self.assertTrue(complex_memory_overlap(expanded))
            self.assertTrue(complex_memory_overlap(expanded.permute(1, 2, 0)))

            gathered = dense.index_select(0, torch.IntTensor([1, 0, 1]))
            self.assertFalse(complex_memory_overlap(gathered))
            self.assertFalse(complex_memory_overlap(gathered.t()))

        @unittest.skipIf(
            not codecache.valid_vec_isa_list(), "Does not support vectorization"
        )
        @patch.object(config, "dynamic_shapes", True)
        @patch.object(torch._dynamo.config, "dynamic_shapes", True)
        @patch.object(functorch_config, "use_dynamic_shapes", True)
        def test_vec_dynamic_shapes(self):
            def fn(x):
                return torch.softmax(x, -1)

            value = torch.randn((2, 10))
            with patch.object(config.cpp, "simdlen", None):
                torch._dynamo.reset()
                metrics.reset()
                opt_fn = torch._dynamo.optimize("inductor")(fn)
                opt_fn(value)

                real_out = fn(value)
                compiled_out = opt_fn(value)
                assert same(real_out, compiled_out, equal_nan=True)

        @unittest.skipIf(
            not codecache.valid_vec_isa_list(), "Does not support vectorization"
        )
        @patch("torch.cuda.is_available", lambda: False)
        def test_auto_simd(self):
            vec_avx512 = codecache.supported_vec_isa_list[0]
            vec_avx2 = codecache.supported_vec_isa_list[1]
            self.assertTrue(vec_avx512.bit_width() == 512)
            self.assertTrue(vec_avx2.bit_width() == 256)
            self.assertTrue(vec_avx512.nelements() == 16)
            self.assertTrue(vec_avx2.nelements() == 8)
            self.assertTrue(vec_avx512.nelements(torch.bfloat16) == 32)
            self.assertTrue(vec_avx2.nelements(torch.bfloat16) == 16)

            with patch.object(config.cpp, "simdlen", None):
                isa = codecache.pick_vec_isa()
                if vec_avx512 in codecache.valid_vec_isa_list():
                    self.assertTrue(isa == vec_avx512)
                else:
                    self.assertTrue(isa == vec_avx2)

            with patch.object(config.cpp, "simdlen", 0):
                isa = codecache.pick_vec_isa()
                self.assertFalse(isa)

            with patch.object(config.cpp, "simdlen", 1):
                isa = codecache.pick_vec_isa()
                self.assertFalse(isa)

            with patch.object(config.cpp, "simdlen", 257):
                isa = codecache.pick_vec_isa()
                self.assertFalse(isa)

            with patch.object(config.cpp, "simdlen", 513):
                isa_list = codecache.valid_vec_isa_list()
                if vec_avx512 in isa_list:
                    self.assertFalse(isa)

            with patch.object(config.cpp, "simdlen", 512):
                isa_list = codecache.valid_vec_isa_list()
                if vec_avx512 in isa_list:
                    isa = codecache.pick_vec_isa()
                    self.assertTrue(isa == vec_avx512)

            with patch.object(config.cpp, "simdlen", 256):
                isa_list = codecache.valid_vec_isa_list()
                if vec_avx2 in isa_list:
                    isa = codecache.pick_vec_isa()
                    self.assertTrue(isa == vec_avx2)

        @unittest.skipIf(
            not codecache.valid_vec_isa_list(), "Does not support vectorization"
        )
        @patch("torch.cuda.is_available", lambda: False)
        def test_masked_fill_softmax(self):
            def fn(value, mask):
                mask = mask.to(torch.bool)
                x = torch.masked_fill(value, mask, -33.0)
                return torch.softmax(x, -1)

            value = torch.randn((2, 17))
            mask = torch.randint(0, 1, size=(2, 17), dtype=torch.uint8)
            with patch.object(config.cpp, "simdlen", None):
                torch._dynamo.reset()
                metrics.reset()
                opt_fn = torch._dynamo.optimize("inductor")(fn)
                opt_fn(value, mask)

                real_out = fn(value, mask)
                compiled_out = opt_fn(value, mask)
                assert same(real_out, compiled_out, equal_nan=True)
                assert metrics.generated_cpp_vec_kernel_count >= 1

        def test_load_same_bool_tensor_twice(self):
            @torch._dynamo.optimize("inductor")
            def fn(a, b):
                x = torch.masked_fill(a, b, -33.0)
                y = torch.masked_fill(a, b, -33.0)
                return x, y

            value = torch.randn((2, 17))
            mask = torch.randint(0, 1, size=(2, 17), dtype=torch.uint8).to(torch.bool)
            fn(value, mask)

        def test_cpu_vec_cosim(self):
            cpp_vec_op_list = []
            cpp_op_list = []

            for k, v in CppVecOverrides.__dict__.items():
                if isinstance(v, staticmethod):
                    cpp_vec_op_list.append(k)
            for k, v in CppOverrides.__dict__.items():
                if isinstance(v, staticmethod):
                    cpp_op_list.append(k)

            diff = [
                "index_expr",
                "signbit",
                "isinf",
                "mod",
                "masked",
                "randn",
                "isnan",
                "rand",
            ]
            union = {*cpp_vec_op_list, *diff}
            self.assertTrue(set(cpp_op_list).issubset(union))

        @unittest.skipIf(
            not codecache.valid_vec_isa_list(), "Does not support vectorization"
        )
        @patch("torch.cuda.is_available", lambda: False)
        def test_new_vec_op_cpu_only(self):
            def fn(x):
                return (torch.log1p(torch.expm1(torch.erf(x))),)

            x = torch.randn((2, 9))
            x[0, 0] = torch.nan
            x[1, -1] = torch.nan

            with patch.object(config.cpp, "simdlen", None):
                torch._dynamo.reset()
                metrics.reset()
                traced = make_fx(fn)(x)
                compiled = compile_fx_inner(traced, [x])
                assert same(fn(x)[0], compiled([x])[0], equal_nan=True)
                assert metrics.generated_cpp_vec_kernel_count == 1

        @unittest.skipIf(
            not codecache.valid_vec_isa_list(), "Does not support vectorization"
        )
        @patch("torch.cuda.is_available", lambda: False)
<<<<<<< HEAD
=======
        def test_vec_cpu_only_for_all_available_isa(self):
            def fn(x):
                return (torch.erf(x),)

            x = torch.randn((2, 9))
            x[0, 0] = torch.nan
            x[1, -1] = torch.nan

            bit_widths = [isa._bit_width for isa in codecache.valid_vec_isa_list()] + [
                None
            ]
            for item in bit_widths:
                with patch.object(config.cpp, "simdlen", item):
                    torch._dynamo.reset()
                    metrics.reset()
                    traced = make_fx(fn)(x)
                    compiled = compile_fx_inner(traced, [x])
                    assert same(fn(x)[0], compiled([x])[0], equal_nan=True)
                    assert metrics.generated_cpp_vec_kernel_count == 1

        @unittest.skipIf(
            not codecache.valid_vec_isa_list(), "Does not support vectorization"
        )
        @patch("torch.cuda.is_available", lambda: False)
        def test_vec_compare_op_cpu_only(self):
            def fn(x):
                y1 = torch.eq(x, 1.0)
                x = torch.where(y1, x, -x)
                y2 = torch.ne(x, 0.0)
                x = torch.where(y2, x, -x)
                y3 = torch.lt(x, 5.0)
                x = torch.where(y3, x, x - 1.0)
                y4 = torch.gt(x, -2.0)
                x = torch.where(y4, x, x + 1.0)
                y5 = torch.le(x, 8.0)
                x = torch.where(y5, x, x - 1.0)
                y6 = torch.ge(x, -3.0)
                x = torch.where(y6, x, x + 1.0)
                y7 = x == 1.0
                x = torch.where(y7, x, -x)
                y8 = x != 0.0
                x = torch.where(y8, x, -x)
                y9 = x < 5.0
                x = torch.where(y9, x, x - 1.0)
                y10 = x > -2.0
                x = torch.where(y10, x, x + 1.0)
                y11 = x <= 8.0
                x = torch.where(y11, x, x - 1.0)
                y12 = x >= -3.0
                x = torch.where(y12, x, x + 1.0)
                return (x,)

            x = torch.randn((2, 9))

            with patch.object(config.cpp, "simdlen", None):
                torch._dynamo.reset()
                metrics.reset()
                traced = make_fx(fn)(x)
                compiled = compile_fx_inner(traced, [x])
                assert same(fn(x)[0], compiled([x])[0], equal_nan=True)
                assert metrics.generated_cpp_vec_kernel_count == 1
                assert (
                    metrics.generated_kernel_count
                    - metrics.generated_cpp_vec_kernel_count
                ) == 0

        @unittest.skipIf(
            not codecache.valid_vec_isa_list(), "Does not support vectorization"
        )
        @patch("torch.cuda.is_available", lambda: False)
>>>>>>> 9d20d6d5
        def test_sign_cpu_only(self):
            def fn(x):
                return (torch.sign(x),)

            x = torch.randn((2, 9))
            x[0, 0] = torch.nan
            x[1, -1] = torch.nan

            with patch.object(config.cpp, "simdlen", None):
                torch._dynamo.reset()
                metrics.reset()
                traced = make_fx(fn)(x)
                compiled = compile_fx_inner(traced, [x])
                assert same(fn(x)[0], compiled([x])[0], equal_nan=True)
                assert metrics.generated_cpp_vec_kernel_count == 1

        # Currently, we enabled AVX2 and AVX512 for vectorization. If the platform is not
        # supported, the vectorization will not work and skip this test case. For ARM or
        # other platforms support, we just need to add the ISA info to the supported_vector_isa
        # and include proper aten vectorization head file.
        @unittest.skipIf(
            not codecache.valid_vec_isa_list(), "Does not support vectorization"
        )
        @patch("torch.cuda.is_available", lambda: False)
        def test_vec_kernel_cpu_only(self):
            def fn(x1, x2):
                # Current, there are some limitations as follows.
                #   rsqrt:
                #     assert [both a fallback and a decomp for same kernel: aten.rsqrt.default]
                #   round:
                #     couldn't find symbolic meta function/decomposition
                #   fmod/logical_and/logic_or:
                #     vec kernel has not support to_type
                x = torch.abs(x1)
                x = torch.sin(x)
                x = torch.neg(x)
                x = torch.square(x)
                x = torch.sigmoid(x)
                x = torch.relu(x)
                x = torch.cos(x)
                x = torch.exp(x)
                x = torch.sqrt(x)
                x = torch.add(x, x1)
                x = torch.sub(x, x2)
                x = torch.mul(x, x1)
                x = torch.div(x, x1)
                x = torch.pow(x, 10)
                x = torch.log(x)
                x = torch.floor(x)
                x = torch.ceil(x)
                x = torch.trunc(x)
                x = torch.lgamma(x)
                x = torch.fmod(x, x2)
                x = torch.sign(x)
                res = x + x2
                return (res,)

            x1 = torch.randn((10, 20))
            x2 = torch.randn((10, 20))

            with patch.object(config.cpp, "simdlen", 1):
                torch._dynamo.reset()
                metrics.reset()
                traced = make_fx(fn)(x1, x2)
                compiled = compile_fx_inner(traced, [x1, x2])
                assert same(fn(x1, x2)[0], compiled([x1, x2])[0], equal_nan=True)
                assert metrics.generated_cpp_vec_kernel_count == 0

            with patch.object(config.cpp, "simdlen", None):
                torch._dynamo.reset()
                metrics.reset()
                traced = make_fx(fn)(x1, x2)
                compiled = compile_fx_inner(traced, [x1, x2])
                assert same(fn(x1, x2)[0], compiled([x1, x2])[0], equal_nan=True)
                assert metrics.generated_cpp_vec_kernel_count == 1

                torch._dynamo.reset()
                metrics.reset()
                x1 = x1.permute(1, 0)
                x2 = torch.randn((20, 10))
                traced = make_fx(fn)(x1, x2)
                compiled = compile_fx_inner(traced, [x1, x2])
                assert same(fn(x1, x2)[0], compiled([x1, x2])[0], equal_nan=True)
                assert metrics.generated_cpp_vec_kernel_count == 0

                torch._dynamo.reset()
                metrics.reset()
                x1 = torch.randn((10, 7))
                x2 = torch.randn((10, 7))
                traced = make_fx(fn)(x1, x2)
                compiled = compile_fx_inner(traced, ([x1, x2]))
                assert same(fn(x1, x2)[0], compiled([x1, x2])[0], equal_nan=True)
                assert metrics.generated_cpp_vec_kernel_count == 1

        @unittest.skipIf(
            sys.platform != "linux", "cpp kernel profile only support linux now"
        )
        @patch("torch.cuda.is_available", lambda: False)
        @patch.object(config.cpp, "enable_kernel_profile", True)
        def test_cpp_kernel_profile(self):
            from torch.profiler import profile

            @torch._dynamo.optimize("inductor", nopython=True)
            def fn(a, b):
                return a + b

            a = torch.rand((100,))
            b = torch.rand((100,))
            with profile() as prof:
                fn(a, b)

            kernel_profile_events = []
            for e in prof.profiler.function_events:
                if "kernel_cpp_0" in e.name:
                    kernel_profile_events.append(e.name)
            assert len(kernel_profile_events) > 0


if HAS_CUDA:
    import triton
    import triton.language as tl

    class SweepInputsCudaTest(SweepInputs2, TestCase):
        gen = InputGen(10, "cuda")

    SweepInputsCudaTest.populate()

    class CudaTests(TestCase):
        common = check_model_cuda
        device = "cuda"

        def test_simplify_dims(self):
            def fn(a):
                return (a + 1,)

            self.common(
                fn, (torch.randn(2, 3, 10, 5, 6, device="cuda")[:, :, 2::2, :, :],)
            )

        def test_sink_cat_after_pointwise(self):
            class TestModule(torch.nn.Module):
                def forward(self, x, y):
                    return torch.cat([x, y], dim=-1).view(-1).view(128).tanh()

            trace_func = chain_passes(torch.fx.symbolic_trace, sink_cat_after_pointwise)
            inputs = [
                torch.randn(8, 8, device="cuda"),
                torch.randn(8, 8, device="cuda"),
            ]
            module = TestModule()
            traced = trace_func(module, inputs)
            self.assertTrue(torch.allclose(module(*inputs), traced(*inputs)))
            self.assertEqual(count_call_method(traced, "tanh"), 2)

        def test_linear_permute_fusion(self):
            class TestModule(torch.nn.Module):
                def __init__(self, k: int, n: int):
                    super().__init__()
                    self.weight = torch.nn.Parameter(torch.randn(n, k))
                    self.bias = torch.nn.Parameter(torch.randn(n))

                def forward(self, input: torch.Tensor):
                    a0 = torch.nn.functional.linear(input, self.weight, self.bias)
                    b0 = a0.permute(0, 2, 1)
                    return b0

            m, k, n = 16, 8, 4
            trace_func = chain_passes(torch.fx.symbolic_trace, linear_permute_fusion)
            module = TestModule(k, n).eval()
            input = torch.randn(6, m, k)
            traced = trace_func(module, [input])
            num_linear = count_call_function(traced, torch.nn.functional.linear)
            num_linear_transpose = count_call_function(traced, linear_transpose)
            self.assertEqual(num_linear, 0)
            self.assertEqual(num_linear_transpose, 1)

            self.assertTrue(torch.allclose(module(input), traced(input)))

        @patch.object(config, "permute_fusion", True)
        def test_permute_fusion(self):
            class Repro(torch.nn.Module):
                def __init__(self):
                    super().__init__()

                def forward(self, view, reshape_2):
                    permute = view.permute(0, 2, 1)
                    view = None
                    reshape = torch.reshape(permute, (-1, 642))
                    bmm = torch.bmm(permute, reshape_2)
                    return (bmm,)

            args = [
                ((1024, 642, 160), (102720, 160, 1), torch.float32, "cuda", True),
                ((1024, 642, 20), (12840, 20, 1), torch.float32, "cuda", True),
            ]
            args = [
                rand_strided(sh, st, dt, dev).requires_grad_(rg)
                for (sh, st, dt, dev, rg) in args
            ]

            mod = Repro()
            opt_mod = torch._dynamo.optimize("inductor")(mod)

            ref = mod(*args)
            res = opt_mod(*args)
            self.assertTrue(same(ref, res))

        @patch.object(config.triton, "autotune", True)
        def test_inplace_add_alpha_autotune(self):
            def fn(x, y):
                aten.add_.Tensor(x, y, alpha=0.55)
                return (x,)

            x1 = torch.zeros(2, 3, 4, 10, device="cuda")
            x2 = torch.zeros(2, 3, 4, 10, device="cuda")
            x3 = torch.zeros(2, 3, 4, 10, device="cuda")
            y = torch.randn(2, 3, 4, 10, device="cuda").to(
                memory_format=torch.channels_last
            )
            fn_fx = make_fx(fn)(x1, y)
            fn_compiled = compile_fx_inner(fn_fx, [x1, y])
            fn(x2, y)
            fn_compiled([x3, y])
            assert same(x2, x3)

        @patch.object(config.triton, "autotune", True)
        def test_inplace_buffer_autotune(self):
            def foo(x, y, z):
                a = x @ y
                return a.unsqueeze(0).unsqueeze(0) + z

            x = torch.zeros(5, 5, device="cuda")
            y = torch.zeros(5, 5, device="cuda")
            z = torch.zeros(1, 1, 5, 5, device="cuda").to(
                memory_format=torch.channels_last
            )
            self.common(
                foo,
                (x, y, z),
                check_lowp=False,
            )

        def test_permute_linear_fusion(self):
            class TestModule(torch.nn.Module):
                def __init__(self, k: int, n: int):
                    super().__init__()
                    self.weight = torch.nn.Parameter(torch.randn(n, k))
                    self.bias = torch.nn.Parameter(torch.randn(n))

                def forward(self, input: torch.Tensor):
                    input1 = input.permute(0, 2, 1)
                    output = torch.nn.functional.linear(input1, self.weight, self.bias)
                    return output

            m, k, n = 16, 8, 4

            trace_func = chain_passes(torch.fx.symbolic_trace, permute_linear_fusion)
            module = TestModule(k, n).eval()
            input = torch.randn(6, k, m)
            traced = trace_func(module, [input])
            num_linear = count_call_function(traced, torch.nn.functional.linear)
            num_transpose_linear = count_call_function(traced, transpose_linear)
            self.assertEqual(num_linear, 0)
            self.assertEqual(num_transpose_linear, 1)

            self.assertTrue(torch.allclose(module(input), traced(input)))

        def test_permute_bmm_fusion(self):
            class TestModule(torch.nn.Module):
                def __init__(self, batch: int, k: int, n: int):
                    super().__init__()
                    self.other = torch.randn(batch, k, n)

                def forward(self, input: torch.Tensor):
                    input1 = input.permute(0, 2, 1)
                    output = torch.bmm(input1, self.other)
                    return output

            batch, m, k, n = 6, 16, 8, 4

            trace_func = chain_passes(torch.fx.symbolic_trace, permute_matmul_fusion)
            module = TestModule(batch, k, n).eval()
            input = torch.randn(batch, k, m)
            traced = trace_func(module, [input])
            num_bmm = count_call_function(traced, torch.bmm)
            num_transpose_matmul = count_call_function(traced, transpose_matmul)
            self.assertEqual(num_bmm, 0)
            self.assertEqual(num_transpose_matmul, 1)

            self.assertTrue(torch.allclose(module(input), traced(input)))

    CommonTemplate.install(CudaTests, "cuda")

    class CudaReproTests(TestCase):
        common = check_model_cuda

        def test_index_put_issue(self):
            def forward(
                self,
                arg76_1,
                expand_default,
                full_like_default,
                _to_copy_default_67,
                zeros,
            ):
                sum_sym_int_19 = torch.ops.aten.sum(_to_copy_default_67, [0], True)
                view_default_57 = torch.ops.aten.view.default(
                    sum_sym_int_19, [512, 768]
                )
                where_self = torch.ops.aten.where.self(
                    expand_default, view_default_57, full_like_default
                )
                clone_default_12 = torch.ops.aten.clone.default(zeros)
                index_put__default = torch.ops.aten.index_put_.default(
                    clone_default_12, [arg76_1], where_self, True
                )
                return (index_put__default,)

            inps = [
                (torch.Size([512]), torch.int64),
                (torch.Size([512, 768]), torch.bool),
                (torch.Size([512, 768]), torch.float16),
                (torch.Size([4, 512, 768]), torch.float16),
                (torch.Size([512, 768]), torch.float16),
            ]
            inps = [torch.zeros(())] + [
                torch.ones(shape, dtype=dtype, device="cuda") for (shape, dtype) in inps
            ]
            mod = make_fx(forward)(*inps)
            compiled = compile_fx_inner(mod, inps)
            compiled(inps)

        @requires_cuda()
        def test_input_channels_last(self):
            m = torch.nn.Sequential(
                torch.nn.Conv2d(3, 3, 1, 1),
                ToTuple(),
            ).cuda()
            inp = (
                torch.randn([2, 3, 16, 16]).to(memory_format=torch.channels_last).cuda()
            )

            self.common(
                m,
                (inp,),
                check_lowp=False,
            )

            @torch._dynamo.optimize()
            def foo(m, inp):
                return m(inp)

            self.assertTrue(
                foo(m, inp)[0].is_contiguous(memory_format=torch.channels_last)
            )

        # https://github.com/pytorch/torchdynamo/issues/1681#issuecomment-1283433527
        @requires_cuda()
        def test_unspec_inputs_interop(self):
            class Repro(torch.nn.Module):
                def __init__(self):
                    super().__init__()

                def forward(self, x, y):
                    unsqueeze = torch.ops.aten.unsqueeze.default(x, 4)
                    permute = torch.ops.aten.permute.default(unsqueeze, [0, 1, 2, 4, 3])
                    add = torch.ops.aten.add.Tensor(y, 1)
                    return [permute, add]

            inps = [
                rand_strided(
                    (12, 3, 512, 64), (64, 196608, 768, 1), torch.float32, "cuda"
                ),
                rand_strided((), (), torch.int64, "cpu"),
            ]
            mod = make_fx(Repro().to(device="cuda"))(*inps)
            compiled = compile_fx_inner(mod, inps)
            compiled(inps)

        @patch.object(config, "fallback_random", True)
        def test_dtype_factory_issue(self):
            def forward():
                randn = torch.ops.aten.randn.default(
                    [12, 64, 1, 64],
                    dtype=torch.float32,
                    device=torch.device(type="cuda", index=0),
                    pin_memory=False,
                )
                unsqueeze_default_2 = torch.ops.aten.unsqueeze.default(randn, -1)
                return (unsqueeze_default_2,)

            mod = make_fx(forward)()
            compiled = compile_fx_inner(mod, ())
            assert compiled([])[0].device.type == "cuda"

        @patch.object(config.triton, "cudagraphs", True)
        def test_expanded_inputs_cudagraphs(self):
            @torch._dynamo.optimize("inductor")
            def fn(x, y):
                return x + y

            inputs = (
                rand_strided((5, 5, 5, 5), (0, 5, 0, 1), device="cuda"),
                rand_strided((5, 5, 5, 5), (0, 5, 0, 1), device="cuda"),
            )
            self.assertTrue(same(fn(*inputs), inputs[0] + inputs[1]))

        # TODO: Abstract this out, test more extensively
        @patch.object(config, "dynamic_shapes", True)
        @patch.object(torch._dynamo.config, "dynamic_shapes", True)
        @patch.object(functorch_config, "use_dynamic_shapes", True)
        def test_dynamic_shapes(self):
            torch._dynamo.reset()  # Needed since everywhere else uses "inductor"

            def f(x):
                return x.cos().view(x.shape).sin()

            cnts = torch._dynamo.testing.CompileCounterWithBackend("inductor")

            f2 = torch._dynamo.optimize(cnts)(f)

            f2(torch.randn(32))

            inp = torch.randn(16)
            real_out = f(inp)
            compiled_out = f2(inp)

            self.assertEqual(cnts.frame_count, 1)
            self.assertEqual(real_out, compiled_out)
            torch._dynamo.reset()

        @patch.object(config, "size_asserts", False)
        @patch.object(config.triton, "cudagraphs", True)
        def test_expanded_inputs_cudagraphs_no_size_asserts(self):
            @torch._dynamo.optimize("inductor")
            def fn(x, y):
                return x + y

            inputs = (
                rand_strided((5, 5, 5, 5), (0, 5, 0, 1), device="cuda"),
                rand_strided((5, 5, 5, 5), (0, 5, 0, 1), device="cuda"),
            )
            self.assertTrue(same(fn(*inputs), inputs[0] + inputs[1]))

        @patch.object(config.triton, "cudagraphs", True)
        def test_inplace_updates_cudagraphs(self):
            class Repro(torch.nn.Module):
                def __init__(self):
                    super(Repro, self).__init__()
                    self.weight1 = torch.nn.Parameter(
                        torch.randn(10, 20, requires_grad=True)
                    )

                def forward(self, x):
                    x = torch.matmul(x, self.weight1)
                    return x

            from copy import deepcopy

            model = Repro().cuda()
            model_ref = deepcopy(model)
            model_opt = torch._dynamo.optimize("inductor")(model)

            input = torch.randn(10, 10, device="cuda", requires_grad=True)

            for i in range(2):
                output_ref = model_ref(input)
                output_res = model_opt(input)
                output_ref.sum().backward()
                output_res.sum().backward()
                for (p_ref, p_res) in zip(
                    model_ref.parameters(), model_opt.parameters()
                ):
                    self.assertEqual(p_ref.grad, p_res.grad)
                with torch.no_grad():
                    for param in model_ref.parameters():
                        param.add_(1.0)
                    for param in model_opt.parameters():
                        param.add_(1.0)

        # https://github.com/pytorch/torchdynamo/issues/1850
        def test_inductor_output_aliases_intermediate(self):
            def foo(x):
                out = x + x
                return out.t()

            foo_opt = torch._dynamo.optimize("inductor")(foo)

            inpt = torch.randn(10, 10, device="cuda", requires_grad=True)
            # TODO: this is broken, fix later
            # out = foo_opt(inpt)
            # out.add_(2)

            out_ref = foo(inpt)
            out_ref.add_(2)
            # self.assertEqual(out_ref, out)

        def test_accuracy_issue1(self):
            class Repro(torch.nn.Module):
                def __init__(self):
                    super().__init__()
                    self.linear = torch.nn.Linear(
                        in_features=768, out_features=2, bias=True
                    )

                def forward(self, start_positions: torch.Tensor, x: torch.Tensor):
                    linear = self.linear(x)
                    split = linear.split(1, dim=-1)
                    getitem = split[0]
                    squeeze = getitem.squeeze(-1)
                    clamp = start_positions.clamp(0, 128)
                    cross_entropy = torch.nn.functional.cross_entropy(
                        squeeze, clamp, None, None, 128, None, "mean", 0.0
                    )
                    return cross_entropy

            mod = Repro().cuda()
            opt_mod = torch._dynamo.optimize("inductor")(mod)
            mod.eval()
            opt_mod.eval()

            args = [
                ((1,), (1,), torch.int64, "cuda", False),
                ((1, 128, 768), (98304, 768, 1), torch.float32, "cuda", True),
            ]
            args = [
                rand_strided(sh, st, dt, dev).requires_grad_(rg)
                for (sh, st, dt, dev, rg) in args
            ]
            with torch.cuda.amp.autocast(enabled=False):
                assert same_two_models(mod, opt_mod, args), "Dynamo failed"

        def test_autotune_inplace_kernel(self):
            """
            This UT tests autotune on an inplace kernel. The autotune should not contaminate
            the input buffers when tuning with multiple configs. For more details, refer to
            https://github.com/openai/triton/issues/781
            https://github.com/pytorch/torchdynamo/issues/1670
            """
            from torch._C import _cuda_getCurrentRawStream as get_cuda_stream
            from torch._inductor.triton_ops.autotune import CachingAutotuner, grid
            from torch._inductor.utils import instance_descriptor

            def autotune(configs, meta):
                def decorator(fn):
                    return CachingAutotuner(
                        # force autotune by setting save_cache_hook to False
                        fn,
                        meta=meta,
                        configs=configs,
                        save_cache_hook=False,
                        mutated_arg_names=["in_out_ptr0"],
                    )

                return decorator

            @autotune(
                configs=[
                    triton.Config({"XBLOCK": 1}),
                    triton.Config({"XBLOCK": 2}),
                ],
                meta={
                    "signature": {0: "*fp32", 1: "*fp32", 2: "i32"},
                    "device": 0,
                    "configs": [
                        instance_descriptor(divisible_by_16=(0, 1), equal_to_1=())
                    ],
                    "constants": {},
                },
            )
            @triton.jit
            def kernel(in_out_ptr0, in_ptr0, xnumel, XBLOCK: tl.constexpr):
                pid = tl.program_id(0)
                block_start = pid * XBLOCK
                offsets = block_start + tl.arange(0, XBLOCK)
                mask = offsets < xnumel
                x = tl.load(in_out_ptr0 + offsets, mask=mask)
                y = tl.load(in_ptr0 + offsets, mask=mask)
                output = x + y
                tl.store(in_out_ptr0 + offsets, output, mask=mask)

            xnumel = 384
            in0 = rand_strided((xnumel,), (1,), device="cuda", dtype=torch.float32)
            inout1 = rand_strided((xnumel,), (1,), device="cuda", dtype=torch.float32)
            inout2 = inout1.clone()

            stream0 = get_cuda_stream(0)
            kernel.run(inout1, in0, xnumel, grid=grid(xnumel), stream=stream0)
            kernel.run(inout2, in0, xnumel, grid=grid(xnumel), stream=stream0)

            assert same(
                inout1, inout2, tol=0.001, equal_nan=True
            ), "failed autotune with inplace kernel"

        @requires_cuda()
        def test_sort_stride_issue(self):
            # This minified testcase comes from detectron2_maskrcnn_r_50_fpn
            # There was a false error from our size_assert code
            @torch._dynamo.optimize(nopython=True)
            def forward(pred_objectness_logits_3_: torch.Tensor):
                sort_3 = pred_objectness_logits_3_.sort(descending=True, dim=1)
                getitem_12 = sort_3[0]
                return getitem_12

            args = [((1, 100), (0, 1), torch.float16, "cuda", False)]
            args = [
                rand_strided(sh, st, dt, dev).requires_grad_(rg)
                for (sh, st, dt, dev, rg) in args
            ]
            result = forward(*args)
            assert same(result, torch.sort(args[0], descending=True, dim=1)[0])

        @requires_cuda()
        def test_scalar_triton_index(self):
            # The indirect indexing via a scalar like below used to lead to
            # bad triton code that made triton segfault when compiling.
            # See https://github.com/pytorch/torchdynamo/issues/1515
            def fn(a):
                zero = torch.zeros((16,), device=a.device, dtype=torch.int64)
                return (a[zero],)

            a = torch.randn((8,), dtype=torch.float32, device="cuda")

            fn_optimized = torch._dynamo.optimize("inductor")(fn)
            assert same(fn(a), fn_optimized(a))

        @requires_cuda()
        def test_indirect_indexing_dense_mask(self):
            def fn(x, y):
                ne = torch.ops.aten.ne.Scalar(x, 1)
                sum_1 = torch.ops.aten.sum.dim_IntList(ne, [1])
                sub = torch.ops.aten.sub.Tensor(sum_1, 1)
                unsqueeze = torch.ops.aten.unsqueeze.default(sub, -1)
                gather = torch.ops.aten.gather.default(x, 1, unsqueeze)
                squeeze = torch.ops.aten.squeeze.default(gather)
                out = torch.ops.aten.multiply(y, squeeze)
                return (out,)

            a = torch.zeros((1, 128), dtype=torch.int64, device="cuda")
            b = torch.zeros((1, 128), dtype=torch.int64, device="cuda")

            fn_optimized = torch._dynamo.optimize("inductor")(fn)
            assert same(fn(a, b), fn_optimized(a, b))

    class TritonCodeGenTests(TestCase):
        counter = itertools.count(0)

        class DebugDirManager(object):
            def __init__(self):
                self.id = next(TritonCodeGenTests.counter)
                self.prev_debug_name = None

            def __enter__(self):
                self.prev_debug_name = torch._dynamo.config.debug_dir_root
                self.new_name = f"{self.prev_debug_name}_tmp_{self.id}"
                torch._dynamo.config.debug_dir_root = self.new_name

            def __exit__(self, *args):
                shutil.rmtree(self.new_name)
                torch._dynamo.config.debug_dir_root = self.prev_debug_name

        from torch._inductor.triton_ops.autotune import CachingAutotuner

        class NoOpCompilerBackend:
            def __init__(self):
                self.example_args = None
                self.model = None

            def noop_backend(
                self,
                model_: torch.fx.GraphModule,
                example_inputs_: typing.List[torch.Tensor],
            ):
                """
                The Noop backend does not compile the fx graph it is given.
                Instead, it transforms the fx graph so that its functions are
                aten operations. It then saves this graph.
                """
                from torch._functorch.aot_autograd import Interpreter
                from torch._inductor.decomposition import select_decomp_table
                from torch._subclasses import FakeTensorMode

                fake_mode = FakeTensorMode()

                def interpret(*args, **kwargs):
                    return Interpreter(model_).run(*args[0:], **kwargs)

                fake_flat_tensor_args = [
                    fake_mode.from_tensor(x) for x in example_inputs_
                ]
                fw_module = make_fx(interpret, select_decomp_table())(
                    *fake_flat_tensor_args
                )
                self.model = fw_module
                self.example_args = fake_flat_tensor_args
                return lambda x: example_inputs_

        def get_kernels(self, fn, args) -> typing.List[CachingAutotuner]:
            from torch._inductor.debug import DebugContext
            from torch._inductor.graph import GraphLowering
            from torch._inductor.virtualized import V

            cxt = TritonCodeGenTests.NoOpCompilerBackend()
            torch._dynamo.optimize(backend=cxt.noop_backend)(fn)(*args)
            graph = GraphLowering(cxt.model)
            graph.num_static_inputs = 0
            kernels = []
            with V.set_graph_handler(graph), V.set_debug_handler(DebugContext()):
                graph.run(*(cxt.example_args))
                mod = graph.compile_to_module()

                for val in mod.__dict__.values():
                    if isinstance(
                        val, torch._inductor.triton_ops.autotune.CachingAutotuner
                    ):
                        kernels.append(val)

            return kernels

        def test_divisibile_by_16_covers_numel_args(self):
            torch._dynamo.reset()

            def fn(a: torch.Tensor) -> torch.Tensor:
                return torch.sum(a)

            kernels = self.get_kernels(fn, [torch.randn([256, 256], device="cuda")])
            self.assertTrue(len(kernels) == 2, "SUM should result in two kernels")

            # kernel0 reduces from 256 to (xnumel=8, rnumel=8192), which means it reduces 256 by 256 into an array of
            # size 8 by accumulating 8192 elements at once note that rnumel is equal to 512 * 16, so rnumel which is
            # at slot 3 should be in the divisible by 16 descriptor
            arguments_that_are_divisible_by_16_in_kernel0 = (
                kernels[0].meta["configs"][0].divisible_by_16
            )
            self.assertEqual(arguments_that_are_divisible_by_16_in_kernel0, (0, 1, 3))

            # kernel1 reduces from 8 elements to a single scalar.
            arguments_that_are_divisible_by_16_in_kernel1 = (
                kernels[1].meta["configs"][0].divisible_by_16
            )
            self.assertEqual(arguments_that_are_divisible_by_16_in_kernel1, (0, 1))
            torch._dynamo.reset()

        @staticmethod
        def run_and_get_triton_code(fn, args):
            from torch._inductor.debug import DebugContext
            from torch._inductor.virtualized import V

            torch._dynamo.reset()

            context = DebugContext()

            with TritonCodeGenTests.DebugDirManager(), patch.object(
                config.trace, "enabled", True
            ), context, V.set_debug_handler(context):

                dir_name = "/".join(context._path.split("/")[:-1]) + "/"
                fil = dir_name + "*inference*"
                existing_dirs = glob.glob(fil)

                fn(*args)

                assert context._path is not None

                dir_dbg = [x for x in glob.glob(fil) if x not in existing_dirs]

                assert len(dir_dbg) == 1, f"{dir_dbg}, {context._path}"

                full_name = os.path.join(dir_dbg[0], "output_code.py")
                with open(full_name, "r") as f:
                    return f.read()

        def test_optimize_indexing_dtype(self):
            def fn(x: torch.Tensor) -> torch.Tensor:
                return aten.upsample_bilinear2d.vec(x, None, True, [2.0, 2.0])

            fn_opt = torch._dynamo.optimize("inductor")(fn)
            inps = [torch.randn(2, 4, 16, 16).cuda()]
            code = self.run_and_get_triton_code(fn_opt, inps)
            self.assertTrue("to(tl.int32)" in code)
            self.assertFalse("to(tl.int64)" in code)

            self.assertEqual(fn_opt(*inps), fn(*inps))

        def test_cant_optimize_compute(self):
            def ones():
                return torch.ones([4], device="cuda")

            def suffix(inp):
                return (inp.to(torch.int64) + 1).to(torch.float64)

            ten = torch.rand([4], device="cuda")

            for foo in (
                lambda x: x + 2147483657,
                lambda x: torch.where(x < 0, ones(), ones() - 2) * (-(2 ** (40))),
                lambda x: x + ten,
                lambda x: x + ten.sum(),
            ):

                def fn():
                    return suffix(foo(ones()))

                fn_opt = torch._dynamo.optimize("inductor")(fn)
                code = self.run_and_get_triton_code(fn_opt, [])

                # this cannot be optimized away, value too large
                self.assertTrue("to(tl.int64)" in code)
                self.assertEqual(fn_opt(), fn())

        def test_optimize_compute(self):
            def ones():
                return torch.ones([4], device="cuda")

            def suffix(inp):
                return (inp.to(torch.int64) + 1).to(torch.float64)

            for foo in (
                lambda x: x + 500,
                lambda x: torch.where(x < 0, ones(), ones() - 2) * (-(2 ** (20))),
                lambda x: x / 30,
            ):

                def fn():
                    return suffix(foo(ones()))

                fn_opt = torch._dynamo.optimize("inductor")(fn)
                code = self.run_and_get_triton_code(fn_opt, [])

                # this can be optimized away, value too large
                self.assertTrue("to(tl.int64)" not in code)
                self.assertTrue("to(tl.int32)" in code)

                self.assertEqual(fn_opt(), fn())


class ExprPrinterTests(TestCase):
    def test_print_pow(self):
        s1 = sympy.Symbol("foo", integer=True)
        s2 = sympy.Symbol("bar", integer=True)
        s3 = sympy.Symbol("baz", integer=True)

        cases = (
            # expr, result
            # Test exprs.
            (
                s1 / (2 * s1 - 1) - 1 / (2 * s1 - 1),
                "((-1)*(1/(((-1) + (2*foo))))) + (foo*(1/(((-1) + (2*foo)))))",
            ),
            (s1 / (s2 - s3), "foo*(1/((bar + ((-1)*baz))))"),
            # Test Pow directly.
            (sympy.Pow(s1 + s2, 0), "1"),  # note: simplified before _print_Pow
            (sympy.Pow(s1 + s2, -3), "1/((bar + foo)*(bar + foo)*(bar + foo))"),
            (sympy.Pow(s1 + s2, 2), "(bar + foo)*(bar + foo)"),
        )

        for expr, result in cases:
            self.assertEqual(cexpr(expr), result)
            self.assertEqual(texpr(expr), result)


if __name__ == "__main__":
    from torch._dynamo.test_case import run_tests

    if (HAS_CPU or HAS_CUDA) and not TEST_WITH_ROCM:
        run_tests(needs="filelock")<|MERGE_RESOLUTION|>--- conflicted
+++ resolved
@@ -5408,8 +5408,6 @@
             not codecache.valid_vec_isa_list(), "Does not support vectorization"
         )
         @patch("torch.cuda.is_available", lambda: False)
-<<<<<<< HEAD
-=======
         def test_vec_cpu_only_for_all_available_isa(self):
             def fn(x):
                 return (torch.erf(x),)
@@ -5480,7 +5478,6 @@
             not codecache.valid_vec_isa_list(), "Does not support vectorization"
         )
         @patch("torch.cuda.is_available", lambda: False)
->>>>>>> 9d20d6d5
         def test_sign_cpu_only(self):
             def fn(x):
                 return (torch.sign(x),)
