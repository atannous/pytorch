--- conflicted
+++ resolved
@@ -7,6 +7,7 @@
     QuantizationTestCase,
     skip_if_no_torchvision,
     skipIfNoQNNPACK,
+    skipIfNoX86,
 )
 from torch.testing._internal.common_quantization import NodeSpec as ns
 from torch.testing._internal.common_quantized import (
@@ -21,13 +22,9 @@
     get_qnnpack_backend_config,
 )
 from torch.ao.quantization.backend_config._qnnpack_pt2e import get_qnnpack_pt2e_backend_config
-<<<<<<< HEAD
-from torch.ao.quantization.quantize_fx import prepare_fx, convert_to_reference_fx
-=======
 from torch.ao.quantization.backend_config._x86_inductor_pt2e import get_x86_inductor_pt2e_backend_config
 from torch.ao.quantization.backend_config.x86 import get_x86_backend_config
 from torch.ao.quantization.quantize_fx import prepare_fx, convert_to_reference_fx, convert_fx
->>>>>>> 97711ac6
 from torch.ao.quantization._quantize_pt2e import prepare_pt2e, convert_pt2e
 from torch.ao.ns.fx.utils import (
     compute_sqnr,
@@ -198,8 +195,6 @@
             code_after_recompile = m.code
             self.assertTrue(code_before_recompile == code_after_recompile, error_msg)
 
-<<<<<<< HEAD
-=======
 @skipIfNoQNNPACK
 class TestQuantizePT2EX86Inductor(QuantizationTestCase):
     @skipIfNoX86
@@ -286,7 +281,6 @@
                     inductor_res = run(*example_inputs)
                     self.assertEqual(ref_result, inductor_res, atol=5e-2, rtol=5e-2)
 
->>>>>>> 97711ac6
 class TestQuantizePT2EModels(QuantizationTestCase):
     @skip_if_no_torchvision
     @skipIfNoQNNPACK
