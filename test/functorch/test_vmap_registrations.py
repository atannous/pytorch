# Owner(s): ["module: functorch"]
import typing
import unittest

from torch.testing._internal.common_utils import (
    TestCase,
    run_tests,
    instantiate_parametrized_tests,
    parametrize,
    subtest
)

from torch._C import (
    _dispatch_get_registrations_for_dispatch_key as get_registrations_for_dispatch_key,
)

xfail_functorch_batched = {
    "aten::flatten.using_ints",
    "aten::imag",
    "aten::is_nonzero",
    "aten::isfinite",
    "aten::isreal",
    "aten::item",
    "aten::linalg_pinv",
    "aten::linalg_pinv.atol_rtol_float",
    "aten::linalg_slogdet",
    "aten::linalg_lu_factor",
    "aten::linear",
    "aten::log_sigmoid",
    "aten::log_softmax.int",
    "aten::logdet",
    "aten::masked_select_backward",
    "aten::movedim.intlist",
    "aten::one_hot",
    "aten::real",
    "aten::silu_backward",
    "aten::special_xlogy",
    "aten::special_xlogy.other_scalar",
    "aten::special_xlogy.self_scalar",
    "aten::tensor_split.indices",
    "aten::tensor_split.sections",
    "aten::to.device",
    "aten::to.dtype",
    "aten::to.dtype_layout",
    "aten::to.other",
    "aten::upsample_bicubic2d.vec",
    "aten::upsample_bilinear2d.vec",
    "aten::upsample_linear1d.vec",
    "aten::upsample_nearest1d.vec",
    "aten::upsample_nearest2d.vec",
    "aten::upsample_nearest3d.vec",
    "aten::upsample_trilinear3d.vec",
    "aten::where",
}

xfail_functorch_batched_decomposition = {
    "aten::diagonal_copy",
    "aten::is_same_size",
    "aten::unfold_copy",
}

xfail_not_implemented = {
    "aten::absolute_",
    "aten::affine_grid_generator_backward",
    "aten::align_as",
    "aten::align_tensors",
    "aten::align_to",
    "aten::align_to.ellipsis_idx",
    "aten::alpha_dropout",
    "aten::alpha_dropout_",
    "aten::arccos_",
    "aten::arccosh_",
    "aten::arcsin_",
    "aten::arcsinh_",
    "aten::arctan2_",
    "aten::arctan_",
    "aten::arctanh_",
    "aten::argwhere",
    "aten::bilinear",
    "aten::can_cast",
    "aten::cat.names",
    "aten::chain_matmul",
    "aten::chalf",
    "aten::choose_qparams_optimized",
    "aten::clip_",
    "aten::clip_.Tensor",
    "aten::coalesce",
    "aten::column_stack",
    "aten::concat.names",
    "aten::concatenate.names",
    "aten::conj",
    "aten::conv_tbc_backward",
    "aten::ctc_loss.IntList",
    "aten::ctc_loss.Tensor",
    "aten::cudnn_is_acceptable",
    "aten::cummaxmin_backward",
    "aten::data",
    "aten::diagflat",
    "aten::divide.out_mode",
    "aten::divide_.Scalar",
    "aten::dropout",
    "aten::dropout_",
    "aten::embedding_bag",
    "aten::embedding_bag.padding_idx",
    "aten::feature_alpha_dropout",
    "aten::feature_alpha_dropout_",
    "aten::feature_dropout",
    "aten::feature_dropout_",
    "aten::fft_ihfft2",
    "aten::fft_ihfftn",
    "aten::fill_diagonal_",
    "aten::fix_",
    "aten::flatten.named_out_dim",
    "aten::flatten.using_ints",
    "aten::flatten.using_names",
    "aten::flatten_dense_tensors",
    "aten::float_power_.Scalar",
    "aten::float_power_.Tensor",
    "aten::floor_divide_.Scalar",
    "aten::frobenius_norm",
    "aten::fused_moving_avg_obs_fake_quant",
    "aten::get_gradients",
    "aten::greater_.Scalar",
    "aten::greater_.Tensor",
    "aten::greater_equal_.Scalar",
    "aten::greater_equal_.Tensor",
    "aten::gru.data",
    "aten::gru.input",
    "aten::gru_cell",
    "aten::histogramdd",
    "aten::histogramdd.TensorList_bins",
    "aten::histogramdd.int_bins",
    "aten::imag",
    "aten::infinitely_differentiable_gelu_backward",
    "aten::isclose",
    "aten::isfinite",
    "aten::isreal",
    "aten::istft",
    "aten::item",
    "aten::kl_div",
    "aten::ldexp_",
    "aten::less_.Scalar",
    "aten::less_.Tensor",
    "aten::less_equal_.Scalar",
    "aten::less_equal_.Tensor",
    "aten::linalg_cond.p_str",
    "aten::linalg_eigh",
    "aten::linalg_eigh.eigvals",
    "aten::linalg_lu_factor",
    "aten::linalg_matrix_rank",
    "aten::linalg_matrix_rank.out_tol_tensor",
    "aten::linalg_matrix_rank.tol_tensor",
    "aten::linalg_pinv",
    "aten::linalg_pinv.atol_rtol_float",
    "aten::linalg_pinv.out_rcond_tensor",
    "aten::linalg_pinv.rcond_tensor",
    "aten::linalg_slogdet",
    "aten::linalg_svd.U",
    "aten::linalg_tensorsolve",
    "aten::linear",
    "aten::log_sigmoid",
    "aten::log_softmax.int",
    "aten::logdet",
    "aten::logsumexp.names",
    "aten::lstm.data",
    "aten::lstm.input",
    "aten::lstm_cell",
    "aten::lu_solve",
    "aten::margin_ranking_loss",
    "aten::masked_select_backward",
    "aten::matrix_exp",
    "aten::matrix_exp_backward",
    "aten::max.names_dim",
    "aten::max.names_dim_max",
<<<<<<< HEAD
    "aten::max_pool1d",
=======
    "aten::max_pool3d",
>>>>>>> c463c73b
    "aten::mean.names_dim",
    "aten::median.names_dim",
    "aten::median.names_dim_values",
    "aten::min.names_dim",
    "aten::min.names_dim_min",
    "aten::mish_backward",
    "aten::moveaxis.int",
    "aten::movedim.intlist",
    "aten::multilabel_margin_loss",
    "aten::nanmedian.names_dim",
    "aten::nanmedian.names_dim_values",
    "aten::nanquantile",
    "aten::nanquantile.scalar",
    "aten::narrow.Tensor",
    "aten::native_channel_shuffle",
    "aten::negative_",
    "aten::nested_to_padded_tensor",
    "aten::nonzero_numpy",
    "aten::norm.names_ScalarOpt_dim",
    "aten::norm.names_ScalarOpt_dim_dtype",
    "aten::norm_except_dim",
    "aten::not_equal_.Scalar",
    "aten::not_equal_.Tensor",
    "aten::one_hot",
    "aten::output_nr",
    "aten::pad_sequence",
    "aten::pdist",
    "aten::pin_memory",
    "aten::promote_types",
    "aten::qr.Q",
    "aten::quantile",
    "aten::quantile.scalar",
    "aten::real",
    "aten::refine_names",
    "aten::rename",
    "aten::rename_",
    "aten::requires_grad_",
    "aten::retain_grad",
    "aten::retains_grad",
    "aten::rnn_relu.data",
    "aten::rnn_relu.input",
    "aten::rnn_relu_cell",
    "aten::rnn_tanh.data",
    "aten::rnn_tanh.input",
    "aten::rnn_tanh_cell",
    "aten::set_.source_Tensor_storage_offset",
    "aten::set_data",
    "aten::silu_backward",
    "aten::slow_conv3d",
    "aten::smm",
    "aten::special_chebyshev_polynomial_t.n_scalar",
    "aten::special_chebyshev_polynomial_t.x_scalar",
    "aten::special_chebyshev_polynomial_u.n_scalar",
    "aten::special_chebyshev_polynomial_u.x_scalar",
    "aten::special_chebyshev_polynomial_v.n_scalar",
    "aten::special_chebyshev_polynomial_v.x_scalar",
    "aten::special_chebyshev_polynomial_w.n_scalar",
    "aten::special_chebyshev_polynomial_w.x_scalar",
    "aten::special_hermite_polynomial_h.n_scalar",
    "aten::special_hermite_polynomial_h.x_scalar",
    "aten::special_hermite_polynomial_he.n_scalar",
    "aten::special_hermite_polynomial_he.x_scalar",
    "aten::special_laguerre_polynomial_l.n_scalar",
    "aten::special_laguerre_polynomial_l.x_scalar",
    "aten::special_legendre_polynomial_p.n_scalar",
    "aten::special_legendre_polynomial_p.x_scalar",
    "aten::special_shifted_chebyshev_polynomial_t.n_scalar",
    "aten::special_shifted_chebyshev_polynomial_t.x_scalar",
    "aten::special_shifted_chebyshev_polynomial_u.n_scalar",
    "aten::special_shifted_chebyshev_polynomial_u.x_scalar",
    "aten::special_shifted_chebyshev_polynomial_v.n_scalar",
    "aten::special_shifted_chebyshev_polynomial_v.x_scalar",
    "aten::special_shifted_chebyshev_polynomial_w.n_scalar",
    "aten::special_shifted_chebyshev_polynomial_w.x_scalar",
    "aten::special_xlogy",
    "aten::special_xlogy.other_scalar",
    "aten::special_xlogy.self_scalar",
    "aten::square_",
    "aten::sspaddmm",
    "aten::std.correction_names",
    "aten::std.names_dim",
    "aten::std_mean.correction_names",
    "aten::std_mean.names_dim",
    "aten::stft",
    "aten::stft.center",
    "aten::stride.int",
    "aten::subtract.Scalar",
    "aten::subtract_.Scalar",
    "aten::subtract_.Tensor",
    "aten::svd.U",
    "aten::tensor_split.indices",
    "aten::tensor_split.sections",
    "aten::tensor_split.tensor_indices_or_sections",
    "aten::thnn_conv2d",
    "aten::to.device",
    "aten::to.dtype",
    "aten::to.dtype_layout",
    "aten::to.other",
    "aten::to_dense",
    "aten::to_dense_backward",
    "aten::to_mkldnn_backward",
    "aten::trace_backward",
    "aten::triplet_margin_loss",
    "aten::unflatten_dense_tensors",
    "aten::unsafe_chunk",
    "aten::upsample_bicubic2d.vec",
    "aten::upsample_bilinear2d.vec",
    "aten::upsample_linear1d.vec",
    "aten::upsample_nearest1d.vec",
    "aten::upsample_nearest2d.vec",
    "aten::upsample_nearest3d.vec",
    "aten::upsample_trilinear3d.vec",
    "aten::vander",
    "aten::var.correction_names",
    "aten::var.names_dim",
    "aten::var_mean.correction_names",
    "aten::var_mean.names_dim",
    "aten::where",

}


def dispatch_registrations(
        dispatch_key: str, xfails: set, filter_func: typing.Callable = lambda reg: True):
    registrations = sorted(get_registrations_for_dispatch_key(dispatch_key))
    subtests = [
        subtest(reg, name=f"[{reg}]",
                decorators=([unittest.expectedFailure] if reg in xfails else []))
        for reg in registrations if filter_func(reg)
    ]
    return parametrize("registration", subtests)


CompositeImplicitAutogradRegistrations = set(
    get_registrations_for_dispatch_key("CompositeImplicitAutograd")
)
FuncTorchBatchedRegistrations = set(
    get_registrations_for_dispatch_key("FuncTorchBatched")
)
FuncTorchBatchedDecompositionRegistrations = set(
    get_registrations_for_dispatch_key("FuncTorchBatchedDecomposition")
)


def filter_vmap_implementable(reg):
    reg = reg.lower()
    if not reg.startswith("aten::"):
        return False
    if reg.startswith("aten::_"):
        return False
    if reg.endswith(".out"):
        return False
    if reg.endswith("_out"):
        return False
    if '.dimname' in reg:
        return False
    if "_dimname" in reg:
        return False
    if 'fbgemm' in reg:
        return False
    if 'quantize' in reg:
        return False
    if 'sparse' in reg:
        return False
    if '::is_' in reg:
        return False
    return True


class TestFunctorchDispatcher(TestCase):
    @dispatch_registrations("CompositeImplicitAutograd", xfail_functorch_batched)
    def test_register_a_batching_rule_for_composite_implicit_autograd(
        self, registration
    ):
        assert registration not in FuncTorchBatchedRegistrations, (
            f"You've added a batching rule for a CompositeImplicitAutograd operator {registration}. "
            "The correct way to add vmap support for it is to put it into BatchRulesDecomposition to "
            "reuse the CompositeImplicitAutograd decomposition"
        )

    @dispatch_registrations(
        "FuncTorchBatchedDecomposition", xfail_functorch_batched_decomposition
    )
    def test_register_functorch_batched_decomposition(self, registration):
        assert registration in CompositeImplicitAutogradRegistrations, (
            f"The registrations in BatchedDecompositions.cpp must be for CompositeImplicitAutograd "
            f"operations. If your operation {registration} is not CompositeImplicitAutograd, "
            "then please register it to the FuncTorchBatched key in another file."
        )

    @dispatch_registrations(
        "CompositeImplicitAutograd", xfail_not_implemented, filter_vmap_implementable
    )
    def test_unimplemented_batched_registrations(self, registration):
        assert registration in FuncTorchBatchedDecompositionRegistrations, (
            f"Please check that there is an OpInfo that covers the operator {registration} "
            "and add a registration in BatchedDecompositions.cpp. "
            "If your operator isn't user facing, please add it to the xfail list"
        )


instantiate_parametrized_tests(TestFunctorchDispatcher)

if __name__ == "__main__":
    run_tests()<|MERGE_RESOLUTION|>--- conflicted
+++ resolved
@@ -172,11 +172,6 @@
     "aten::matrix_exp_backward",
     "aten::max.names_dim",
     "aten::max.names_dim_max",
-<<<<<<< HEAD
-    "aten::max_pool1d",
-=======
-    "aten::max_pool3d",
->>>>>>> c463c73b
     "aten::mean.names_dim",
     "aten::median.names_dim",
     "aten::median.names_dim_values",
