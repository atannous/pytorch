# Owner(s): ["oncall: distributed"]

import os
from copy import deepcopy

import torch
import torch.distributed as dist
import torch.nn.functional as F
from torch import nn
from torch.distributed._composable.replicate import replicate
from torch.testing._internal.common_distributed import (
    MultiProcessTestCase,
    skip_if_lt_x_gpu,
)
from torch.testing._internal.common_utils import run_tests


class Net(nn.Module):
    def __init__(self):
        super().__init__()
        self.fc1 = nn.Linear(2, 2)
        self.fc2 = nn.Linear(2, 2)
        self.fc3 = nn.Linear(2, 2)

    def forward(self, x):
        return self.fc3(self.fc2(self.fc1(x)))


class ReplicateStateDictTest(MultiProcessTestCase):
    def setUp(self) -> None:
        super().setUp()
        self._spawn_processes()

    def tearDown(self):
        super().tearDown()
        try:
            os.remove(self.file_name)
        except OSError:
            pass

    def _check_state_dict_parity(self, sd_1, sd_2):
        for k1, k2 in zip(sd_1.keys(), sd_2.keys()):
            self.assertEqual(k1, k2)

        for v1, v2 in zip(sd_1.values(), sd_2.values()):
            self.assertEqual(v1, v2)

    def test_replicate_single_module_save_load(self):
        """
        Tests that replicate() on a single module state_dict
        matches local module state_dict.
        """
        model = Net()
        replicate_model = replicate(deepcopy(model))
        local_sd = model.state_dict()
        ddp_sd = replicate_model.state_dict()
        self._check_state_dict_parity(local_sd, ddp_sd)

    def test_replicate_non_root_multiple_save_load(self):
        """
        Tests tha replicate() on multiple submodules matches
        local module state_dict.
        """
        model = Net()
        replicate_model = deepcopy(model)
        replicate(replicate_model.fc1)
        replicate(replicate_model.fc2)
        replicate(replicate_model.fc3)

        local_sd = model.state_dict()
        ddp_sd = replicate_model.state_dict()
        self._check_state_dict_parity(local_sd, ddp_sd)


class ReplicateTest(MultiProcessTestCase):
    @property
    def world_size(self) -> int:
        return 2

    def setUp(self) -> None:
        super().setUp()
        self._spawn_processes()

    def tearDown(self):
        super().tearDown()
        try:
            os.remove(self.file_name)
        except OSError:
            pass

    def _compare_module(self, mod, replicate_mod):
        dist.init_process_group(
            backend="gloo",
            rank=self.rank,
            world_size=self.world_size,
            store=dist.FileStore(self.file_name, self.world_size),
        )

        local_batch_size = 1
        global_batch_size = self.world_size * local_batch_size
        input = torch.randn(global_batch_size, 2)
        target = torch.randn(global_batch_size, 2)

        def step_model(model, input, target):
            model.train()
            output = model(input)
            loss = F.mse_loss(output, target.to(output.device))
            loss.backward()
            for param in model.parameters():
                with torch.no_grad():
                    param -= param.grad
                param.grad = None

        for iteration in range(2):
            step_model(mod, input, target)
            step_model(
                replicate_mod,
                input[
                    self.rank * local_batch_size : (self.rank + 1) * local_batch_size
                ],
                target[
                    self.rank * local_batch_size : (self.rank + 1) * local_batch_size
                ],
            )

            self.assertEqual(
                len(list(mod.parameters())),
                len(list(replicate_mod.parameters())),
            )
            for i, j in zip(mod.parameters(), replicate_mod.parameters()):
                self.assertEqual(i, j, rtol=1.3e-06, atol=5e-5)

            # Shuffle the input so that DDP input is different
            torch.manual_seed(iteration)
            input = input[torch.randperm(global_batch_size)]

    def test_replicate_single_module(self):
        model = Net()
        replicate_model = replicate(deepcopy(model))
        self._compare_module(model, replicate_model)

    @skip_if_lt_x_gpu(2)
    def test_replicate_move_args_kwargs_to_device(self):
        class MyNet(nn.Module):
            def __init__(self):
                super().__init__()
                self.a = nn.Linear(2, 2)

            def forward(self, inp, *, kwarg=None):
                if kwarg is not None:
                    inp = inp @ kwarg
                return self.a(inp)

        dist.init_process_group(
            backend="gloo",
            rank=self.rank,
            world_size=self.world_size,
            store=dist.FileStore(self.file_name, self.world_size),
        )
        torch.cuda.set_device(self.rank)
        model = MyNet().cuda()
<<<<<<< HEAD
        replicate(model, device_id=torch.cuda.current_device())
        # CPU input ensures replicate can move arg and kwargs to device.
=======
        replicate(model, device_ids=[torch.cuda.current_device()])
>>>>>>> 772dd1bb
        a, b = torch.randn(2, 2), torch.randn(2, 2)
        model(a, kwarg=b).sum().backward()

    @skip_if_lt_x_gpu(2)
    def test_replicate_ignore_module(self):
        dist.init_process_group(
            backend="gloo",
            rank=self.rank,
            world_size=self.world_size,
            store=dist.FileStore(self.file_name, self.world_size),
        )
        torch.cuda.set_device(self.rank)
        # Seed ensures diff input and thus different local grads across ranks.
        torch.manual_seed(self.rank)
        torch.cuda.manual_seed(self.rank)
        model = Net().cuda()
        replicate(model, ignored_modules=[model.fc1])
        # CPU input ensures that replicate can move input to GPU as DDP does.
        inp = torch.randn(5, 2, device="cuda") * (self.rank + 1)
        out = model(inp) * 10
        out.sum().backward()
        # FC1 grads should not be synchronized, FC2 and 3 should be.
        fc1_grad = model.fc1.weight.grad
        tensor_list = [torch.zeros_like(fc1_grad) for _ in range(dist.get_world_size())]
        dist.all_gather(tensor_list, fc1_grad)
        grad, rest = tensor_list[0], tensor_list[1:]
        for g in rest:
            self.assertNotEqual(grad, g)

        for dp_grad in [model.fc2.weight.grad, model.fc3.weight.grad]:
            tensor_list = [
                torch.zeros_like(dp_grad) for _ in range(dist.get_world_size())
            ]
            dist.all_gather(tensor_list, dp_grad)
            grad, rest = tensor_list[0], tensor_list[1:]
            for g in rest:
                self.assertEqual(grad, g)

    def test_replicate_multi_module(self):
        model = Net()
        replicate_model = deepcopy(model)
        replicate(replicate_model.fc1)
        replicate(replicate_model.fc2)
        replicate(replicate_model.fc3)
        self._compare_module(model, replicate_model)

    def test_replicate_with_kwargs(self):
        model = Net()
        replicate_model = replicate(
            deepcopy(model), bucket_cap_mb=1, gradient_as_bucket_view=True
        )
        self._compare_module(model, replicate_model)

    def test_replicate_device_id(self):
        dist.init_process_group(
            backend="gloo",
            rank=self.rank,
            world_size=self.world_size,
            store=dist.FileStore(self.file_name, self.world_size),
        )
        model = Net()
        replicate(model, device_id=torch.device("cpu"))
        # DDP instance is attached in first pre forward
        model(torch.randn(2, 2))
        replicate_ddp_weakref = replicate.state(model)._ddp_weakref()
        # Should be None for CPU training
        self.assertEqual(None, replicate_ddp_weakref.device_ids)

        model.cuda()
        model_cuda = deepcopy(model)
        replicate(model_cuda, device_id=torch.device(torch.cuda.current_device()))
        # DDP instance is attached in first pre forward
        model_cuda(torch.randn(2, 2))
        replicate_ddp_weakref = replicate.state(model_cuda)._ddp_weakref()
        self.assertEqual([0], replicate_ddp_weakref.device_ids)
        # Pass in int as device_id
        model_cuda = deepcopy(model_cuda)
        replicate(model_cuda, device_id=int(torch.cuda.current_device()))
        # DDP instance is attached in first pre forward
        model_cuda(torch.randn(2, 2))
        replicate_ddp_weakref = replicate.state(model_cuda)._ddp_weakref()
        self.assertEqual([0], replicate_ddp_weakref.device_ids)

    def test_replicate_wrong_device_id_type(self):
        dist.init_process_group(
            backend="gloo",
            rank=self.rank,
            world_size=self.world_size,
            store=dist.FileStore(self.file_name, self.world_size),
        )
        model = Net()
        with self.assertRaisesRegex(
            RuntimeError, "Expected device_id to be int or torch.device"
        ):
            replicate(model, device_id=[torch.device("cpu")])


if __name__ == "__main__":
    run_tests()<|MERGE_RESOLUTION|>--- conflicted
+++ resolved
@@ -159,12 +159,8 @@
         )
         torch.cuda.set_device(self.rank)
         model = MyNet().cuda()
-<<<<<<< HEAD
         replicate(model, device_id=torch.cuda.current_device())
         # CPU input ensures replicate can move arg and kwargs to device.
-=======
-        replicate(model, device_ids=[torch.cuda.current_device()])
->>>>>>> 772dd1bb
         a, b = torch.randn(2, 2), torch.randn(2, 2)
         model(a, kwarg=b).sum().backward()
 
