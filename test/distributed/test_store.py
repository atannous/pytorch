--- conflicted
+++ resolved
@@ -113,7 +113,15 @@
     def test_compare_set(self):
         self._test_compare_set(self._create_store())
 
-<<<<<<< HEAD
+    def _test_simple_wait(self, fs):
+        with self.assertRaisesRegex(RuntimeError, "[t -i]imeout"):
+            fs.wait(["bad_key"], timedelta(seconds=0.25))
+        fs.add("good_key", 1)
+        fs.wait(["good_key"])
+
+    def test_simple_wait(self):
+        self._test_simple_wait(self._create_store())
+
     def _test_append(self, store):
         if not store.has_extended_api():
             self.skipTest("Store doesn't support extended APIs")
@@ -148,16 +156,6 @@
 
     def test_multi_get(self):
         self._test_multi_get(self._create_store())
-=======
-    def _test_simple_wait(self, fs):
-        with self.assertRaisesRegex(RuntimeError, "[t -i]imeout"):
-            fs.wait(["bad_key"], timedelta(seconds=0.25))
-        fs.add("good_key", 1)
-        fs.wait(["good_key"])
-
-    def test_simple_wait(self):
-        self._test_simple_wait(self._create_store())
->>>>>>> 01476465
 
     # This is the number of keys used in test_set_get. Adding this as a class
     # property instead of hardcoding in the test since some Store
@@ -364,7 +362,6 @@
     def test_multi_worker_with_nonfixed_world_size(self):
         self._multi_worker_helper(None)
 
-<<<<<<< HEAD
     def test_append(self):
         store = self._create_store()
         store.set("foo", "po")
@@ -387,8 +384,6 @@
         v0, v1 = store.multi_get(["foo", "bar"])
         self.assertEqual(b"po", v0)
         self.assertEqual(b"tato", v1)
-=======
->>>>>>> 01476465
 
 class PrefixTCPStoreTest(TestCase, StoreTestBase):
     def setUp(self):
@@ -638,8 +633,6 @@
         self.assertEqual(1, len(store.multi_sets))
         self.assertEqual(["p/foo", "p/bar"], store.multi_sets[0][0])
         self.assertEqual([b'x', b'y'], store.multi_sets[0][1])
-<<<<<<< HEAD
-=======
 
 class TestMultiThreadedWait(MultiThreadedTestCase):
     # TODO: Use less hacky means of instantiating stores.
@@ -673,7 +666,6 @@
 
 
 instantiate_parametrized_tests(TestMultiThreadedWait)
->>>>>>> 01476465
 
 if __name__ == "__main__":
     assert (
